--- conflicted
+++ resolved
@@ -166,15 +166,12 @@
 * Changed base class of `compas.geometry.Line` to `compas.geometry.Curve.`
 * Changed base class of `compas.geometry.Polyline` to `compas.geometry.Curve.`
 * Changed `compas.geometry.oriented_bounding_box_numpy` to minimize volume.
-<<<<<<< HEAD
 * Fixed data interface `compas.datastructures.Assembly` and `compas.datastructures.Part`.
 * Changed data property of `compas.datastructures.Graph` to contain only JSON compatible data.
 * Changed data property of `compas.datastructures.Halfedge` to contain only JSON compatible data.
 * Changed data property of `compas.datastructures.Halfface` to contain only JSON compatible data.
 * Changed `__repr__` of `compas.geometry.Point` and `compas.geometry.Vector` to not use limited precision (`compas.PRECISION`) to ensure proper object reconstruction through `eval(repr(point))`.
-=======
 * Changed `compas.datastructures.Graph.delete_edge` to delete invalid (u, u) edges and not delete edges in opposite directions (v, u)
->>>>>>> 64aa9153
 
 ### Removed
 
