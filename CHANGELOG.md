# Changelog

All notable changes to this project will be documented in this file.

The format is based on [Keep a Changelog](https://keepachangelog.com/en/1.0.0/),
and this project adheres to [Semantic Versioning](https://semver.org/spec/v2.0.0.html).

## Unreleased

### Added

* Added `compas_rhino.DEFAULT_VERSION`.
* Added `clean` option to `compas_rhino.install` to remove existing symlinks if they cannot be imported from the current environment.
<<<<<<< HEAD
* Added basic implementation of `compas.datastructures.Assembly`.
=======
* Added `compas.is_grasshopper`.
* Added `compas.GH`.
* Added `compas.artists.Artist.CONTEXT`.
* Added `compas.artists.Artist.AVAILABLE_CONTEXTS`.
* Added `compas.artists.artist.register_artists` pluggable.
>>>>>>> cbe6bfac

### Changed

* Updated `pr-checks` workflow for checking Changelog entry.
* Fixed return value of attributes of empty `compas_rhino.geometry.RhinoNurbsCurve`.
* Fixed error in parameter list of `compas_rhino.geometry.curves.new_nurbscurve`.
* Fixed error in parameter list of `compas_rhino.geometry.curves.new_nurbscurve_from_interpolation`.
* Fixed error in parameter list of `compas_rhino.geometry.curves.new_nurbscurve_from_step`.
* Changed `compas_rhino.install` to remove broken symlinks.
* Changed `compas_rhino.install` to reinstall broken symlinks if they can be imported from the current environment.
* Changed `compas_rhino.uninstall` to remove broken symlinks.
* Changed `compas_rhino.install_plugin` to remove broken symlinks.
* Changed default Rhino version for installation to `7.0`.
* Fixed bug in `compas_ghpython` related to importing `Grasshopper` prematurely.
* Changed `compas.artists.Artist.ITAM_ARTIST` to context-based dict.

### Removed

* Removed `compas.artists.artist.new_artist` pluggable.


## [1.12.2] 2021-11-30

### Added

### Changed

* Moved import of `subprocess` to top of file `compas._os.py`.

### Removed


## [1.12.1] 2021-11-29

### Added

### Changed

* Fixed bug in `compas_rhino.conversions.RhinoPoint.from_geometry`.
* Changed `compas_rhino.install` to remove broken symlinks.
* Changed `compas_rhino.install` to reinstall broken symlinks if they can be imported from the current environment.
* Changed `compas_rhino.uninstall` to remove broken symlinks.
* Changed `compas_rhino.install_plugin` to remove broken symlinks.

### Removed


## [1.12.0] 2021-11-17

### Added

* Added `CircleArtist`, `LineArtist`, `PointArtist`, `PolygonArtist`, `PolylineArtist`, and `VectorArtist` to `compas_blender`.
* Added `draw_circles` and `draw_planes` to `compas_blender`.
* Added `compas_rhino.geometry.curves` plugins for `compas.geometry.curves` pluggables.
* Added `compas_rhino.geometry.RhinoNurbsCurve`.
* Added `to_compas_quadmesh` to `compas_rhino.conversions.RhinoSurface`.

### Changed

* Replaced implementation of `RGBColour` and `Float` with deprecation warning in `compas.utilities.descriptors`.
* Moved all Rhino geometry and objects wrappers to `compas_rhino.conversions`.
* Fixed bug in `compas_rhino.conversions.RhinoSurface.from_geometry`.
* Changed `compas_rhino.conversions.RhinoLine.from_geometry` to accept line curves.
* Fixed bug in `compas_rhino.geometry.RhinoNurbsCurve.closest_point`.
* Modify `to_compas_mesh` in `compas_rhino.conversions.RhinoSurface` to use brep loops.

### Removed


## [1.11.1] 2021-11-09

### Added

### Changed

* Changed `compas_rhino.uninstall` to also remove broken symlinks if no specific packages are provided for un-installation.
* Changed `compas_rhino.install` to also remove broken symlinks.

### Removed


## [1.11.0] 2021-11-08

### Added

* Added halfedge loops in `compas.datastructures.Halfedge.halfedge_loop`.
* Added halfedge strips in `compas.datastructures.Halfedge.halfedge_strip`.
* Added `compas.datastructures.mesh_split_strip` and `compas.datastructures.Mesh.split_strip`.
* Added boundingbox to `compas_rhino.conduits.BaseConduit`

### Changed

* Fixed bug in combination of `compas_rhino.artists.MeshArtist.draw_mesh` and `compas_rhino.utilities.drawing.draw_mesh`.
* Fixed bug in continuous loops in `compas.datastructures.Halfedge.edge_loop`.
* Fixed bug in continuous strips in `compas.datastructures.Halfedge.edge_strip`.
* Changed abstract method `compas.artists.MeshArtist.draw_mesh` to implemented method in `compas_plotters.artists.MeshArtist.draw_mesh`.

### Removed


## [1.10.0] 2021-11-04

### Added

* Added `compas.geometry.Curve` and `compas.geometry.NurbsCurve`.
* Added `compas.geometry.Surface` and `compas.geometry.NurbsSurface`.
* Added pluggables for `compas.geometry.NurbsCurve.__new__`, `compas.geometry.NurbsCurve.from_parameters`, `compas.geometry.NurbsCurve.from_points`, `compas.geometry.NurbsCurve.from_interpolation`, `compas.geometry.NurbsCurve.from_step`.
* Added pluggables for `compas.geometry.NurbsSurface.__new__`, `compas.geometry.NurbsSurface.from_parameters`, `compas.geometry.NurbsSurface.from_points`, `compas.geometry.NurbsSurface.from_fill`, `compas.geometry.NurbsSurface.from_step`.
* Added missing implementations for abstract clear methods of `compas_rhino.artists.volmeshartist`.

* Added `compas_rhino.geometry.RhinoBox`, `compas_rhino.geometry.RhinoCircle`, `compas_rhino.geometry.RhinoCone`, `compas_rhino.geometry.RhinoCurve`, `compas_rhino.geometry.RhinoCylinder`, `compas_rhino.geometry.RhinoEllipse`, `compas_rhino.geometry.RhinoLine`, `compas_rhino.geometry.RhinoMesh`, `compas_rhino.geometry.RhinoPlane`, `compas_rhino.geometry.RhinoPoint`, `compas_rhino.geometry.RhinoPolyline`, `compas_rhino.geometry.RhinoSphere`, `compas_rhino.geometry.RhinoSurface`, `compas_rhino.geometry.RhinoVector` as wrappers for working with Rhino geometry through geometry conversions or coercion of doc objects.
* Added `compas_rhino.conversions` from COMPAS geometry to Rhino geometry and vice versa, for primitives, shapes, curves, surfaces, meshes.
* Added `compas_rhino.coercion` from Rhino doc objects to Rhino geometry compatible with COMPAS geometry.

### Changed

* Fixed bug in directions of `compas.datastructures.Mesh.from_meshgrid`.
* Fixed bug in Rhino mesh face drawing.
* Fixed bug related to legacy uninstall on Rhino for Mac.

### Removed


## [1.9.3] 2021-11-02

### Added

### Changed

* Changed default path for Rhino 7 legacy install cleanup to Rhino7.app in `compas_rhino.__init__.py`.
* Changed z-coordinate of `compas.datastructures.Mesh.from_meshgrid` to `0.0` instead of `0`.

### Removed


## [1.9.2] 2021-11-02

### Added

* Added `draw_mesh` method to `compas_ghpython.artists.MeshArtist` to match all other mesh artists.

### Changed

* Changed new artist registration to check if subclass.
* Fixed `RobotModelArtist` for blender: missing abstract method impl and handle init order.

### Removed


## [1.9.1] 2021-10-22

### Added

* Added `Plane.offset`.
* Added `is_mesh_closed` property to `compas.datastructures.mesh_slice_plane`.

### Changed

* Fixed backward compatibility problem with artists by adding back `Artist.build` and `Artist.build_as`.
* Fixed backward compatibility problem with artists by adding `compas_rhino.artists.BaseArtist` alias for `compas_rhino.artists.RhinoArtist`.

### Removed


## [1.9.0] 2021-10-21

### Added

* Added `draw_vertexlabels`, `draw_edgelabels`, `draw_facelabels`, `draw_vertexnormals`, and `draw_facenormals` to `compas_blender.artists.MeshArtist`.
* Added optional `triangulated` flag to `to_vertices_and_faces` of all shapes.
* Added `compas.geometry.Geometry` base class.
* Added `__add__`, `__sub__`, `__and__` to `compas.geometry.Shape` for boolean operations using binary operators.
* Added `is_closed` to `compas.geometry.Polyhedron`.
* Added `Plane.offset`.
* Added `compas.artists.Artist`.
* Added pluggable `compas.artists.new_artist`.
* Added plugin `compas_rhino.artists.new_artist_rhino`.
* Added plugin `compas_blender.artists.new_artist_blender`.
* Added `compas.artist.DataArtistNotRegistered`.
* Added `draw_node_labels` and `draw_edgelabels` to `compas_blender.artists.NetworkArtist`.
* Added `compas_blender.artists.RobotModelArtist.clear`.
* Added `compas_blender.geometry.booleans` as plugin for boolean pluggables.
* Added version-based installation for Blender.
* Added several shape artists to `compas_ghpython`: `BoxArtist`, `CapsuleArtist`, `ConeArtist`, `CylinderArtist`, `PolygonArtist`, `PolyhedronArtist`, `SphereArtist`, `TorusArtist` and `VectorArtist`.
* Added support for CLR generic dictionaries to the `compas.data` decoders.
* Added `Graph.node_sample`, `Graph.edge_sample`.
* Added `Halfedge.vertex_sample`, `Halfedge.edge_sample`, `Halfedge.face_sample`.
* Added `Halfface.vertex_sample`, `Halfface.edge_sample`, `Halfface.face_sample`, `Halfface.cell_sample`.
* Added `Mesh.from_meshgrid`.

### Changed

* Fixed bug in `compas_blender.draw_texts`.
* Changed `compas_rhino.artists.BaseArtist` to `compas_rhino.artists.RhinoArtist`.
* Changed `compas_blender.artists.BaseArtist` to `compas_blender.artists.BlenderArtist`.
* Changed default resolution for shape discretisation to 16 for both u and v where relevant.
* Changed base class of `compas.geometry.Primitive` and `compas.geometry.Shape` to `compas.geometry.Geometry`.
* `compas_blender.artists.RobotModelArtist.collection` can be assigned as a Blender collection or a name.
* Generalized the parameter `color` of `compas_blender.draw_texts` and various label drawing methods.
* Changed `compas.IPY` to `compas.RHINO` in `orientation_rhino`.
* Changed `planarity` to `requires_extra` for pip installations.
* Fixed bug in handling of ngonal meshes in `compas_ghpython` artists / drawing functions.

### Removed


## [1.8.1] 2021-09-08

### Added

### Changed

### Removed


## [1.8.0] 2021-09-08

### Added

* Added pluggable function `trimesh_slice` in `compas_rhino`.
* Added equality comparison for pointclouds.
* Added `compas.data.is_sequence_of_uint`.
* Added general plotter for geometry objects and data structures based on the artist registration mechanism.
* Added support for multimesh files to OBJ reader/writer.
* Added support for attaching and detaching meshes in `compas.robots.RobotModelArtist` and drawing them.
* Added `compas.geometry.NurbsCurve`.
* Added `compas.geometry.NurbsSurface`.
* Added `compas_rhino.conversions`.
* Added `compas_rhino.geometry.RhinoBox`.
* Added `compas_rhino.geometry.RhinoCone`.
* Added `compas_rhino.geometry.RhinoCylinder`.
* Added `compas_rhino.geometry.RhinoPolyline`.
* Added `compas_rhino.geometry.RhinoSphere`.
* Added basic implementation of `compas.datastructures.Assembly`.
* Added `meshes` method to artists of `compas.robots.RobotModel`.
* Added `FrameArtist` class to `compas_blender`.

### Changed

* `compas.robots.Axis` is now normalized upon initialization.
* Fixed a bug in `compas.numerical.dr_numpy` when using numpy array as inputs.
* Allowed for varying repository file structures in `compas.robots.GithubPackageMeshLoader`.
* Fixed data schema of `compas.geometry.Polyline`, `compas.geometry.Polygon`, `compas.geometry.Pointcloud`.
* Fixed `Configuration.from_data` to be backward-compatible with JSON data generated before `compas 1.3.0`.
* Changed `compas_rhino.drawing.draw_breps` to assume provided polygon is closed and automatically add missing corner to polycurve constructor.
* Changed conversion of edges and faces to uniques keys for the data dicts to use the string representation of a sorted tuple of identifiers.
* Added `dtype` to JSON decoding error message.
* Moved `compas.datastructures.mesh.core.halfedge.HalfEdge` to `compas.datastructures.halfedge.halfedge.HalfEdge`
* Moved `compas.datastructures.network.core.graph.Graph` to `compas.datastructures.graph.graph.Graph`.

### Removed

* Removed `compas.datastructures.mesh.core.mesh.BaseMesh`.

* Removed `compas.datastructures.BaseNetwork`.

## [1.7.1] 2021-06-14

### Added

### Changed

* Fixed bundling of ghuser components.

### Removed


## [1.7.0] 2021-06-14

### Added

### Changed

* `compas.robots.Axis` is now normalized upon initialization.
* Fixed a bug in `compas.numerical.dr_numpy` when using numpy array as inputs.
* Allowed for varying repository file structures in `compas.robots.GithubPackageMeshLoader`.
* Remove default implementation of `__str__` for data objects.

### Fixed

* Fixed `Configuration.from_data` to be backward-compatible with JSON data generated before `compas 1.3.0`.

### Removed

## [1.7.1] 2021-06-14

### Added

### Changed

* Fixed bundling of ghuser components.

### Removed

## [1.7.0] 2021-06-14

### Added

* Added pluggable function `trimesh_gaussian_curvature` in `compas_rhino`.
* Added pluggable function `trimesh_mean_curvature` in `compas_rhino`.
* Added pluggable function `trimesh_principal_curvature` in `compas_rhino`.
* Added `copy` and `deepcopy` functionality to `compas.robots.Configuration`.
* Added `compas.data.is_sequence_of_int` and `compas.data.is_sequence_of_float`.
* Added `compas.data.Data.JSONSCHEMANAME`.
* Added `kwargs` to all child classes of `compas.data.Data`.
* Added grasshopper component for drawing a frame.
* Added `draw_origin` and `draw_axes`.

### Changed

* Allow str or int as joint type in `compas.robots.Joint` constructor.
* Moved json schemas to `compas.data`.
* Nested json schemas.
* `compas_ghpython.artists.FrameArtist.draw` now draws a Rhino Plane.
* Fixed bugs in `compas.geometry.bestfit_circle_numpy`.
* Changed directory where ghuser components are installed.
* Added ghuser components directory to those removed by the `clean` task.
* Clean up the ghuser directory before building ghuser components.
* Exposed function `draw_breps` in `compas_rhino.utilities`; example added.
* Added `join` flag to function `draw_breps` in `compas_rhino.utilities`
* Fixed bug in `compas.geometry.distance.closest_point_on_segment_xy`.
* Fixed bug in Rhino implementations of `trimesh` curvature functions.

### Removed

## [1.6.3] 2021-05-26

### Added

* Added `compas.topology.astar_lightest_path`.
* Added JSONSCHEMA definitions for primitives and transformations.
* Added schema implementation to primitives and transformations.
* Added JSONSCHEMA implementation to primitives and transformations.
* Added `compas.data.is_int3`, `compas.data.is_float3`, `compas_data.is_float4x4`.

### Changed

* Extended `compas.topology.astar_shortest_path` to work on `compas.datastructures.Mesh` and `compas.datastructures.Network`.
* Fixed `compas.data.Data.to_jsonstring`.
* Changed `compas.data.Data.data.setter` to raise `NotImplementedError`.
* Changed annotations of `compas_blender.artists.BaseArtist`.
* Fixed `__repr__` for primitives, shapes, transformations.

### Removed

* Removed duplicate cases from `compas.data.DataEncoder`.

## [1.6.2] 2021-05-12

### Added

### Changed

### Removed


## [1.6.1] 2021-05-12

### Added

### Changed

### Removed


## [1.6.0] 2021-05-12

### Added

* Added infrastructure for building Grasshopper components for compas packages.
* Added first Grasshopper component: COMPAS Info.
* Added Grasshopper components for JSON serialization.
* Added `compas_rhino.utilities.set_object_attributes`.
* Added `from_jsonstring` and `to_jsonstring`.
* Added Grasshopper component documentation.

### Changed

* Moved json dump and load to data package.
* Changed parameters and return value of `compas_rhino.utilities.get_object_attributes`.
* Removed `doctest` execution code from src.
* Removed `if __name__ == '__main__'` section from src.
* Optimized the conversion of Rhino Meshes to COMPAS meshes.
* Fix issue with GH User symlink created as directory symlink on some cases.

### Removed


## [1.5.0] 2021-04-20

### Added

* Added support for file-like objects, path strings and URLs to most of the methods previously accepting only file paths, eg. `compas.datastructures.Datastructure`, `compas.json_dump`, `compas.json_load`, etc.
* Added `pretty` parameter to `compas.json_dump` and `compas.json_dumps`.
* Added `compas.data.Data` as base object for all data objects (geometry, data structures, ...).

### Changed

* Moved `compas.utilities.DataEncoder` to `compas.data`.
* Moved `compas.utilities.DataDecoder` to `compas.data`.
* Changed base object of `compas.datastructures.Datastructure` to `compas.data.Data`.
* Changed base object of `compas.geometry.Primitive` to `compas.data.Data`.
* Renamed `Base` to `Data` for all data based classes.
* Fixed calculation of triangle normals.
* Fixed calculation of triangle areas.

### Removed


## [1.4.0] 2021-04-09

### Added

* Added Python 3.9 support.
* Added crease handling to catmull-clark subdivision scheme.
* Added `compas_ghpython.get_grasshopper_userobjects_path` to retrieve User Objects target folder.
* Added direction option for mesh thickening.
* Added check for closed meshes.
* Added 'loop' and 'frames' to schemes of `compas.datastructures.mesh.subdivision.mesh_subdivide`.

### Changed

* Fixed box scaling.
* Fixed a bug in `Polyline.divide_polyline_by_length` related to a floating point rounding error.
* Fixed bug in `RobotModel.zero_configuration`.
* Fixed bug in `compas.geometry.normals`.
* Fixed bug in `compas.datastructures.mesh.subdivision.mesh_subdivide_frames`.

### Removed


## [1.3.0] 2021-03-26

### Added

* Added a `invert` and `inverted` method `compas.geometry.Vector`.
* Added unetary `__neg__` operator for `compas.geometry.Vector`.
* Added `compas.robots.Configuration`, moved from `compas_fab`.

### Changed

* Fixed rhino packages installation to remove duplicates

### Removed


## [1.2.1] 2021-03-19

### Added

### Changed

### Removed

* Fixed API removals from 1.0.0 -> 1.2.0


## [1.2.0] 2021-03-18

### Added

* Added `divide_polyline`, `divide_polyline_by_length`, `Polyline.split_at_corners` and `Polyline.tangent_at_point_on_polyline`.
* Added the magic method `__str__` to `compas.geoemetry.Transformation`.
* Added `redraw` flag to the `compas_rhino` methods `delete_object`, `delete_objects` and `purge_objects`.
* Added the `__eq__` method for `compas.geometry.Circle` and `compas.geometry.Line`.
* Added support for Pylance through static API definitions.
* Added `halfedge_strip` method to `compas.datastructures.HalfEdge`.

### Changed

* Fixed bug where mimic joints were considered configurable.
* Fixed bug where `!=` gave incorrect results in Rhino for some compas objects.
* Fixed bug where `compas_rhino.BaseArtist.redraw` did not trigger a redraw.
* Fixed minor bugs in `compas.geometry.Polyline` and `compas.geometry.Polygon`.
* Fixed very minor bugs in `compas.geometry.Frame` and `compas.geometry.Quaternion`.
* Fixed bug in `compas_rhino.objects.MeshObject.modify`.
* Fixed bug in `compas_rhino.objects.MeshObject.modify_vertices`.
* Fixed bug in `compas_rhino.objects.MeshObject.modify_edges`.
* Fixed bug in `compas_rhino.objects.MeshObject.modify_faces`.
* Fixed bug in `compas_rhino.objects.VolMeshObject.modify`.
* Fixed bug in `compas_rhino.objects.VolMeshObject.modify_vertices`.
* Fixed bug in `compas_rhino.objects.VolMeshObject.modify_edges`.
* Fixed bug in `compas_rhino.objects.VolMeshObject.modify_faces`.
* Fixed bug in `compas_rhino.objects.NetworkObject.modify`.
* Fixed bug in `compas_rhino.objects.NetworkObject.modify_vertices`.
* Fixed bug in `compas_rhino.objects.NetworkObject.modify_edges`.
* Changed `compas_rhino.objects.inspect` to `compas_rhino.objects.inspectors`.
* Changed `compas_rhino.objects.select` to `compas_rhino.objects._select`.
* Changed `compas_rhino.objects.modify` to `compas_rhino.objects._modify`.

### Removed


## [1.1.0] 2021-02-12

### Added

* Added `RobotModel.remove_link`, `RobotModel.remove_joint`, `RobotModel.to_urdf_string`, and `RobotModel.ensure_geometry`.
* Added Blender Python-example to the documentation section: Tutorials -> Robots
* Added `compas_blender.unload_modules`.
* Added `after_rhino_install` and `after_rhino_uninstall` pluggable interfaces to extend the install/uninstall with arbitrary steps.

### Changed

* Fixed bug in parameter list of function `mesh_bounding_box` bound as method `Mesh.bounding_box`.
* Fixed bug in `RobotModel/RobotModelArtist.update` which raised an error when the geometry had not been loaded.
* Changed exception type when subdivide scheme argument is incorrect on `mesh_subdivide`.
* The `compas_rhino.artist.RobotModelArtist` functions `draw_visual` and `draw_collision` now return list of newly created Rhino object guids.
* Added ability of `RobotModel.add_link` to accept primitives in addition to meshes.
* Fixed bug regarding the computation of `Joint.current_origin`.
* Fixed bug regarding a repeated call to `RobotModel.add_joint`.
* Fixed bug in `compas_blender.RobotModelArtist.update`.
* Fixed bug in `compas.datastructures.mesh_slice_plane`.
* Fixed bug where initialising a `compas_blender.artists.Robotmodelartist` would create a new collection for each mesh and then also not put the mesh iton the created collection.
* Changed the initialisation of `compas_blender.artists.Robotmodelartist` to include a `collection`-parameter instead of a `layer`-parameter to be more consistent with Blender's nomenclature.
* Used a utility function from `compas_blender.utilities` to create the collection if none exists instead of using a new call to a bpy-method.

### Removed


## [1.0.0] 2021-01-18

### Added

* Added `compas.datastructures.mesh.trimesh_samplepoints_numpy`.

### Changed

* Fix Rhino7 Mac installation path
* Separate `compas.robots.Joint.origin` into the static parent-relative `origin` and the dynamic world-relative `current_origin`.
* Separate `compas.robots.Joint.axis` into the static parent-relative `axis` and the dynamic world-relative `current_axis`.
* Fixed support to convert back and forth between `compas.datastructures.Graph` and NetworkX `DiGraph`.

### Removed


## [0.19.3] 2020-12-17

### Added

### Changed
* Fix bug in `compas.datastructures.Network.neighborhood`.

### Removed


## [0.19.2] 2020-12-17

### Added

### Changed

* Changed `compas._os.prepare_environment` to prepend environment paths (fixes problem with RPC on windows).

### Removed


## [0.19.1] 2020-12-10

### Added

### Changed

* Fix bug in `compas.datastructures.AttributesView`.

### Removed


## [0.19.0] 2020-12-09

### Added

* Added `is_osx`.

### Changed

* Fix default namespace handling in URDF documents.
* Allow custom/unknown attributes in URDF `Dynamics` element.
* Moved os functions from `compas` to `compas._os`.
* Fixed bug in `is_linux`.
* Changed `is_windows` to work for CPython and IronPython.
* Changed `compas._os` functions to use `is_windows`, `is_mono`, `is_osx`.
* Changed IronPython checks to `compas.IPY` instead of `compas.is_ironpython`.
* Fixed data serialization in `compas.datastructures.HalfFace`.

### Removed

* Removed all implementations of `draw_collection`.


## [0.18.1] 2020-12-01

### Added

* Added URDF and XML writers.
* Added `compas.robots.RobotModel.to_urdf_file`.
* Added `compas.files.URDF.from_robot`.

### Changed

* Changed implementation of `Mesh.vertices_on_boundaries` to account for special cases.
* Changed `Mesh.edges_on_boundaries` corresponding to `Mesh.vertices_on_boundaries`.
* Changed `Mesh.faces_on_boundaries` corresponding to `Mesh.vertices_on_boundaries`.
* Changed `Mesh.vertices_on_boundary` to return vertices of longest boundary.
* Changed `Mesh.edges_on_boundary` to return edges of longest boundary.
* Changed `Mesh.faces_on_boundary` to return faces of longest boundary.
* Fixed default value for `compas.robots.Axis`.
* Changed surface to mesh conversion to include cleanup and filter functions, and use the outer loop of all brep faces.

### Removed


## [0.18.0] 2020-11-24

### Added

* Added `remap_values` to `compas_utilities`.
* Added `compas.datastructures.mesh_slice_plane`.
* Added `compas.json_dump`, `compas.json_dumps`, `compas.json_load`, `compas.json_loads`.

### Changed

* Fixed bug in `compas.datastructures.Network.delete_node`.
* Fixed bug in `compas.datastructures.Network.delete_edge`.
* Fixed bug in select functions for individual objects in `compas_rhino.utilities`.
* Fixed bug in `compas.datastructures.mesh_merge_faces`.
* changed base of `compas.geometry.Transformation` to `compas.base.Base`.

### Removed

* Removed `compas.datastructures.mesh_cut_by_plane`.

## [0.17.3] 2020-11-20

### Added

### Changed

* Fixed bug in `compas.geometry.is_coplanar`.
* Fixed bug in `compas.datastructures.mesh_merg_faces`.
* Fixed bug in `compas.robots.RobotModel.add_link`.
* Fixed bug in `compas.datastructures.Volmesh.cell_to_mesh`.

### Removed


## [0.17.2] 2020-11-04

### Added

### Changed

* Fixed bug in `__getstate__`, `__setstate__` of `compas.base.Base`.
* Fixed bug in `compas_rhino.artists.MeshArtist` and `compas_rhino.artists.NetworkArtist`.
* Changed length and force constraints of DR to optional parameters.
* Removed `ABCMeta` from the list of base classes of several objects in compas.

### Removed


## [0.17.1] 2020-10-28

### Added

* Added `compas_rhino.artists.BoxArtist.draw_collection`.
* Added option to show/hide vertices, edges, and faces in `compas_rhino.artists.CapsuleArtist.draw`.
* Added option to show/hide vertices, edges, and faces in `compas_rhino.artists.ConeArtist.draw`.
* Added option to show/hide vertices, edges, and faces in `compas_rhino.artists.CylinderArtist.draw`.
* Added option to show/hide vertices, edges, and faces in `compas_rhino.artists.PolyhedronArtist.draw`.
* Added option to show/hide vertices, edges, and faces in `compas_rhino.artists.SphereArtist.draw`.
* Added option to show/hide vertices, edges, and faces in `compas_rhino.artists.TorusArtist.draw`.
* Added option to show/hide vertices, edges, and faces in `compas_rhino.artists.PolygonArtist.draw`.
* Added option to show/hide vertices, edges, and faces in `compas_rhino.artists.PolylineArtist.draw`.
* Added option to show/hide vertices, edges, and faces in `compas_rhino.artists.VectorArtist.draw`.

### Changed

* Changed implementation of `compas_rhino.artists.BoxArtist.draw`.
* Fixed bug in `compas.geometry.Capsule`.
* Fixed bug in `compas.geometry.Cone`.
* Changed `compas_rhino.draw_mesh` to support Ngons if available.
* Fixed bug in polyhedron data.

### Removed

* Removed `compas_rhino.artists.PointArtist.draw_collection`.
* Removed `compas_rhino.artists.CircleArtist.draw_collection`.
* Removed `compas_rhino.artists.LineArtist.draw_collection`.

## [0.16.9] 2020-10-21

### Added

* Added binary STL writer.
* Added constructor `from_euler_angles` to `compas.geometry.Transformation`.
* Added method for adding objects from a list to `compas_plotters.GeometryPlotter`.
* Added `compas_rhino.artists.BoxArtist`.
* Added `compas_rhino.artists.CapsuleArtist`.
* Added `compas.geometry.Polyhedron.from_halfspaces` and `compas.geometry.Polyhedron.from_planes`.
* Added `compas.geometry.is_point_behind_plane` and `compas.geometry.is_point_in_polyhedron`.
* Added `centroid` and `bounding_box` properties to `compas.geometry.Pointcloud`.
* Added `edges` property to `compas.geometry.Box`.
* Added `edges` property to `compas.geometry.Polyhedron`.
* Added `compas.datastructures.network_smooth_centroid`.

### Changed

* Fixed bug in handling of keys in edge attribute functions of `compas.datastructures.Halfedge`.
* Fixed bug in `compas.geometry.Polygon.lines`.
* Fixed bug in `compas.geometry.Polyline.lines`.
* Changed `compas.geometry.Shape.to_vertices_and_faces` to `abstractmethod`.
* Fixed bug in magic methods of `compas.geometry.Box`.
* Fixed bug in `compas.geometry.Box.contains`.
* Fixed bug in `delete_vertex` and `delete_face` in `compas.datastructures.Halfedge`.
* Fixed bug in `delete_node` of `compas.datastructures.Graph`.
* Fixed bug in `summary` method of `compas.datastructures.Graph` and `compas.datastructures.Halfedge`.

### Removed


## [0.16.8] 2020-10-14

### Added

* Added `RobotModelArtist` to `compas_rhino`, `compas_ghpython` and `compas_blender`.
* Added `ToolModel`.
* Added `compas.geometry.Pointcloud`.
* Added `compas.utilities.grouper`.
* Added `PolygonArtist`, `PolylineArtist` to `GeometryPlotter`.

### Changed

* `Mesh` takes name of `Shape` in `Mesh.from_shape`.
* Fixed `zoom_extents` of `GeometryPlotter`.

### Removed

* Removed `SegmentArtist` from `compas_plotters`.

## [0.16.7] 2020-10-06

### Added

* Added functionality to the RPC service to automatically reload modules if a change is detected.

### Changed

### Removed


## [0.16.6] 2020-09-30

### Added

* Added `compas_plotters.geometryplotter.GeometryPlotter` for COMPAS geometry objects.

### Changed

* Changed `compas.base.Base.dtype` to property.
* Changed JSON schema to draft 7.
* Changed version processing to `distutils.version.LooseVersion`.

### Removed


## [0.16.5] 2020-09-26

### Added

* Added tests for halfedge data schemas.

### Changed

* Fixed RGB color processing in `compas.utilities.color_to_colordict`.
* Fixed Blender object and dat amanagement to avoid `malloc` problems.
* Updated Blender data structure artists.
* Changed Blender unused data clearing to also clear collections.
* Fixed JSON data validation of base COMPAS object.

### Removed


## [0.16.4] 2020-09-24

### Added

### Changed

* Fixed bug in `compas.geometry.Box.vertices`.

### Removed


## [0.16.3] 2020-09-23

### Added

* Added abstract `DATASCHEMA` to `compas.base.Base`.
* Added abstract `JSONSCHEMA` to `compas.base.Base`.
* Added `validate_data` to `compas.base.Base`.
* Added `validate_json` to `compas.base.Base`.
* Added implementation of `DATASCHEMA` to `compas.datastructures.Halfedge`.
* Added implementation of `JSONSCHEMA` to `compas.datastructures.Halfedge`.
* Added `NodeAttributeView`.
* Added implementation of `DATASCHEMA` to `compas.datastructures.Graph`.
* Added implementation of `JSONSCHEMA` to `compas.datastructures.Graph`.
* Added `compas.rpc.Proxy.restart_server`.
* Added `compas_rhino.objects.NetworkObject`.
* Added constructors `from_matrix` and `from_rotation` to `compas.geometry.Quaternion`.
* Added `draw_collection` methods to Grasshopper artists.

### Changed

* Updated naming conventions in `compas.datastructures.HalfFace` and `compas.datastructures.VolMesh`
* Moved `compas.datastructures.Datastructure` to `compas.datastructures.datastructure`.
* Changed base class of `compas.datastructures.Datastructure` to `compas.base.Base`.
* Changed `from_json` to `to_json` of meshes to use encoders and decoders.
* Moved `MutableMapping` to `compas.datastructures._mutablemapping`.
* Moved attribute views to `compas.datastructure.attributes`.

### Removed

* Removed `from_json`, `to_json`, `to_data`, `copy`, `transformed` from primitives, defaulting to the base implementation in `compas.geometry.Primitive`.
* Removed `from_json`, `to_json`, `to_data`, `copy`, `__str__`, from datastructures, defaulting to the base implementation in `compas.datastructure.Datastructure`.

## [0.16.2] 2020-08-06

### Added

* Added plugin system based on decorators: `compas.plugins.pluggable` & `compas.plugins.plugin`.
* Added `compas_rhino` implementation of the boolean operation pluggable interfaces (union/difference/intersection).
* Added `compas.datastructures.Mesh.transform_numpy`.
* Added `PluginNotInstalledError`.
* Added `compas.geometry.booleans`.
* Added tolerance parameter to angle functions.
* Added support for Rhino 7 in install/uninstall routines.
* Added install/uninstall for Rhino plugins (with support for Rhino 7).
* Added base class for all COMPAS objects `compas.base.Base`.
* Added base class for all Rhino objects representing COMPAS objects `compas_rhino.objects.Object`.
* Added mesh object representing COMPAS meshes in Rhino `compas_rhino.objects.MeshObject`.
* Added the methods `to_data` and `from_data` to `compas.robots.RobotModel`.

### Changed

* Restructure and reorganize volmesh datastructure
* Fixed scaling bug in `compas.geometry.Sphere`
* Fixed bug in `compas.datastructures.Mesh.add_vertex`.
* Fixed performance issue affecting IronPython when iterating over vertices and their attributes.
* Changed return value of drawing functions of `compas_rhino.artists.MeshArtist` to list of GUID.
* Changed return value of drawing functions of `compas_rhino.artists.NetworkArtist` to list of GUID.
* Moved "inspectors" to `compas_rhino.objects`.
* Moved "modifiers" to `compas_rhino.objects`.
* Connection attempts can now be set for `compas.Proxy.start_server` using the
  attribute `Proxy.max_conn_attempts`.
* `Scale.from_factors` can now be created from anchor frame.
* Changed vertex reading of PLY files to include all property information.

### Removed

* Removed CGAL based boolean implementations.
* Removed artist mixins from `compas_rhino`.
* Removed `clear_` functions from `compas_rhino.artists.MeshArtist`.
* Removed `clear_` functions from `compas_rhino.artists.NetworkArtist`.
* Removed `to_data`, `from_data` from `compas_rhino.artists`.
* Removed `compas_rhino.artists.BoxArtist` stub.
* Removed references to "edge" dict from `compas.datastructures.VolMesh`.

## [0.16.1] 2020-06-08

### Added

### Changed

* Fixed scaling bug in `compas.geometry.Sphere`

### Removed

## [0.16.0] 2020-06-05

### Added

* Added `compas_rhino.geometry.RhinoVector`.
* Added basic mesh cutting (`compas.datastructures.Mesh.cut()`).
* Added `compas.datastructures.Mesh.join(other)`.
* Added `compas.geometry.argmin` and `compas.geometry.argmax`.
* Added STL witer.
* Added `compas.datastructures.Mesh.to_stl`.
* Added `unweld` option to obj writing.

### Changed

* Fixed bug in `FaceAttributeView.__get_item__`: access to default was tried before attrs.
* Fixed bug in `EdgeAttributeView.__get_item__`: access to default was tried before attrs.
* Changed `VertexAttributeView.__get_item__` to follow access logic of `FaceAttributeView`.
* Fixed bug in `draw_edges` in `compas_rhino`'s `EdgeArtist`.
* Fixed bug in `draw_edges` in `compas_ghpython`'s `EdgeArtist`.
* Fixed bug in ``compas_rhino.geometry.RhinoSurface.brep_to_compas``.
* Fixed bug in ``compas.geometry.Box.from_bounding_box``
* Fixed bug in ``compas.geometry.Box.from_width_height_depth``
* Fixed inconsistencies in ``compas.geometry._transformations``.
* Renamed ``compas.geometry.Frame.to_local_coords`` to ``compas.geometry.Frame.to_local_coordinates``
* Renamed ``compas.geometry.Frame.to_world_coords`` to ``compas.geometry.Frame.to_world_coordinates``
* Renamed ``compas.geometry.Transformation.change_basis`` to ``compas.geometry.Transformation.from_change_of_basis``
* Renamed ``compas.geometry.matrix_change_basis`` to ``compas.geometry.matrix_from_change_of_basis``
* Renamed ``compas.geometry.Projection.orthogonal`` to ``compas.geometry.Projection.from_plane`` and changed input params
* Renamed ``compas.geometry.Projection.parallel`` to ``compas.geometry.Projection.from_plane_and_direction`` and changed input params
* Renamed ``compas.geometry.Projection.perspective`` to ``compas.geometry.Projection.from_plane_and_point`` and changed input params
* Changed constructor of all ``compas.geometry.Transformation`` and derivatives. Preferred way of creating any ``compas.geometry.Transformation`` is with the classmethods ``from_*``
* Changed params (point, normal) into plane for ``compas.geometry.matrix_from_parallel_projection``, ``compas.geometry.matrix_from_orthogonal_projection`` and ``compas.geometry.matrix_from_perspective_projection``

### Removed

## [0.15.6] 2020-04-27

### Added

* Extended glTF support.
* Added classmethod `from_geometry` to `RhinoMesh`
* Added `intersection_sphere_line`
* Added `intersection_plane_circle`
* Added `tangent_points_to_circle_xy`
* Added basic OBJ file writing.
* Added `Mesh.to_obj`.

### Changed

* Fixed bug in `Box.from_bounding_box`.
* Updated Blender installation docs for latest release.
* Fixed `robot.forward_kinematics()` when requested for base link.
* Fixed bug in `to_compas` conversion of Rhino meshes.
* Fixed bug where `compas.geometry.Primitive` derived classes cannot be serialized by jsonpickle.

### Removed

## [0.15.5] 2020-03-29

### Added

* Added classmethod `from_geometry` to `RhinoMesh`.
* Added conversion to polygons to `BaseMesh`.
* Re-added length, divide, space methods of `RhinoCurve`.
* Added basic OFF file writing.
* Added basic PLY file writing.
* Added `Mesh.to_ply`.
* Added `Mesh.to_off`.

### Changed

* Fixed object naming in artists of `compas_ghpython`.
* Resizing of Rhino property form.
* Fixed orientation of `RhinoSurface` discretisation.
* Check for existence of object in Rhino purge functions.
* Fixed bug in mesh boundary functions.

### Removed


## [0.15.4] 2020-03-05

### Added

* Added algorithm for pulling points onto mesh.
* Added base ellipse class to geometry primitives.
* Added circle artist to plotters.
* Added mesh artist to plotters.
* Added ellipse artist to plotters.
* Added support for robot mimicking joints.

### Changed

* Fixed bugs in `compas_rhino.artists.NetworkArtist`.
* Add conda executable path to `compas_bootstrapper.py`.

### Removed


## [0.15.3] 2020-02-26

### Added

* Added optional class parameter to `RhinoMesh.to_compas`.
* Added max int key to serialization of graph.

### Changed

* Changed name of base mesh implementation to `BaseMesh`.
* Changed name of base network implementation to `BaseNetwork`.
* Fixed bug in face finding function.

### Removed

* Removed optional requirements from setup file.
* Removed parameters from default polyhedron constructor.

## [0.15.2] 2020-02-20

### Added

### Changed

### Removed

## [0.15.1] 2020-02-16

### Added

* Added glTF support.
* Added graph and halfedge data structures.
* Added Rhino line geometry.
* Added Rhino plane geometry.

### Changed

* Fixed `compas_hpc` import problem.
* Split up topology part from geometry part for network and mesh.
* Split up network and mesh naming conventions.
* Reworked network face cycle finding.
* Updated mesh from lines.
* Updated network plotter in correspondence with network.
* Integrated mixin functionality and removed mixins.
* Meshes are now initially hidden in `compas_blender.artists.RobotModelArtist`.
* `compas_blender.artists.RobotModelArtist.draw_visual` and `compas_blender.artists.RobotModelArtist.draw_collision` now show those meshes.
* Renamed the method `draw_geometry` of `compas.robots.base_artist.RobotModelBaseArtist` to `create_geometry`.

### Removed

* Removed parallelization from network algorithms.
* Removed numba based dr implementations.

## [0.15.0] 2020-01-24

### Added

* Added `to_compas` to `compas_rhino.geometry.RhinoPoint`.
* Added `to_compas` to `compas_rhino.geometry.RhinoLine`.
* Added `to_compas` to `compas_rhino.geometry.RhinoCurve`.
* Added `to_compas` to `compas_rhino.geometry.RhinoMesh`.
* Added `brep_to_compas` to `compas_rhino.geometry.RhinoSurface`.
* Added `uv_to_compas` to `compas_rhino.geometry.RhinoSurface`.
* Added `heightfield_to_compas` to `compas_rhino.geometry.RhinoSurface`.
* Added `compas.datastructures.mesh_pull_points_numpy`.

### Changed

* Moved `compas_rhino.conduits` into `compas_rhino.artists`.
* Fixed bug in `compas.datastructures.Mesh.edges_where`.
* Fixed bug in `compas.datastructures.Mesh.faces_where`.
* Fixed bug in `compas.datastructures.Mesh.edge_attributes`.
* Fixed bug in `compas.datastructures.Mesh.face_attributes`.
* Fixed bug in `compas.datastructures.Mesh.edges`.
* Fixed bug in `compas.datastructures.Mesh.faces`.
* Fixed bug in `compas.datastructures.Mesh.offset`.

### Removed

* Removed deprecated `compas.geometry.xforms`.
* Removed deprecated `compas_rhino.helpers`.
* Removed `compas_rhino.constructors`.

## [0.14.0] 2020-01-21

### Added

* Added `compas.datastructures.mesh.Mesh.any_vertex`.
* Added `compas.datastructures.mesh.Mesh.any_face`.
* Added `compas.datastructures.mesh.Mesh.any_edge`.
* Added `compas.datastructures.mesh.Mesh.vertex_attribute`.
* Added `compas.datastructures.mesh.Mesh.vertex_attributes`.
* Added `compas.datastructures.mesh.Mesh.vertices_attribute`.
* Added `compas.datastructures.mesh.Mesh.vertices_attributes`.
* Added `compas.datastructures.mesh.Mesh.edge_attribute`.
* Added `compas.datastructures.mesh.Mesh.edge_attributes`.
* Added `compas.datastructures.mesh.Mesh.edges_attribute`.
* Added `compas.datastructures.mesh.Mesh.edges_attributes`.
* Added `compas.datastructures.mesh.Mesh.face_attribute`.
* Added `compas.datastructures.mesh.Mesh.face_attributes`.
* Added `compas.datastructures.mesh.Mesh.faces_attribute`.
* Added `compas.datastructures.mesh.Mesh.faces_attributes`.
* Added mutable attribute view for mesh vertex/face/edge attributes.

### Changed

* Default Mesh vertex, face, edge attributes are no longer copied and stored explicitly per vertex, face, edge, repesctively.
* Updating default attributes now only changes the corresponding default attribute dict.
* Updated `mesh_quads_to_triangles` to copy only customised face attributes onto newly created faces.
* Fixed bug in `compas.geometry.is_point_in_circle`.
* Fixed bug in `compas.geometry.is_polygon_convex`.
* Fixed bug in `compas.geometry.Polygon.is_convex`.
* Renamed `compas.datastructures.Mesh.has_vertex` to `compas.datastructures.Mesh.is_vertex`.
* Renamed `compas.datastructures.Mesh.has_face` to `compas.datastructures.Mesh.is_face`.
* Split `compas.datastructures.Mesh.has_edge` into `compas.datastructures.Mesh.is_edge` and `compas.datastructures.Mesh.is_halfedge`.

### Removed

* Removed `compas.datastructures.mesh.Mesh.get_any_vertex`.
* Removed `compas.datastructures.mesh.Mesh.get_any_face`.
* Removed `compas.datastructures.mesh.Mesh.get_any_edge`.
* Removed `compas.datastructures.mesh.Mesh.get_vertex_attribute`.
* Removed `compas.datastructures.mesh.Mesh.get_vertex_attributes`.
* Removed `compas.datastructures.mesh.Mesh.get_vertices_attribute`.
* Removed `compas.datastructures.mesh.Mesh.get_vertices_attributes`.
* Removed `compas.datastructures.mesh.Mesh.get_edge_attribute`.
* Removed `compas.datastructures.mesh.Mesh.get_edge_attributes`.
* Removed `compas.datastructures.mesh.Mesh.get_edges_attribute`.
* Removed `compas.datastructures.mesh.Mesh.get_edges_attributes`.
* Removed `compas.datastructures.mesh.Mesh.get_face_attribute`.
* Removed `compas.datastructures.mesh.Mesh.get_face_attributes`.
* Removed `compas.datastructures.mesh.Mesh.get_faces_attribute`.
* Removed `compas.datastructures.mesh.Mesh.get_faces_attributes`.
* Removed `compas.datastructures.mesh.Mesh.set_vertex_attribute`.
* Removed `compas.datastructures.mesh.Mesh.set_vertex_attributes`.
* Removed `compas.datastructures.mesh.Mesh.set_vertices_attribute`.
* Removed `compas.datastructures.mesh.Mesh.set_vertices_attributes`.
* Removed `compas.datastructures.mesh.Mesh.set_edge_attribute`.
* Removed `compas.datastructures.mesh.Mesh.set_edge_attributes`.
* Removed `compas.datastructures.mesh.Mesh.set_edges_attribute`.
* Removed `compas.datastructures.mesh.Mesh.set_edges_attributes`.
* Removed `compas.datastructures.mesh.Mesh.set_face_attribute`.
* Removed `compas.datastructures.mesh.Mesh.set_face_attributes`.
* Removed `compas.datastructures.mesh.Mesh.set_faces_attribute`.
* Removed `compas.datastructures.mesh.Mesh.set_faces_attributes`.
* Removed `print` statement from curvature module.

## [0.13.3] 2020-01-10

### Added

* `compas_rhino.artists.ShapeArtist` as base artist for all shape artists.
* Added `layer`, `name`, `color` attributes to `compas_rhino.artists.PrimitiveArtist`.
* Added `layer`, `name` attributes to `compas_rhino.artists.ShapeArtist`.
* Added `layer`, `name` attributes to `compas_rhino.artists.MeshArtist`.
* Added `clear_layer` method to `compas_rhino.artists.PrimitiveArtist`.
* Added `clear_layer` method to `compas_rhino.artists.ShapeArtist`.
* Added `clear_layer` method to `compas_rhino.artists.MeshArtist`.

### Changed

* Renamed `compas.utilities.maps.geometric_key2` to `geometric_key_xy`.
* Fixed bug in mirror functions.
* Fixed mirroring tests.
* Moved `BaseMesh`, `matrices`, `operations` to `compas.datastructures.mesh.core`.
* Added `transform` and `transformed` (and others) to `Mesh`.

### Removed

* `compas_rhino.artists.BoxArtist`
* Removed `layer` attribute from `compas_rhino.artists.Artist`.
* Removed `clear_layer` method from `compas_rhino.artists.Artist`.

## [0.13.2] 2020-01-06

### Added

* File reading functions for ascii files in `compas.files` has moved from the individual reader classes to a new parent class, `BaseReader`.

### Changed

* Rebased `compas_rhino.artists.MeshArtist` on new-style artist `compas_rhino.artists.Artist`.
* Renamed `compas_rhino.artists.MeshArtist.defaults` to `compas_rhino.artists.MeshArtist.settings`.
* Changed usage of (nonexisting) `compas_rhino.get_object` to `compas_rhino.get_objects`.
* Integrated vertex, face, edge mixins into `compas_rhino.artists.MeshArtist`.
* Integrated vertex, edge mixins into `compas_rhino.artists.NetworkArtist`.
* Rebased `compas_rhino.artists.VolMeshArtist` on `compas_rhino.artists.MeshArtist`.

### Removed

## [0.13.0] 2019-12-16

### Added

* Added DOI to bibtex entry.
* Added conversion for old mesh JSON data.

### Changed

* Indirectly changed mesh serialization to JSON (by changing key conversion and moving conversion into JSON methods).
* Moved conversion of int keys of mesh data to strings for json serialization to from/to json.
* Moved from/to methods for mesh into mesh definition.
* Subdivision algorithms use fast mesh copy.

### Removed

* Support for non-integer vertex and face identifiers in mesh.

## [0.12.4] 2019-12-11

### Added

### Changed

### Removed

## [0.12.3] 2019-12-11

### Added

* Added `mesh_subdivide_frames` to `compas.datastructures.subdivision`

### Changed

### Removed

## [0.12.2] 2019-12-11

### Added

* Added `intersection_segment_polyline` to `compas.geometry.intersections`
* Added `intersection_segment_polyline_xy` to `compas.geometry.intersections`
* Added `from_sides_and_radius` to `compas.geometry.Polygon`

### Changed

* Reworked docstrings of methods in `compas.geometry.queries`
* Set default `tol` to `1e-6` in `compas.geometry.queries`

### Removed

## [[0.12.1] 2019-12-10] 2019-12-10

### Added

* Added inherited methods to class docs.
* Added data structure mixins to the docs.
* Added `data` and `from_data` to `compas.geometry.Polyhedron`
* Added explicit support for collections to `compas_blender`

### Changed

* Bottom face of cylinder shape should be flipped.
* Face reading mechanism of OFF reader.
* `compas.geometry.Box` is now centred at origin by default.

### Removed

* Removed `compas.remote` because it does not provide an advatage over `compas.rpc`.

## [[0.11.4] 2019-11-26] 2019-11-26

### Added

* Added `compas_rhino.etoforms.ImageForm`.
* Added `doc8` as dev requirement.

### Changed

* Changed `compas_rhino.install_plugin` to use only the plugin name, w/o the GUID.
* Changed `iterable_like` to prevent exhausting generators passed as targets.

### Removed

* Removed `compas_rhino.ui.Controller`.
* Removed `compas_rhino.ui.Button`.

## [[0.11.2] 2019-11-19] 2019-11-19

### Added

* Added factory methods for `compas_rhino.artists._Artist`

### Changed

* Set `compas_rhino.artists.FrameArtist` layer clear to false by default.
* Wrapped internals of RPC dispatch method in try-except to catch any import problems and report back on the client side.
* Stopping of HTTP server (`compas.remote`) is now handled properly through separate thread.
* Fixed mutable init parameters of `RobotModel`
* Fixed bug in `mesh_quads_to_triangles` that caused face data to be deleted even when not necessary.
* Switched to `compas.geometry.KDTree` as fallback for `scipy.spatial.cKDTree` instead of Rhino `RTree` because it currently fails.

### Removed

## [0.11.0] 2019-11-09

### Added

* Added `iterable_like` to `compas.utilities.itertools_`
* Added `compas.geometry.icp_numpy` for pointcloud alignment using ICP.
* Added RPC command-line utility: `$ compas_rpc {start|stop} [--port PORT]`
* Added `__version__` to `compas_plotters`.
* Added `compas_plotters` to `.bumpversion.cfg`.
* Added `Colormap` to `compas.utilities`.
* Added `is_line_line_colinear()` to `compas.geometry`
* Added link to Github wiki for devguide.
* Added pointcloud alignment example to docs.
* Show git hash on `compas.__version__` if installed from git.
* Added `autopep8` to dev requirements.
* Added methods `add_joint` and `add_link` to `RobotModel`
* Added support for geometric primitives to JSON data encoder and decoder.
* Added support for `data` to all geometric primitives.

### Changed

* Docs are only deployed to github pages for tagged commits.
* Fixing printing issue with `compas.geometry.Quarternion` in ironPython.
* Fixed a missing import in `compas.geometry.Polygon`.
* Removed unused imports in `compas.geometry.Polyline`.
* Adjusted `compas.geometry.Quarternion.conjugate()` to in-place change, added `compas.geometry.Quarternion.conjugated()` instead which returns a new quarternion object.
* Fixed `rotation` property of `Transformation`.
* Simplified plugin installation (use plugin name only, without GUID).
* Bind RPC server to `0.0.0.0` instead of `localhost`.
* Fixed different argument naming between Rhino5 and Rhino6 of `rs.LayerVisible()` in `compas_rhino.utilities.objects`.

### Removed

## [0.10.0] 2019-10-28

### Added

* Added method for computing the determinant of the matrix of a transformation `compas.geometry.Transformation.determinant`.
* Added method for transposing (the matrix of) a transformation in-place `compas.geometry.Transformation.transpose`.
* Added method creating a transposed copy of a transformation `compas.geometry.Transformation.transposed`.
* Added method for invertig (the matrix of) a transformation in-place `compas.geometry.Transformation.invert`.
* Added `compas.geometry.Transformation.inverted` as an alias for `compas.geometry.Transformation.inverse`.
* Added method creating a copy of a transformation instance with a given transformation concatenated `compas.geometry.Transformation.concatenated`.
* Added method `to_vertices_and_faces` to all the classes inheriting from `compas.geometry.Shape` to create a `Mesh` representation of them.

### Changed

* Changed `compas.geometry.Transformation.inverse` to return an inverted copy of the transformation.
* Changed `compas.geometry.Transformation.decompose` to `compas.geometry.Transformation.decomposed`.
* Changed `compas.geometry.Transformation.concatenate` to add another transformation to the transformation instance.

### Removed

## [0.9.1] 2019-10-28

### Added

* Added `compas.geometry.Point.transform_collection` and `compas.geometry.Point.transformed_collection`.
* Added `compas.geometry.Vector.transform_collection` and `compas.geometry.Vector.transformed_collection`.
* Added `compas.geometry.Line.transform_collection` and `compas.geometry.Line.transformed_collection`.
* Added support for new Python plugin location for Rhino 6.0 on Mac.
* Added `compas.geometry.bestfit_frame_numpy`

### Changed

* Fixed transformation of start and end point of `compas.geometry.Line` to update the point objects in place.
* Fixed return value of `compas.numerical.pca_numpy` to return mean not as nested list.

### Removed

## [0.9.0] 2019-10-21

### Added

* Added `matrix_change_basis`, `Transformation.change_basis`
* Added `matrix_from_frame_to_frame`
* Added non-numpy versions of `global_coords`, `local_coords`
* Added static method `Frame.local_to_local_coords`
* Added `__getitem__`, `__setitem__` and `__eq__` to `Quaternion`
* Added `Vector.scaled` and `Vector.unitized`
* Added `transform_frames` and respective helper functions `dehomogenize_and_unflatten_frames`, `homogenize_and_flatten_frames`
* Added `transform_frames_numpy` and respective helper functions `dehomogenize_and_unflatten_frames_numpy`, `homogenize_and_flatten_frames_numpy`

### Changed

* Renamed `global_coords_numpy` and `local_coords_numpy` to `local_to_world_coords_numpy` and `world_to_local_coords_numpy`.
* Changed parameters `origin` `uvw` of `local_to_world_coords_numpy` and `world_to_local_coords_numpy` to `frame`.
* Fixed some returns of `Frame` and `Rotation` to use `Vector` or `Quaternion`
* Renamed methods `Frame.represent_point/vector/frame_in_global_coordinates` and `Frame.represent_point/vector/frame_in_local_coordinates` to `Frame.to_local_coords` and `Frame.to_world_coords`.

### Removed

## [0.8.1] 2019-10-01

### Added

### Changed

* Fixed unguarded import of `numpy` based transformations in mesh package.

### Removed

## [0.8.0] 2019-10-01

### Added

* Added test section for `compas.geometry.transformations`
* Added `tol` parameter to `queries.is_colinear`
* Added compas rhino installer for Rhino Mac 6.0 `compas_rhino.__init__`.
* Added oriented bounding box for meshes `compas.datastructures.mesh_oriented_bounding_box_numpy`.
* Added full testing functions for `compas.datastructures.mesh`
* Added `draw_mesh` to `compas_ghpython.artists.MeshArtist`

### Changed

* Generate sphinx documentation from markdown files in repo root for top level sections.
* Merged `compas.geometry.xforms` into `compas.geometry.transformations`
* Fixed `AttributeError: 'Mesh' object has no attribute 'neighbors'`
* Fixed Key error with `Mesh.boundary()`
* Extended `offset_polygon` and `offset_polyline` to handle colinear segments
* Fixed unsorted mesh vertex coordinates `xyz` in `compas_viewers.viewer.MeshView`
* Changed stderr parameter from STDOUT to PIPE in `compas.rpc.Proxy` for Rhino Mac 6.0.
* Fixed import of `delaunay_from_points` in `Mesh.from_points`.
* More control over drawing of text labels in Rhino.
* Extension of `face_vertex_descendant` and `face_vertex_ancestor` in `Mesh`.
* Changed the name and meaning of the parameter `oriented` in the function `Mesh.edges_on_boundary`.
* Add `axis` and `origin` defaults to `compas.robots.Joint`
* Unified vertices and face import order for .obj files with python2 and 3
* Changed python interpreter selection (e.g. RPC calls) to fallback to `python` if `pythonw` is not present on the system
* Fixed `compas_ghpython.artists.MeshArtist` to support ngons.
* Deprecate the method `draw` of `compas_ghpython.artists.MeshArtist` in favor of `draw_mesh`.
* Fix icosahedron generation
* Examples in docs/rhino updated to work with current codebase
* Callbacks tutorial updated to work with current codebase
* Base geometric primitives on `compas.geometry.Primitive` and `compas.geometry.Shape`
* Separated `numpy` based tranformations into separate module.

### Removed

* Removed `compas_viewers` to separate repo.
* Removed `compas_hpc` to separate repo.

## [0.7.2] 2019-08-09

### Added

* Added `compas_rhino.geometry.RhinoGeometry` to the docs.
* Added `compas.remote.services`.
* Added `compas.remote.services.network.py` service for handling requests for a browser-based network viewer.
* Possibility to call forward_kinematics on `compas.robots.RobotModel`
* Added `compas.set_precision` function for the setting the global precision used by COMPAS as a floating point number.

### Changed

* Fix mesh genus in `compas.datastructures`.
* Fixed missing import in `compas_rhino.geometry`.
* Removed circular imports from `compas_rhino.geometry`.
* Fix duplicate hfkeys in `compas.datastructures.volmesh.halffaces_on_boundary`.
* Moved `compas.remote.service.py` to `compas.remote.services.default.py`.
* Removed processing of face keys from data getter and setter in `compas.datastructures.Network`.
* Using `SimpleHTTPRequestHandler` instead of `BaseHTTPRequestHandler` to provide basic support for serving files via `GET`.
* Mesh mapping on surface without creating new mesh to keep attributes in `compas_rhino.geometry.surface.py`.
* Moving functionality from `compas_fab.artists.BaseRobotArtist` to `compas.robots.RobotModel`
* Fix exception of null-area polygon of centroid polygon in `compas.geometry.average.py`.
* Fix loss of precision during mesh welding in `compas.datastructures.mesh_weld`.

### Removed

## [0.7.1] 2019-06-29

### Added

### Changed

* Include `compas_plotters` and `compas_viewers` in the build instructions.
* Moved import of `subprocess` to Windows-specific situations.
* Fixed document functions failing when document name is `None`.
* Downgraded `numpy` requirements.
* Loosened `scipy` requirements.
* Default Python to `pythonw`.

### Removed

## [0.7.0] 2019-06-27

### Added

* Added filter shorthand for selecting OBJ, JSON files in Rhino.
* Added `compas_plotters`
* Added `compas_viewers`
* Added `compas_rhino.draw_circles` and the equivalent Artist method
* Add class functions to `compas.datastructures.VolMesh`.
* Added `face_neighborhood` class function to `compas.datastructures.Mesh`.
* Added `get_face_attributes_all` to `compas.datastructures._mixins.attributes`.
* Added `get_faces_attributes_all` to `compas.datastructures._mixins.attributes`.
* Added `compas.remote` package for making HTTP based Remote Procedure Calls.

### Changed

* Restructure halffaces as lists in `compas.datastructures.VolMesh`.
* Correctly handle `python-net` module presence during IronPython imports.
* Switched to `compas.IPY` check instead of `try-except` for preventing non IronPython friendly imports.
* Changed installation of compas packages to Rhino to support non-admin user accounts on Windows.
* Copy facedata in `mesh_quads_to_triangles`
* Added non-imported service for `compas.remote` for starting the subprocess that runs the server.

### Removed

* Removed `compas.plotters`
* Removed `compas.viewers`

## [0.6.2] 2019-04-30

### Added

### Changed

* Based mesh drawing for Rhino on RhinoCommon rather than Rhinoscriptsyntax.
* Fixed mesh drawing for Rhino 6

### Removed

## [0.6.1] 2019-04-29

### Added

### Changed

* Fixed bug in RPC. The services cannot have a `pass` statement as class body.

### Removed

## [0.6.0] 2019-04-29

### Added

* Added `center` property getter to `compas.geometry.Cirle` primitive
* Add `astar_shortest_path` to `compas.topology.traversal`.

### Changed

* Updated configuration instructions for Blender.
* Changed naming convention for drawing functions from `xdraw_` to `draw_`.
* Changed mesh drawing in Rhino to use separate mesh vertices per face. This makes the mesh look more "as expected" in *Shaded* view.

### Removed

* Removed support for Python 3.5.x by setting the minimum requirements for Numpy and Scipy to `1.16` and `1.2`, respectively.

## [0.5.2] 2019-04-12

### Added

* Added `draw_polylines` to `compas_rhino.artists.Artist`.
* Added `color` argument to `compas_rhino.artists.MeshArtist.draw_mesh`.
* Added named colors to `compas.utilities.colors.py`.

### Changed

* Fix `mesh_uv_to_xyz` in `RhinoSurface`.
* Fix 'mesh_weld' and 'meshes_join_and_weld' against consecutive duplicates in face vertices.
* Fix setting of environment variables in `System.Diagnostics.Process`-based subprocess for `XFunc` and `RPC`.
* Fix `XFunc` on RhinoMac.
* Fix `trimesh_subdivide_loop` from `compas.datastructures`.
* Changed Numpy and Scipy version requirements to allow for Python 3.5.x.

### Removed

* Removed `mixing.py` from `compas.utilities`.
* Removed `singleton.py` from `compas.utilities`.
* Removed `xscript.py` from `compas.utilities`.
* Removed `sorting.py` from `compas.utilities`.
* Removed `names.py` from `compas.utilities`.
* Removed `xfunc.py` from `compas_rhino.utilities`, use `compas.utilities.XFunc` instead.

## [0.5.1] 2019-03-25

### Added

### Changed

* Fix `XFunc` and `RPC` environment activation.
* Fix exception on Rhino Mac.
* Fix missing import on `compas_rhino.geometry`.
* Fix `compas.geometry.offset_polygon`.
* Fix installation for Rhino, related to implicit import of `matplotlib`.

### Removed

## [0.5.0] 2019-03-15

### Added

* Add `Circle` and `Sphere` primitives to `compas.geometry`.
* Add functions to `Plane` and `Box` primitives.
* Add functions to `compas_rhino` curve: `length` and `is_closed`.
* Add functions to `compas_rhino` surface: `kinks`, `closest_point`, `closest_point_on_boundaries`, and functions for mapping/remapping between XYZ and UV(0) spaces based on surface's parametrization (`point_xyz_to_uv`, `point_uv_to_xyz`, `line_uv_to_xyz`, `polyline_uv_to_xyz`, `mesh_uv_to_xyz`)
* Add `is_scalable` to `compas.robots.Joint`.

### Changed

* Fix exception in `Plane.transform`.
* Fix installer to remove old symlinks.
* Fix RPC proxy server.

## [0.4.22] 2019-03-05

### Added

* Add pretty print option to JSON formatter.
* Add remeshing based on `triangle`.
* Add compatibility with ETO forms to `compas_rhino` edge modifiers.

## [0.4.21] 2019-03-04

### Changed

* Fix import in `compas_rhino` vertex modifiers.

## [0.4.20] 2019-03-04

### Removed

* Remove `download_image_from_remote` utility function.

## [0.4.12] 2019-03-04

### Changed

* Small fixes on Rhino forms support.

## [0.4.11] 2019-03-03

### Added

* New function to join network edges into polylines: `network_polylines`.
* New mesh functions: `mesh_offset`, `mesh_thicken`, `mesh_weld` and `meshes_join_and_weld`.
* New mesh functions: `face_skewness`, `face_aspect_ratio`, `face_curvature` and `vertex_curvature`.
* New functions to get disconnected elements of  `Mesh`: `mesh_disconnected_vertices`, `mesh_disconnected_faces`, `mesh_explode`.
* New functions to get disconnected elements of  `Network`: `network_disconnected_vertices`, `network_disconnected_edges`, `network_explode`.
* Add statistics utility functions: `average`, `variance`, `standard_deviation`.
* Add `binomial_coefficient` function.
* Add option to create `Network` and `Mesh` from dictionaries of vertices and faces.
* Add `face_adjacency_vertices` to `Mesh`
* Add optional prefix to the rhino name attribute processor
* Add `mesh_move_vertices` to `compas_rhino`.
* Add support for relative mesh references in URDF.

### Changed

* Fix mesh centroid and mesh normal calculation.
* Refactor of drawing functions in `compas_blender`.
* Fix material creation in `compas_blender`.
* New default for subdivision: `catmullclark`.

## [0.4.9] 2019-02-10

### Added

* New class methods for `Polyhedron`: `from_platonicsolid` and `from_vertices_and_faces`.
* Constrained and conforming Delaunay triangulations based on Triangle.
* Predicate-based filtering of vertices and edges.
* `mesh.geometry`for geometry-specific functions.
* `trimesh_face_circle` in `mesh.geometry`.

### Changed

* Fix exception in `angle_vectors_signed` if vectors aligned
* Fix exception in `Polyline.point`
* Update Rhino installation merging Win32 and Mac implementations and defaulting the bootstrapper to the active python even if no CONDA environment is active during install.

### Removed

* Bound mesh operations.

## [0.4.8] 2019-01-28

### Added

* Curve tangent at parameter.
* Box shape.
* Numpy-based mesh transformations.
* Option to share axes among plotters.<|MERGE_RESOLUTION|>--- conflicted
+++ resolved
@@ -11,15 +11,12 @@
 
 * Added `compas_rhino.DEFAULT_VERSION`.
 * Added `clean` option to `compas_rhino.install` to remove existing symlinks if they cannot be imported from the current environment.
-<<<<<<< HEAD
 * Added basic implementation of `compas.datastructures.Assembly`.
-=======
 * Added `compas.is_grasshopper`.
 * Added `compas.GH`.
 * Added `compas.artists.Artist.CONTEXT`.
 * Added `compas.artists.Artist.AVAILABLE_CONTEXTS`.
 * Added `compas.artists.artist.register_artists` pluggable.
->>>>>>> cbe6bfac
 
 ### Changed
 
