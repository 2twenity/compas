--- conflicted
+++ resolved
@@ -76,18 +76,15 @@
 * Changed `compas.datastructures.Mesh` to take additional `**kwargs`, instead of only `name=None` specifically.
 * Moved registration of `ping` and `remote_shutdown` of the RPC server to `compas.rpc.Server.__init__()`.
 * Moved `FileWatcherService` to `compas.rpc.services.watcher` so it can be reused.
-<<<<<<< HEAD
-* Changed `compas.geometry.earclip_polygon` algorithm because the current one does not work in several cases.
-* Changed the docstrings in `compas.geometry.earclip_polygon` are corrected. The orientation to the XY Frame has been removed since it is handled by the `polygon.to_vertices_and_faces` method. Additionally, the test_polygon.py file has been modified with a new test for the ear_clip called `test_polygon_to_vertices_and_faces`. The `object` has been added to all `Ear` classes.
-* Changed the docstrings in `compas.geometry.earclip_polygon` is merged back, meaning the polygon is transformed to XY frame.
-=======
 * Changed `compas.datastructures.Mesh.subdivide` to `compas.datastructures.Mesh.subdivided`.
 * Moved `compas.numerical.pca_numpy` to `compas.geometry.pca_numpy`.
 * Moved `compas.numerical.scalafield_contours` to `compas.geometry.scalarfield_contours`.
 * Moved `compas.numerical.matrices` to `compas.topology.matrices`.
 * Moved `compas.numerical.linalg` to `compas.geometry.linalg`.
 * Changed `watchdog` dependency to be only required for platforms other than `emscripten`.
->>>>>>> 3401a368
+* Changed `compas.geometry.earclip_polygon` algorithm because the current one does not work in several cases.
+* Changed the docstrings in `compas.geometry.earclip_polygon` are corrected. The orientation to the XY Frame has been removed since it is handled by the `polygon.to_vertices_and_faces` method. Additionally, the test_polygon.py file has been modified with a new test for the ear_clip called `test_polygon_to_vertices_and_faces`. The `object` has been added to all `Ear` classes.
+* Changed the docstrings in `compas.geometry.earclip_polygon` is merged back, meaning the polygon is transformed to XY frame.
 
 ### Removed
 
