# Changelog

All notable changes to this project will be documented in this file.

The format is based on [Keep a Changelog](https://keepachangelog.com/en/1.0.0/),
and this project adheres to [Semantic Versioning](https://semver.org/spec/v2.0.0.html).

## Unreleased


### Added

* Added `Polyline.extend`, `Polyline.extended`, `Polyline.shorten`,  `Polyline.shortened`.
* Added `Data.sha256` for computing a hash value of data objects, for example for comparisons during version control.
* Added optional `path` parameter to `compas.rpc.Proxy` to allow for non-package calls.
* Added Grasshopper component to call RPC functions.
* Added alternative installation procedure for Blender on Windows.
* Added `Mesh.to_lines` method and tests.
* Added `Data.guid` to JSON serialization.
* Added `Data.guid` to pickle state.
* Added `Assembly.find_by_key` to locate parts by key.
* Added `clear_edges` and `clear_nodes` to `NetworkArtist` for ghpython.
* Added `ToString` method to `Data` to ensure that Rhino/Grasshopper correctly casts objects to string.

### Changed

* Set `jinja >= 3.0` to dev dependencies to fix docs build error.
* Fixed removing of collections for `compas_plotters`.
* Fixed bug in `compas_plotters.plotter.Plotter.add_from_list`.
* Fixed bug in `compas.robots.Configuration`.
* Rebuild part index after deserialization in `Assembly`.
* Fixed bug in `compas.artists.colordict.ColorDict`.
* Change `Mesh.mesh_dual` with option of including the boundary. 
* Fixed type error in `compas_rhino.conversions._shapes.box_to_rhino`.
* Moved from `autopep8` to `black`
* Fixed bug in `compas.utilities.linspace` for number series with high precision start and stop values.
* Fixed uncentered viewbox in `Plotter.zoom_extents()`
<<<<<<< HEAD
* Fixed source directory path in `compas_ghpython.uninstall` plugin.
* Fixed bug in`compas_ghpython.components`that ignored input list of `.ghuser` objects to uninstall.
=======
* Changed `RobotModelArtists.atteched_tool_models` to dictionary to support multiple tools.
>>>>>>> 31dc3e17

### Removed

* Removed unused `compas_rhino.objects` (moved to `compas_ui`).
* Removed unused `compas_rhino.ui` (moved to `compas_ui`).


## [1.15.1] 2022-03-28

### Added

* Added optional `triangulated` flag to `Mesh.to_vertices_and_faces`.
* Added geometry information of active meshes to the serialization/deserialization of robot model's `MeshDescriptor`.
* Added Grasshopper component to draw any COMPAS object.
* Added new icons to Grasshopper components and default to icon style.

### Changed

* Fixed bug in `normal_polygon` in `compas.geometry`.
* Fixed bug in Blender mesh conversion.
* Changed Rhino plugin installer to check for and install required plugin packages.
* Refactor robot model artists to use the same `Mesh.to_vertices_and_faces` everywhere.
* Fix debug print on Blender artist.

### Removed


## [1.15.0] 2022-03-22

### Added

* Added descriptor support to `compas.colors.Color`.
* Added descriptor protocol metaclass to `compas.artists.Artist`.
* Added `compas.artists.colordict.ColorDict` descriptor.
* Added `allclose` to doctest fixtures.
* Added `compas.colors.Color.coerce` to construct a color out og hex, RGB1, and RGB255 inputs.
* Added `compas.datastructures.Network.from_pointcloud`.
* Added `compas.datastructures.VolMesh.from_meshgrid`.
* Added `vertices_where`, `vertices_where_predicate`, `edges_where`, `edges_where_predicate` to `compas.datastructures.HalfFace`.
* Added `faces_where`, `faces_where_predicate`, `cells_where`, `cells_where_predicate` to `compas.datastructures.HalfFace`.
* Added `VolMeshArtist` to registered Blender artists.
* Added `3.1` to supported versions for Blender installer.
* Added `compas.artist.NoArtistContextError`.

### Changed

* Changed `compas.geometry.surfaces.nurbs.from_fill` to accept up to 4 curves as input.
* Changed `compas_rhino.artists.MeshArtist.draw` to draw the mesh only.
* Changed `compas_blender.artists.MeshArtist.draw` to draw the mesh only.
* Changed `compas_ghpython.artists.MeshArtist.draw` to draw the mesh only.
* Changed `compas_rhino.artists.MeshArtist.draw_vertexlabels` to use the colors of the vertex color dict.
* Changed `compas_rhino.artists.MeshArtist.draw_edgelabels` to use the colors of the edge color dict.
* Changed `compas_rhino.artists.MeshArtist.draw_facelabels` to use the colors of the face color dict.
* Changed `compas_blender.artists.MeshArtist.draw_vertexlabels` to use the colors of the vertex color dict.
* Changed `compas_blender.artists.MeshArtist.draw_edgelabels` to use the colors of the edge color dict.
* Changed `compas_blender.artists.MeshArtist.draw_facelabels` to use the colors of the face color dict.
* Changed `compas_ghpython.artists.MeshArtist.draw_vertexlabels` to use the colors of the vertex color dict.
* Changed `compas_ghpython.artists.MeshArtist.draw_edgelabels` to use the colors of the edge color dict.
* Changed `compas_ghpython.artists.MeshArtist.draw_facelabels` to use the colors of the face color dict.
* Fixed `compas_blender.uninstall`.
* Changed `planarity` to optional requirement on all platforms.
* Changed `numba` to optional requirement on all platforms.
* Changed raw github content path for `compas.get`.
* Changed `compas.datastructures.Graph.nodes_where` to accept conditions as kwargs.
* Changed `compas.datastructures.Graph.edges_where` to accept conditions as kwargs.
* Changed `compas.datastructures.Halfedge.vertices_where` to accept conditions as kwargs.
* Changed `compas.datastructures.Halfedge.edges_where` to accept conditions as kwargs.
* Changed `compas.datastructures.Halfedge.faces_where` to accept conditions as kwargs.
* Changed `compas.datastructures.Halfface.vertices_where` to accept conditions as kwargs.
* Changed `compas.datastructures.Halfface.edges_where` to accept conditions as kwargs.
* Changed `compas.datastructures.Halfface.faces_where` to accept conditions as kwargs.
* Changed `compas.datastructures.Halfface.cells_where` to accept conditions as kwargs.
* Fixed `compas_blender.artists.VolMeshArtist.draw` and `compas_blender.artists.VolMeshArtist.draw_cells`.
* Fixed `compas_ghpython.artists.VolMeshArtist.draw` and `compas_ghpython.artists.VolMeshArtist.draw_cells`.
* Fixed `compas_rhino.artists.VolMeshArtist.draw` and `compas_rhino.artists.VolMeshArtist.draw_cells`.
* Improved error messages when artist instance cannot be created.
* Fixed exception when calculating geometry of `compas.datastructures.Part` without features.
* Fixed bug in `compas_rhino.conversions.RhinoCurve.to_compas`.
* Fixed bug in `compas_rhino.conversions.RhinoSurface.to_compas`.

### Removed

* Removed `compas.numerical.drx`.


## [1.14.1] 2022-02-16

### Added

* Added doc test step in CI/CD.

### Changed

* Fixed symlink expansion for directories relative to the COMPAS installation folder, eg. `compas.DATA` when used from IronPython.
* Fixed the result of `compas.__version__` on dev installs to properly include git hash.
* Move `data` files inside the folder included in the source distribution (ie. non-dev installs).
* Fixed IronPython detection on ipy 2.7.12 and higher.

### Removed


## [1.14.0] 2022-02-06

### Added

* Added `compas.colors.Color`.
* Added `compas.colors.ColorMap`.
* Added `compas_blender.conversions.BlenderGeometry`.
* Added `compas_blender.conversions.BlenderCurve`.
* Added `compas_blender.conversions.BlenderMesh`.
* Added option to return strip faces from `compas.datastructure.Halfedge.edge_strip`.
* Added `compas.geometry.Bezier.transform`.
* Added `compas.geometry.Curve` as base class for curves.
* Added `compas.geometry.Surface` as base class for surfaces.
* Added `compas_rhino.geometry.RhinoCurve` as Rhino plugin for basic curves.
* Added `compas_rhino.geometry.RhinoSurface` as Rhino plugin for basic surfaces.
* Added pluggable `compas.geometry.curves.curve.new_curve`.
* Added pluggable `compas.geometry.surfaces.surface.new_surface`.
* Added `compas.artists.CurveArtist`.
* Added `compas.artists.SurfaceArtist`.
* Added `compas_rhino.artists.CurveArtist`.
* Added `compas_rhino.artists.SurfaceArtist`.
* Added `compas_ghpython.artists.CurveArtist`.
* Added `compas_ghpython.artists.SurfaceArtist`.
* Added `compas_blender.artists.CurveArtist`.
* Added `compas_blender.artists.SurfaceArtist`.
* Added `compas_rhino.utilities.draw_curves`.
* Added `compas_rhino.utilities.draw_surfaces`.
* Added `compas_blender.utilities.draw_curves`.
* Added `compas_blender.utilities.draw_surfaces`.
* Added `rgba` and `rgba255` properties to `compas.colors.Color`.
* Added `from_name` method to `compas.colors.Color`.
* Added Python 3.10 support.
* Added `RobotModel.ur5` for the sake of example.

### Changed

* Fixed bug in `mesh_slice_plane()` , `Mesh.slice_plane()`.
* Changed `compas_rhino.geometry.RhinoNurbsSurface.closest_point` to fix bug of rhino_curve to rhino_surface, plus return tuple instead.
* Changed `compas_plotters.plotter.Plotter` to normal class instead of singleton.
* Moved functionality of `compas.utilities.coercion` to `compas.data`.
* Fixed bug in `compas.geometry.NurbsSurface.to_triangles()`.
* Renamed docs site folders `latest` to `stable` and `dev` to `latest`.
* Rebased `compas.geometry.NurbsCurve` on `compas.geometry.Curve`.
* Rebased `compas.geometry.NurbsSurface` on `compas.geometry.Surface`.
* Rebased `compas_rhino.geometry.RhinoNurbsCurve` on `compas.geometry.NurbsCurve` and `compas_rhino.geometry.RhinoCurve`.
* Rebased `compas_rhino.geometry.RhinoNurbsSurface` on `compas.geometry.NurbsSurface` and `compas_rhino.geometry.RhinoSurface`.
* Fixed error message for unsupported joint types.
* Fixed support for non-standard URDF attributes on limit and mesh geometry.
* Fixed data serialization for URDF materials without color.
* Removed geometric primitives (`Origin`, `Box`, `Sphere`, `Cylinder` and `Capsule`) from `compas.robots` and replaced them with the core ones from `compas.geometry`. The old names are still available but deprecated.
* Deprecated the `load_mesh` method of `compas.robots.AbstractMeshLoader` and its sub-classes in favor of `load_meshes`.
* Fixed bug in `compas_rhino.conversions.RhinoGeometry.transform`.

### Removed

* Removed `compas.geometry.Collection`.
* Removed `compas.geometry.CollectionNumpy`.
* Removed `compas.geometry.PointCollection`.
* Removed `compas.geometry.PointCollectionNumpy`.
* Removed `compas.interop`.
* Removed `numba`; `compas.numerical.drx` will be moved to a dedicated extension package.
* Removed `ezdxf` (unused).
* Removed `laspy` (unused).
* Removed `compas_rhino.artists.MeshArtist.draw_mesh`.
* Removed `compas_blender.artists.MeshArtist.draw_mesh`.

## [1.13.3] 2021-12-17

### Added

* Added `compas_plotters.artists.NetworkArtist.draw_nodelabels`.
* Added `compas_plotters.artists.NetworkArtist.draw_edgelabels`.
* Added `compas_plotters.Plotter.fontsize`.
* Added `INSTALLED_VERSION` variable to `compas_rhino.install` to interally inform rhino version context post-installation steps.
* Added `compas_rhino.geometry.RhinoNurbsSurface`.
* Added `compas_rhino.geometry.surfaces.new_nurbssurface` plugin.
* Added `compas_rhino.geometry.surfaces.new_nurbssurface_from_parameters` plugin.
* Added `compas_rhino.geometry.surfaces.new_nurbssurface_from_points` plugin.
* Added `compas_rhino.geometry.surfaces.new_nurbssurface_from_fill` plugin.
* Added `compas_rhino.geometry.surfaces.new_nurbssurface_from_step` plugin.
* Added `compas_rhino.conversions.RhinoSurface.to_compas`.

### Changed

* Fixed bug in inheritance of `compas_plotters.artists.NetworkArtist`.
* Changed `compas_plotters.artists.MeshArtist.draw_edges` to ignore edge direction for assignment of edge colors and widths.
* Changed `compas_plotters.artists.MeshArtist.draw_vertexlabels` to use `compas_plotters.Plotter.fontsize`.
* Changed `compas_plotters.artists.MeshArtist.draw_edgelabels` to use `compas_plotters.Plotter.fontsize`.
* Changed `compas_plotters.artists.MeshArtist.draw_facelabels` to use `compas_plotters.Plotter.fontsize`.
* Fixed bug in `compas_rhino.conversions.plane_to_compas_frame`.
* Changed implementation of `compas.geometry.NurbsSurface.xyz`.
* Fixed bug in `compas.geometry.NurbsSurface.to_mesh`.
* Changed `compas_rhino.geometry.RhinoNurbsSurface.from_points` to use transposed points.
* Fixed bug in `compas_rhino.conversions.RhinoSurface.to_compas_mesh`.

### Removed


## [1.13.2] 2021-12-11

### Added

* Added `compas_ghpython.fetch_ghio_lib` to simplify the loading of Grasshopper's IO library for extension developers.

### Changed

### Removed


## [1.13.1] 2021-12-11

### Added

### Changed

* Fixed bug in `Grasshopper` plugin path on Windows.
* Fixed bug in `Grasshopper` `UserObjects` uninstall.

### Removed


## [1.13.0] 2021-12-10

### Added

* Added `compas_rhino.DEFAULT_VERSION`.
* Added `clean` option to `compas_rhino.install` to remove existing symlinks if they cannot be imported from the current environment.
* Added basic implementation of `compas.datastructures.Assembly`.
* Added `compas.is_grasshopper`.
* Added `compas.GH`.
* Added `compas.artists.Artist.CONTEXT`.
* Added `compas.artists.Artist.AVAILABLE_CONTEXTS`.
* Added `compas.artists.artist.register_artists` pluggable.

### Changed

* Updated `pr-checks` workflow for checking Changelog entry.
* Fixed return value of attributes of empty `compas_rhino.geometry.RhinoNurbsCurve`.
* Fixed error in parameter list of `compas_rhino.geometry.curves.new_nurbscurve`.
* Fixed error in parameter list of `compas_rhino.geometry.curves.new_nurbscurve_from_interpolation`.
* Fixed error in parameter list of `compas_rhino.geometry.curves.new_nurbscurve_from_step`.
* Changed `compas_rhino.install` to remove broken symlinks.
* Changed `compas_rhino.install` to reinstall broken symlinks if they can be imported from the current environment.
* Changed `compas_rhino.uninstall` to remove broken symlinks.
* Changed `compas_rhino.install_plugin` to remove broken symlinks.
* Changed default Rhino version for installation to `7.0`.
* Fixed bug in `compas_ghpython` related to importing `Grasshopper` prematurely.
* Changed `compas.artists.Artist.ITEM_ARTIST` to context-based dict.
* Changed `compas_rhino.__init__.py` functions.
* Changed `compas_ghpython.__init__.py` functions.
* Renamed `compas_ghpython.get_grasshopper_plugin_path` to `compas_ghpython.get_grasshopper_managedplugin_path`.

### Removed

* Removed `compas.artists.artist.new_artist` pluggable.


## [1.12.2] 2021-11-30

### Added

### Changed

* Moved import of `subprocess` to top of file `compas._os.py`.

### Removed


## [1.12.1] 2021-11-29

### Added

### Changed

* Fixed bug in `compas_rhino.conversions.RhinoPoint.from_geometry`.
* Changed `compas_rhino.install` to remove broken symlinks.
* Changed `compas_rhino.install` to reinstall broken symlinks if they can be imported from the current environment.
* Changed `compas_rhino.uninstall` to remove broken symlinks.
* Changed `compas_rhino.install_plugin` to remove broken symlinks.

### Removed


## [1.12.0] 2021-11-17

### Added

* Added `CircleArtist`, `LineArtist`, `PointArtist`, `PolygonArtist`, `PolylineArtist`, and `VectorArtist` to `compas_blender`.
* Added `draw_circles` and `draw_planes` to `compas_blender`.
* Added `compas_rhino.geometry.curves` plugins for `compas.geometry.curves` pluggables.
* Added `compas_rhino.geometry.RhinoNurbsCurve`.
* Added `to_compas_quadmesh` to `compas_rhino.conversions.RhinoSurface`.

### Changed

* Replaced implementation of `RGBColour` and `Float` with deprecation warning in `compas.utilities.descriptors`.
* Moved all Rhino geometry and objects wrappers to `compas_rhino.conversions`.
* Fixed bug in `compas_rhino.conversions.RhinoSurface.from_geometry`.
* Changed `compas_rhino.conversions.RhinoLine.from_geometry` to accept line curves.
* Fixed bug in `compas_rhino.geometry.RhinoNurbsCurve.closest_point`.
* Modify `to_compas_mesh` in `compas_rhino.conversions.RhinoSurface` to use brep loops.

### Removed


## [1.11.1] 2021-11-09

### Added

### Changed

* Changed `compas_rhino.uninstall` to also remove broken symlinks if no specific packages are provided for un-installation.
* Changed `compas_rhino.install` to also remove broken symlinks.

### Removed


## [1.11.0] 2021-11-08

### Added

* Added halfedge loops in `compas.datastructures.Halfedge.halfedge_loop`.
* Added halfedge strips in `compas.datastructures.Halfedge.halfedge_strip`.
* Added `compas.datastructures.mesh_split_strip` and `compas.datastructures.Mesh.split_strip`.
* Added boundingbox to `compas_rhino.conduits.BaseConduit`

### Changed

* Fixed bug in combination of `compas_rhino.artists.MeshArtist.draw_mesh` and `compas_rhino.utilities.drawing.draw_mesh`.
* Fixed bug in continuous loops in `compas.datastructures.Halfedge.edge_loop`.
* Fixed bug in continuous strips in `compas.datastructures.Halfedge.edge_strip`.
* Changed abstract method `compas.artists.MeshArtist.draw_mesh` to implemented method in `compas_plotters.artists.MeshArtist.draw_mesh`.

### Removed


## [1.10.0] 2021-11-04

### Added

* Added `compas.geometry.Curve` and `compas.geometry.NurbsCurve`.
* Added `compas.geometry.Surface` and `compas.geometry.NurbsSurface`.
* Added pluggables for `compas.geometry.NurbsCurve.__new__`, `compas.geometry.NurbsCurve.from_parameters`, `compas.geometry.NurbsCurve.from_points`, `compas.geometry.NurbsCurve.from_interpolation`, `compas.geometry.NurbsCurve.from_step`.
* Added pluggables for `compas.geometry.NurbsSurface.__new__`, `compas.geometry.NurbsSurface.from_parameters`, `compas.geometry.NurbsSurface.from_points`, `compas.geometry.NurbsSurface.from_fill`, `compas.geometry.NurbsSurface.from_step`.
* Added missing implementations for abstract clear methods of `compas_rhino.artists.volmeshartist`.

* Added `compas_rhino.geometry.RhinoBox`, `compas_rhino.geometry.RhinoCircle`, `compas_rhino.geometry.RhinoCone`, `compas_rhino.geometry.RhinoCurve`, `compas_rhino.geometry.RhinoCylinder`, `compas_rhino.geometry.RhinoEllipse`, `compas_rhino.geometry.RhinoLine`, `compas_rhino.geometry.RhinoMesh`, `compas_rhino.geometry.RhinoPlane`, `compas_rhino.geometry.RhinoPoint`, `compas_rhino.geometry.RhinoPolyline`, `compas_rhino.geometry.RhinoSphere`, `compas_rhino.geometry.RhinoSurface`, `compas_rhino.geometry.RhinoVector` as wrappers for working with Rhino geometry through geometry conversions or coercion of doc objects.
* Added `compas_rhino.conversions` from COMPAS geometry to Rhino geometry and vice versa, for primitives, shapes, curves, surfaces, meshes.
* Added `compas_rhino.coercion` from Rhino doc objects to Rhino geometry compatible with COMPAS geometry.

### Changed

* Fixed bug in directions of `compas.datastructures.Mesh.from_meshgrid`.
* Fixed bug in Rhino mesh face drawing.
* Fixed bug related to legacy uninstall on Rhino for Mac.

### Removed


## [1.9.3] 2021-11-02

### Added

### Changed

* Changed default path for Rhino 7 legacy install cleanup to Rhino7.app in `compas_rhino.__init__.py`.
* Changed z-coordinate of `compas.datastructures.Mesh.from_meshgrid` to `0.0` instead of `0`.

### Removed


## [1.9.2] 2021-11-02

### Added

* Added `draw_mesh` method to `compas_ghpython.artists.MeshArtist` to match all other mesh artists.

### Changed

* Changed new artist registration to check if subclass.
* Fixed `RobotModelArtist` for blender: missing abstract method impl and handle init order.

### Removed


## [1.9.1] 2021-10-22

### Added

* Added `Plane.offset`.
* Added `is_mesh_closed` property to `compas.datastructures.mesh_slice_plane`.

### Changed

* Fixed backward compatibility problem with artists by adding back `Artist.build` and `Artist.build_as`.
* Fixed backward compatibility problem with artists by adding `compas_rhino.artists.BaseArtist` alias for `compas_rhino.artists.RhinoArtist`.

### Removed


## [1.9.0] 2021-10-21

### Added

* Added `draw_vertexlabels`, `draw_edgelabels`, `draw_facelabels`, `draw_vertexnormals`, and `draw_facenormals` to `compas_blender.artists.MeshArtist`.
* Added optional `triangulated` flag to `to_vertices_and_faces` of all shapes.
* Added `compas.geometry.Geometry` base class.
* Added `__add__`, `__sub__`, `__and__` to `compas.geometry.Shape` for boolean operations using binary operators.
* Added `is_closed` to `compas.geometry.Polyhedron`.
* Added `Plane.offset`.
* Added `compas.artists.Artist`.
* Added pluggable `compas.artists.new_artist`.
* Added plugin `compas_rhino.artists.new_artist_rhino`.
* Added plugin `compas_blender.artists.new_artist_blender`.
* Added `compas.artist.DataArtistNotRegistered`.
* Added `draw_node_labels` and `draw_edgelabels` to `compas_blender.artists.NetworkArtist`.
* Added `compas_blender.artists.RobotModelArtist.clear`.
* Added `compas_blender.geometry.booleans` as plugin for boolean pluggables.
* Added version-based installation for Blender.
* Added several shape artists to `compas_ghpython`: `BoxArtist`, `CapsuleArtist`, `ConeArtist`, `CylinderArtist`, `PolygonArtist`, `PolyhedronArtist`, `SphereArtist`, `TorusArtist` and `VectorArtist`.
* Added support for CLR generic dictionaries to the `compas.data` decoders.
* Added `Graph.node_sample`, `Graph.edge_sample`.
* Added `Halfedge.vertex_sample`, `Halfedge.edge_sample`, `Halfedge.face_sample`.
* Added `Halfface.vertex_sample`, `Halfface.edge_sample`, `Halfface.face_sample`, `Halfface.cell_sample`.
* Added `Mesh.from_meshgrid`.

### Changed

* Fixed bug in `compas_blender.draw_texts`.
* Changed `compas_rhino.artists.BaseArtist` to `compas_rhino.artists.RhinoArtist`.
* Changed `compas_blender.artists.BaseArtist` to `compas_blender.artists.BlenderArtist`.
* Changed default resolution for shape discretisation to 16 for both u and v where relevant.
* Changed base class of `compas.geometry.Primitive` and `compas.geometry.Shape` to `compas.geometry.Geometry`.
* `compas_blender.artists.RobotModelArtist.collection` can be assigned as a Blender collection or a name.
* Generalized the parameter `color` of `compas_blender.draw_texts` and various label drawing methods.
* Changed `compas.IPY` to `compas.RHINO` in `orientation_rhino`.
* Changed `planarity` to `requires_extra` for pip installations.
* Fixed bug in handling of ngonal meshes in `compas_ghpython` artists / drawing functions.

### Removed


## [1.8.1] 2021-09-08

### Added

### Changed

### Removed


## [1.8.0] 2021-09-08

### Added

* Added pluggable function `trimesh_slice` in `compas_rhino`.
* Added equality comparison for pointclouds.
* Added `compas.data.is_sequence_of_uint`.
* Added general plotter for geometry objects and data structures based on the artist registration mechanism.
* Added support for multimesh files to OBJ reader/writer.
* Added support for attaching and detaching meshes in `compas.robots.RobotModelArtist` and drawing them.
* Added `compas.geometry.NurbsCurve`.
* Added `compas.geometry.NurbsSurface`.
* Added `compas_rhino.conversions`.
* Added `compas_rhino.geometry.RhinoBox`.
* Added `compas_rhino.geometry.RhinoCone`.
* Added `compas_rhino.geometry.RhinoCylinder`.
* Added `compas_rhino.geometry.RhinoPolyline`.
* Added `compas_rhino.geometry.RhinoSphere`.
* Added basic implementation of `compas.datastructures.Assembly`.
* Added `meshes` method to artists of `compas.robots.RobotModel`.
* Added `FrameArtist` class to `compas_blender`.

### Changed

* `compas.robots.Axis` is now normalized upon initialization.
* Fixed a bug in `compas.numerical.dr_numpy` when using numpy array as inputs.
* Allowed for varying repository file structures in `compas.robots.GithubPackageMeshLoader`.
* Fixed data schema of `compas.geometry.Polyline`, `compas.geometry.Polygon`, `compas.geometry.Pointcloud`.
* Fixed `Configuration.from_data` to be backward-compatible with JSON data generated before `compas 1.3.0`.
* Changed `compas_rhino.drawing.draw_breps` to assume provided polygon is closed and automatically add missing corner to polycurve constructor.
* Changed conversion of edges and faces to uniques keys for the data dicts to use the string representation of a sorted tuple of identifiers.
* Added `dtype` to JSON decoding error message.
* Moved `compas.datastructures.mesh.core.halfedge.HalfEdge` to `compas.datastructures.halfedge.halfedge.HalfEdge`
* Moved `compas.datastructures.network.core.graph.Graph` to `compas.datastructures.graph.graph.Graph`.

### Removed

* Removed `compas.datastructures.mesh.core.mesh.BaseMesh`.

* Removed `compas.datastructures.BaseNetwork`.

## [1.7.1] 2021-06-14

### Added

### Changed

* Fixed bundling of ghuser components.

### Removed


## [1.7.0] 2021-06-14

### Added

### Changed

* `compas.robots.Axis` is now normalized upon initialization.
* Fixed a bug in `compas.numerical.dr_numpy` when using numpy array as inputs.
* Allowed for varying repository file structures in `compas.robots.GithubPackageMeshLoader`.
* Remove default implementation of `__str__` for data objects.

### Fixed

* Fixed `Configuration.from_data` to be backward-compatible with JSON data generated before `compas 1.3.0`.

### Removed

## [1.7.1] 2021-06-14

### Added

### Changed

* Fixed bundling of ghuser components.

### Removed

## [1.7.0] 2021-06-14

### Added

* Added pluggable function `trimesh_gaussian_curvature` in `compas_rhino`.
* Added pluggable function `trimesh_mean_curvature` in `compas_rhino`.
* Added pluggable function `trimesh_principal_curvature` in `compas_rhino`.
* Added `copy` and `deepcopy` functionality to `compas.robots.Configuration`.
* Added `compas.data.is_sequence_of_int` and `compas.data.is_sequence_of_float`.
* Added `compas.data.Data.JSONSCHEMANAME`.
* Added `kwargs` to all child classes of `compas.data.Data`.
* Added grasshopper component for drawing a frame.
* Added `draw_origin` and `draw_axes`.
* Added `compas.PY2`.

### Changed

* Allow str or int as joint type in `compas.robots.Joint` constructor.
* Moved json schemas to `compas.data`.
* Nested json schemas.
* `compas_ghpython.artists.FrameArtist.draw` now draws a Rhino Plane.
* Fixed bugs in `compas.geometry.bestfit_circle_numpy`.
* Changed directory where ghuser components are installed.
* Added ghuser components directory to those removed by the `clean` task.
* Clean up the ghuser directory before building ghuser components.
* Exposed function `draw_breps` in `compas_rhino.utilities`; example added.
* Added `join` flag to function `draw_breps` in `compas_rhino.utilities`
* Fixed bug in `compas.geometry.distance.closest_point_on_segment_xy`.
* Fixed bug in Rhino implementations of `trimesh` curvature functions.

### Removed

## [1.6.3] 2021-05-26

### Added

* Added `compas.topology.astar_lightest_path`.
* Added JSONSCHEMA definitions for primitives and transformations.
* Added schema implementation to primitives and transformations.
* Added JSONSCHEMA implementation to primitives and transformations.
* Added `compas.data.is_int3`, `compas.data.is_float3`, `compas_data.is_float4x4`.

### Changed

* Extended `compas.topology.astar_shortest_path` to work on `compas.datastructures.Mesh` and `compas.datastructures.Network`.
* Fixed `compas.data.Data.to_jsonstring`.
* Changed `compas.data.Data.data.setter` to raise `NotImplementedError`.
* Changed annotations of `compas_blender.artists.BaseArtist`.
* Fixed `__repr__` for primitives, shapes, transformations.

### Removed

* Removed duplicate cases from `compas.data.DataEncoder`.

## [1.6.2] 2021-05-12

### Added

### Changed

### Removed


## [1.6.1] 2021-05-12

### Added

### Changed

### Removed


## [1.6.0] 2021-05-12

### Added

* Added infrastructure for building Grasshopper components for compas packages.
* Added first Grasshopper component: COMPAS Info.
* Added Grasshopper components for JSON serialization.
* Added `compas_rhino.utilities.set_object_attributes`.
* Added `from_jsonstring` and `to_jsonstring`.
* Added Grasshopper component documentation.

### Changed

* Moved json dump and load to data package.
* Changed parameters and return value of `compas_rhino.utilities.get_object_attributes`.
* Removed `doctest` execution code from src.
* Removed `if __name__ == '__main__'` section from src.
* Optimized the conversion of Rhino Meshes to COMPAS meshes.
* Fix issue with GH User symlink created as directory symlink on some cases.

### Removed


## [1.5.0] 2021-04-20

### Added

* Added support for file-like objects, path strings and URLs to most of the methods previously accepting only file paths, eg. `compas.datastructures.Datastructure`, `compas.json_dump`, `compas.json_load`, etc.
* Added `pretty` parameter to `compas.json_dump` and `compas.json_dumps`.
* Added `compas.data.Data` as base object for all data objects (geometry, data structures, ...).

### Changed

* Moved `compas.utilities.DataEncoder` to `compas.data`.
* Moved `compas.utilities.DataDecoder` to `compas.data`.
* Changed base object of `compas.datastructures.Datastructure` to `compas.data.Data`.
* Changed base object of `compas.geometry.Primitive` to `compas.data.Data`.
* Renamed `Base` to `Data` for all data based classes.
* Fixed calculation of triangle normals.
* Fixed calculation of triangle areas.

### Removed


## [1.4.0] 2021-04-09

### Added

* Added Python 3.9 support.
* Added crease handling to catmull-clark subdivision scheme.
* Added `compas_ghpython.get_grasshopper_userobjects_path` to retrieve User Objects target folder.
* Added direction option for mesh thickening.
* Added check for closed meshes.
* Added 'loop' and 'frames' to schemes of `compas.datastructures.mesh.subdivision.mesh_subdivide`.

### Changed

* Fixed box scaling.
* Fixed a bug in `Polyline.divide_polyline_by_length` related to a floating point rounding error.
* Fixed bug in `RobotModel.zero_configuration`.
* Fixed bug in `compas.geometry.normals`.
* Fixed bug in `compas.datastructures.mesh.subdivision.mesh_subdivide_frames`.

### Removed


## [1.3.0] 2021-03-26

### Added

* Added a `invert` and `inverted` method `compas.geometry.Vector`.
* Added unetary `__neg__` operator for `compas.geometry.Vector`.
* Added `compas.robots.Configuration`, moved from `compas_fab`.

### Changed

* Fixed rhino packages installation to remove duplicates

### Removed


## [1.2.1] 2021-03-19

### Added

### Changed

### Removed

* Fixed API removals from 1.0.0 -> 1.2.0


## [1.2.0] 2021-03-18

### Added

* Added `divide_polyline`, `divide_polyline_by_length`, `Polyline.split_at_corners` and `Polyline.tangent_at_point_on_polyline`.
* Added the magic method `__str__` to `compas.geoemetry.Transformation`.
* Added `redraw` flag to the `compas_rhino` methods `delete_object`, `delete_objects` and `purge_objects`.
* Added the `__eq__` method for `compas.geometry.Circle` and `compas.geometry.Line`.
* Added support for Pylance through static API definitions.
* Added `halfedge_strip` method to `compas.datastructures.HalfEdge`.

### Changed

* Fixed bug where mimic joints were considered configurable.
* Fixed bug where `!=` gave incorrect results in Rhino for some compas objects.
* Fixed bug where `compas_rhino.BaseArtist.redraw` did not trigger a redraw.
* Fixed minor bugs in `compas.geometry.Polyline` and `compas.geometry.Polygon`.
* Fixed very minor bugs in `compas.geometry.Frame` and `compas.geometry.Quaternion`.
* Fixed bug in `compas_rhino.objects.MeshObject.modify`.
* Fixed bug in `compas_rhino.objects.MeshObject.modify_vertices`.
* Fixed bug in `compas_rhino.objects.MeshObject.modify_edges`.
* Fixed bug in `compas_rhino.objects.MeshObject.modify_faces`.
* Fixed bug in `compas_rhino.objects.VolMeshObject.modify`.
* Fixed bug in `compas_rhino.objects.VolMeshObject.modify_vertices`.
* Fixed bug in `compas_rhino.objects.VolMeshObject.modify_edges`.
* Fixed bug in `compas_rhino.objects.VolMeshObject.modify_faces`.
* Fixed bug in `compas_rhino.objects.NetworkObject.modify`.
* Fixed bug in `compas_rhino.objects.NetworkObject.modify_vertices`.
* Fixed bug in `compas_rhino.objects.NetworkObject.modify_edges`.
* Changed `compas_rhino.objects.inspect` to `compas_rhino.objects.inspectors`.
* Changed `compas_rhino.objects.select` to `compas_rhino.objects._select`.
* Changed `compas_rhino.objects.modify` to `compas_rhino.objects._modify`.

### Removed


## [1.1.0] 2021-02-12

### Added

* Added `RobotModel.remove_link`, `RobotModel.remove_joint`, `RobotModel.to_urdf_string`, and `RobotModel.ensure_geometry`.
* Added Blender Python-example to the documentation section: Tutorials -> Robots
* Added `compas_blender.unload_modules`.
* Added `after_rhino_install` and `after_rhino_uninstall` pluggable interfaces to extend the install/uninstall with arbitrary steps.

### Changed

* Fixed bug in parameter list of function `mesh_bounding_box` bound as method `Mesh.bounding_box`.
* Fixed bug in `RobotModel/RobotModelArtist.update` which raised an error when the geometry had not been loaded.
* Changed exception type when subdivide scheme argument is incorrect on `mesh_subdivide`.
* The `compas_rhino.artist.RobotModelArtist` functions `draw_visual` and `draw_collision` now return list of newly created Rhino object guids.
* Added ability of `RobotModel.add_link` to accept primitives in addition to meshes.
* Fixed bug regarding the computation of `Joint.current_origin`.
* Fixed bug regarding a repeated call to `RobotModel.add_joint`.
* Fixed bug in `compas_blender.RobotModelArtist.update`.
* Fixed bug in `compas.datastructures.mesh_slice_plane`.
* Fixed bug where initialising a `compas_blender.artists.Robotmodelartist` would create a new collection for each mesh and then also not put the mesh iton the created collection.
* Changed the initialisation of `compas_blender.artists.Robotmodelartist` to include a `collection`-parameter instead of a `layer`-parameter to be more consistent with Blender's nomenclature.
* Used a utility function from `compas_blender.utilities` to create the collection if none exists instead of using a new call to a bpy-method.

### Removed


## [1.0.0] 2021-01-18

### Added

* Added `compas.datastructures.mesh.trimesh_samplepoints_numpy`.

### Changed

* Fix Rhino7 Mac installation path
* Separate `compas.robots.Joint.origin` into the static parent-relative `origin` and the dynamic world-relative `current_origin`.
* Separate `compas.robots.Joint.axis` into the static parent-relative `axis` and the dynamic world-relative `current_axis`.
* Fixed support to convert back and forth between `compas.datastructures.Graph` and NetworkX `DiGraph`.

### Removed


## [0.19.3] 2020-12-17

### Added

### Changed
* Fix bug in `compas.datastructures.Network.neighborhood`.

### Removed


## [0.19.2] 2020-12-17

### Added

### Changed

* Changed `compas._os.prepare_environment` to prepend environment paths (fixes problem with RPC on windows).

### Removed


## [0.19.1] 2020-12-10

### Added

### Changed

* Fix bug in `compas.datastructures.AttributesView`.

### Removed


## [0.19.0] 2020-12-09

### Added

* Added `is_osx`.

### Changed

* Fix default namespace handling in URDF documents.
* Allow custom/unknown attributes in URDF `Dynamics` element.
* Moved os functions from `compas` to `compas._os`.
* Fixed bug in `is_linux`.
* Changed `is_windows` to work for CPython and IronPython.
* Changed `compas._os` functions to use `is_windows`, `is_mono`, `is_osx`.
* Changed IronPython checks to `compas.IPY` instead of `compas.is_ironpython`.
* Fixed data serialization in `compas.datastructures.HalfFace`.

### Removed

* Removed all implementations of `draw_collection`.


## [0.18.1] 2020-12-01

### Added

* Added URDF and XML writers.
* Added `compas.robots.RobotModel.to_urdf_file`.
* Added `compas.files.URDF.from_robot`.

### Changed

* Changed implementation of `Mesh.vertices_on_boundaries` to account for special cases.
* Changed `Mesh.edges_on_boundaries` corresponding to `Mesh.vertices_on_boundaries`.
* Changed `Mesh.faces_on_boundaries` corresponding to `Mesh.vertices_on_boundaries`.
* Changed `Mesh.vertices_on_boundary` to return vertices of longest boundary.
* Changed `Mesh.edges_on_boundary` to return edges of longest boundary.
* Changed `Mesh.faces_on_boundary` to return faces of longest boundary.
* Fixed default value for `compas.robots.Axis`.
* Changed surface to mesh conversion to include cleanup and filter functions, and use the outer loop of all brep faces.

### Removed


## [0.18.0] 2020-11-24

### Added

* Added `remap_values` to `compas_utilities`.
* Added `compas.datastructures.mesh_slice_plane`.
* Added `compas.json_dump`, `compas.json_dumps`, `compas.json_load`, `compas.json_loads`.

### Changed

* Fixed bug in `compas.datastructures.Network.delete_node`.
* Fixed bug in `compas.datastructures.Network.delete_edge`.
* Fixed bug in select functions for individual objects in `compas_rhino.utilities`.
* Fixed bug in `compas.datastructures.mesh_merge_faces`.
* changed base of `compas.geometry.Transformation` to `compas.base.Base`.

### Removed

* Removed `compas.datastructures.mesh_cut_by_plane`.

## [0.17.3] 2020-11-20

### Added

### Changed

* Fixed bug in `compas.geometry.is_coplanar`.
* Fixed bug in `compas.datastructures.mesh_merg_faces`.
* Fixed bug in `compas.robots.RobotModel.add_link`.
* Fixed bug in `compas.datastructures.Volmesh.cell_to_mesh`.

### Removed


## [0.17.2] 2020-11-04

### Added

### Changed

* Fixed bug in `__getstate__`, `__setstate__` of `compas.base.Base`.
* Fixed bug in `compas_rhino.artists.MeshArtist` and `compas_rhino.artists.NetworkArtist`.
* Changed length and force constraints of DR to optional parameters.
* Removed `ABCMeta` from the list of base classes of several objects in compas.

### Removed


## [0.17.1] 2020-10-28

### Added

* Added `compas_rhino.artists.BoxArtist.draw_collection`.
* Added option to show/hide vertices, edges, and faces in `compas_rhino.artists.CapsuleArtist.draw`.
* Added option to show/hide vertices, edges, and faces in `compas_rhino.artists.ConeArtist.draw`.
* Added option to show/hide vertices, edges, and faces in `compas_rhino.artists.CylinderArtist.draw`.
* Added option to show/hide vertices, edges, and faces in `compas_rhino.artists.PolyhedronArtist.draw`.
* Added option to show/hide vertices, edges, and faces in `compas_rhino.artists.SphereArtist.draw`.
* Added option to show/hide vertices, edges, and faces in `compas_rhino.artists.TorusArtist.draw`.
* Added option to show/hide vertices, edges, and faces in `compas_rhino.artists.PolygonArtist.draw`.
* Added option to show/hide vertices, edges, and faces in `compas_rhino.artists.PolylineArtist.draw`.
* Added option to show/hide vertices, edges, and faces in `compas_rhino.artists.VectorArtist.draw`.

### Changed

* Changed implementation of `compas_rhino.artists.BoxArtist.draw`.
* Fixed bug in `compas.geometry.Capsule`.
* Fixed bug in `compas.geometry.Cone`.
* Changed `compas_rhino.draw_mesh` to support Ngons if available.
* Fixed bug in polyhedron data.

### Removed

* Removed `compas_rhino.artists.PointArtist.draw_collection`.
* Removed `compas_rhino.artists.CircleArtist.draw_collection`.
* Removed `compas_rhino.artists.LineArtist.draw_collection`.

## [0.16.9] 2020-10-21

### Added

* Added binary STL writer.
* Added constructor `from_euler_angles` to `compas.geometry.Transformation`.
* Added method for adding objects from a list to `compas_plotters.GeometryPlotter`.
* Added `compas_rhino.artists.BoxArtist`.
* Added `compas_rhino.artists.CapsuleArtist`.
* Added `compas.geometry.Polyhedron.from_halfspaces` and `compas.geometry.Polyhedron.from_planes`.
* Added `compas.geometry.is_point_behind_plane` and `compas.geometry.is_point_in_polyhedron`.
* Added `centroid` and `bounding_box` properties to `compas.geometry.Pointcloud`.
* Added `edges` property to `compas.geometry.Box`.
* Added `edges` property to `compas.geometry.Polyhedron`.
* Added `compas.datastructures.network_smooth_centroid`.

### Changed

* Fixed bug in handling of keys in edge attribute functions of `compas.datastructures.Halfedge`.
* Fixed bug in `compas.geometry.Polygon.lines`.
* Fixed bug in `compas.geometry.Polyline.lines`.
* Changed `compas.geometry.Shape.to_vertices_and_faces` to `abstractmethod`.
* Fixed bug in magic methods of `compas.geometry.Box`.
* Fixed bug in `compas.geometry.Box.contains`.
* Fixed bug in `delete_vertex` and `delete_face` in `compas.datastructures.Halfedge`.
* Fixed bug in `delete_node` of `compas.datastructures.Graph`.
* Fixed bug in `summary` method of `compas.datastructures.Graph` and `compas.datastructures.Halfedge`.

### Removed


## [0.16.8] 2020-10-14

### Added

* Added `RobotModelArtist` to `compas_rhino`, `compas_ghpython` and `compas_blender`.
* Added `ToolModel`.
* Added `compas.geometry.Pointcloud`.
* Added `compas.utilities.grouper`.
* Added `PolygonArtist`, `PolylineArtist` to `GeometryPlotter`.

### Changed

* `Mesh` takes name of `Shape` in `Mesh.from_shape`.
* Fixed `zoom_extents` of `GeometryPlotter`.

### Removed

* Removed `SegmentArtist` from `compas_plotters`.

## [0.16.7] 2020-10-06

### Added

* Added functionality to the RPC service to automatically reload modules if a change is detected.

### Changed

### Removed


## [0.16.6] 2020-09-30

### Added

* Added `compas_plotters.geometryplotter.GeometryPlotter` for COMPAS geometry objects.

### Changed

* Changed `compas.base.Base.dtype` to property.
* Changed JSON schema to draft 7.
* Changed version processing to `distutils.version.LooseVersion`.

### Removed


## [0.16.5] 2020-09-26

### Added

* Added tests for halfedge data schemas.

### Changed

* Fixed RGB color processing in `compas.utilities.color_to_colordict`.
* Fixed Blender object and dat amanagement to avoid `malloc` problems.
* Updated Blender data structure artists.
* Changed Blender unused data clearing to also clear collections.
* Fixed JSON data validation of base COMPAS object.

### Removed


## [0.16.4] 2020-09-24

### Added

### Changed

* Fixed bug in `compas.geometry.Box.vertices`.

### Removed


## [0.16.3] 2020-09-23

### Added

* Added abstract `DATASCHEMA` to `compas.base.Base`.
* Added abstract `JSONSCHEMA` to `compas.base.Base`.
* Added `validate_data` to `compas.base.Base`.
* Added `validate_json` to `compas.base.Base`.
* Added implementation of `DATASCHEMA` to `compas.datastructures.Halfedge`.
* Added implementation of `JSONSCHEMA` to `compas.datastructures.Halfedge`.
* Added `NodeAttributeView`.
* Added implementation of `DATASCHEMA` to `compas.datastructures.Graph`.
* Added implementation of `JSONSCHEMA` to `compas.datastructures.Graph`.
* Added `compas.rpc.Proxy.restart_server`.
* Added `compas_rhino.objects.NetworkObject`.
* Added constructors `from_matrix` and `from_rotation` to `compas.geometry.Quaternion`.
* Added `draw_collection` methods to Grasshopper artists.

### Changed

* Updated naming conventions in `compas.datastructures.HalfFace` and `compas.datastructures.VolMesh`
* Moved `compas.datastructures.Datastructure` to `compas.datastructures.datastructure`.
* Changed base class of `compas.datastructures.Datastructure` to `compas.base.Base`.
* Changed `from_json` to `to_json` of meshes to use encoders and decoders.
* Moved `MutableMapping` to `compas.datastructures._mutablemapping`.
* Moved attribute views to `compas.datastructure.attributes`.

### Removed

* Removed `from_json`, `to_json`, `to_data`, `copy`, `transformed` from primitives, defaulting to the base implementation in `compas.geometry.Primitive`.
* Removed `from_json`, `to_json`, `to_data`, `copy`, `__str__`, from datastructures, defaulting to the base implementation in `compas.datastructure.Datastructure`.

## [0.16.2] 2020-08-06

### Added

* Added plugin system based on decorators: `compas.plugins.pluggable` & `compas.plugins.plugin`.
* Added `compas_rhino` implementation of the boolean operation pluggable interfaces (union/difference/intersection).
* Added `compas.datastructures.Mesh.transform_numpy`.
* Added `PluginNotInstalledError`.
* Added `compas.geometry.booleans`.
* Added tolerance parameter to angle functions.
* Added support for Rhino 7 in install/uninstall routines.
* Added install/uninstall for Rhino plugins (with support for Rhino 7).
* Added base class for all COMPAS objects `compas.base.Base`.
* Added base class for all Rhino objects representing COMPAS objects `compas_rhino.objects.Object`.
* Added mesh object representing COMPAS meshes in Rhino `compas_rhino.objects.MeshObject`.
* Added the methods `to_data` and `from_data` to `compas.robots.RobotModel`.

### Changed

* Restructure and reorganize volmesh datastructure
* Fixed scaling bug in `compas.geometry.Sphere`
* Fixed bug in `compas.datastructures.Mesh.add_vertex`.
* Fixed performance issue affecting IronPython when iterating over vertices and their attributes.
* Changed return value of drawing functions of `compas_rhino.artists.MeshArtist` to list of GUID.
* Changed return value of drawing functions of `compas_rhino.artists.NetworkArtist` to list of GUID.
* Moved "inspectors" to `compas_rhino.objects`.
* Moved "modifiers" to `compas_rhino.objects`.
* Connection attempts can now be set for `compas.Proxy.start_server` using the
  attribute `Proxy.max_conn_attempts`.
* `Scale.from_factors` can now be created from anchor frame.
* Changed vertex reading of PLY files to include all property information.

### Removed

* Removed CGAL based boolean implementations.
* Removed artist mixins from `compas_rhino`.
* Removed `clear_` functions from `compas_rhino.artists.MeshArtist`.
* Removed `clear_` functions from `compas_rhino.artists.NetworkArtist`.
* Removed `to_data`, `from_data` from `compas_rhino.artists`.
* Removed `compas_rhino.artists.BoxArtist` stub.
* Removed references to "edge" dict from `compas.datastructures.VolMesh`.

## [0.16.1] 2020-06-08

### Added

### Changed

* Fixed scaling bug in `compas.geometry.Sphere`

### Removed

## [0.16.0] 2020-06-05

### Added

* Added `compas_rhino.geometry.RhinoVector`.
* Added basic mesh cutting (`compas.datastructures.Mesh.cut()`).
* Added `compas.datastructures.Mesh.join(other)`.
* Added `compas.geometry.argmin` and `compas.geometry.argmax`.
* Added STL witer.
* Added `compas.datastructures.Mesh.to_stl`.
* Added `unweld` option to obj writing.

### Changed

* Fixed bug in `FaceAttributeView.__get_item__`: access to default was tried before attrs.
* Fixed bug in `EdgeAttributeView.__get_item__`: access to default was tried before attrs.
* Changed `VertexAttributeView.__get_item__` to follow access logic of `FaceAttributeView`.
* Fixed bug in `draw_edges` in `compas_rhino`'s `EdgeArtist`.
* Fixed bug in `draw_edges` in `compas_ghpython`'s `EdgeArtist`.
* Fixed bug in ``compas_rhino.geometry.RhinoSurface.brep_to_compas``.
* Fixed bug in ``compas.geometry.Box.from_bounding_box``
* Fixed bug in ``compas.geometry.Box.from_width_height_depth``
* Fixed inconsistencies in ``compas.geometry._transformations``.
* Renamed ``compas.geometry.Frame.to_local_coords`` to ``compas.geometry.Frame.to_local_coordinates``
* Renamed ``compas.geometry.Frame.to_world_coords`` to ``compas.geometry.Frame.to_world_coordinates``
* Renamed ``compas.geometry.Transformation.change_basis`` to ``compas.geometry.Transformation.from_change_of_basis``
* Renamed ``compas.geometry.matrix_change_basis`` to ``compas.geometry.matrix_from_change_of_basis``
* Renamed ``compas.geometry.Projection.orthogonal`` to ``compas.geometry.Projection.from_plane`` and changed input params
* Renamed ``compas.geometry.Projection.parallel`` to ``compas.geometry.Projection.from_plane_and_direction`` and changed input params
* Renamed ``compas.geometry.Projection.perspective`` to ``compas.geometry.Projection.from_plane_and_point`` and changed input params
* Changed constructor of all ``compas.geometry.Transformation`` and derivatives. Preferred way of creating any ``compas.geometry.Transformation`` is with the classmethods ``from_*``
* Changed params (point, normal) into plane for ``compas.geometry.matrix_from_parallel_projection``, ``compas.geometry.matrix_from_orthogonal_projection`` and ``compas.geometry.matrix_from_perspective_projection``

### Removed

## [0.15.6] 2020-04-27

### Added

* Extended glTF support.
* Added classmethod `from_geometry` to `RhinoMesh`
* Added `intersection_sphere_line`
* Added `intersection_plane_circle`
* Added `tangent_points_to_circle_xy`
* Added basic OBJ file writing.
* Added `Mesh.to_obj`.

### Changed

* Fixed bug in `Box.from_bounding_box`.
* Updated Blender installation docs for latest release.
* Fixed `robot.forward_kinematics()` when requested for base link.
* Fixed bug in `to_compas` conversion of Rhino meshes.
* Fixed bug where `compas.geometry.Primitive` derived classes cannot be serialized by jsonpickle.

### Removed

## [0.15.5] 2020-03-29

### Added

* Added classmethod `from_geometry` to `RhinoMesh`.
* Added conversion to polygons to `BaseMesh`.
* Re-added length, divide, space methods of `RhinoCurve`.
* Added basic OFF file writing.
* Added basic PLY file writing.
* Added `Mesh.to_ply`.
* Added `Mesh.to_off`.

### Changed

* Fixed object naming in artists of `compas_ghpython`.
* Resizing of Rhino property form.
* Fixed orientation of `RhinoSurface` discretisation.
* Check for existence of object in Rhino purge functions.
* Fixed bug in mesh boundary functions.

### Removed


## [0.15.4] 2020-03-05

### Added

* Added algorithm for pulling points onto mesh.
* Added base ellipse class to geometry primitives.
* Added circle artist to plotters.
* Added mesh artist to plotters.
* Added ellipse artist to plotters.
* Added support for robot mimicking joints.

### Changed

* Fixed bugs in `compas_rhino.artists.NetworkArtist`.
* Add conda executable path to `compas_bootstrapper.py`.

### Removed


## [0.15.3] 2020-02-26

### Added

* Added optional class parameter to `RhinoMesh.to_compas`.
* Added max int key to serialization of graph.

### Changed

* Changed name of base mesh implementation to `BaseMesh`.
* Changed name of base network implementation to `BaseNetwork`.
* Fixed bug in face finding function.

### Removed

* Removed optional requirements from setup file.
* Removed parameters from default polyhedron constructor.

## [0.15.2] 2020-02-20

### Added

### Changed

### Removed

## [0.15.1] 2020-02-16

### Added

* Added glTF support.
* Added graph and halfedge data structures.
* Added Rhino line geometry.
* Added Rhino plane geometry.

### Changed

* Fixed `compas_hpc` import problem.
* Split up topology part from geometry part for network and mesh.
* Split up network and mesh naming conventions.
* Reworked network face cycle finding.
* Updated mesh from lines.
* Updated network plotter in correspondence with network.
* Integrated mixin functionality and removed mixins.
* Meshes are now initially hidden in `compas_blender.artists.RobotModelArtist`.
* `compas_blender.artists.RobotModelArtist.draw_visual` and `compas_blender.artists.RobotModelArtist.draw_collision` now show those meshes.
* Renamed the method `draw_geometry` of `compas.robots.base_artist.RobotModelBaseArtist` to `create_geometry`.

### Removed

* Removed parallelization from network algorithms.
* Removed numba based dr implementations.

## [0.15.0] 2020-01-24

### Added

* Added `to_compas` to `compas_rhino.geometry.RhinoPoint`.
* Added `to_compas` to `compas_rhino.geometry.RhinoLine`.
* Added `to_compas` to `compas_rhino.geometry.RhinoCurve`.
* Added `to_compas` to `compas_rhino.geometry.RhinoMesh`.
* Added `brep_to_compas` to `compas_rhino.geometry.RhinoSurface`.
* Added `uv_to_compas` to `compas_rhino.geometry.RhinoSurface`.
* Added `heightfield_to_compas` to `compas_rhino.geometry.RhinoSurface`.
* Added `compas.datastructures.mesh_pull_points_numpy`.

### Changed

* Moved `compas_rhino.conduits` into `compas_rhino.artists`.
* Fixed bug in `compas.datastructures.Mesh.edges_where`.
* Fixed bug in `compas.datastructures.Mesh.faces_where`.
* Fixed bug in `compas.datastructures.Mesh.edge_attributes`.
* Fixed bug in `compas.datastructures.Mesh.face_attributes`.
* Fixed bug in `compas.datastructures.Mesh.edges`.
* Fixed bug in `compas.datastructures.Mesh.faces`.
* Fixed bug in `compas.datastructures.Mesh.offset`.

### Removed

* Removed deprecated `compas.geometry.xforms`.
* Removed deprecated `compas_rhino.helpers`.
* Removed `compas_rhino.constructors`.

## [0.14.0] 2020-01-21

### Added

* Added `compas.datastructures.mesh.Mesh.any_vertex`.
* Added `compas.datastructures.mesh.Mesh.any_face`.
* Added `compas.datastructures.mesh.Mesh.any_edge`.
* Added `compas.datastructures.mesh.Mesh.vertex_attribute`.
* Added `compas.datastructures.mesh.Mesh.vertex_attributes`.
* Added `compas.datastructures.mesh.Mesh.vertices_attribute`.
* Added `compas.datastructures.mesh.Mesh.vertices_attributes`.
* Added `compas.datastructures.mesh.Mesh.edge_attribute`.
* Added `compas.datastructures.mesh.Mesh.edge_attributes`.
* Added `compas.datastructures.mesh.Mesh.edges_attribute`.
* Added `compas.datastructures.mesh.Mesh.edges_attributes`.
* Added `compas.datastructures.mesh.Mesh.face_attribute`.
* Added `compas.datastructures.mesh.Mesh.face_attributes`.
* Added `compas.datastructures.mesh.Mesh.faces_attribute`.
* Added `compas.datastructures.mesh.Mesh.faces_attributes`.
* Added mutable attribute view for mesh vertex/face/edge attributes.

### Changed

* Default Mesh vertex, face, edge attributes are no longer copied and stored explicitly per vertex, face, edge, repesctively.
* Updating default attributes now only changes the corresponding default attribute dict.
* Updated `mesh_quads_to_triangles` to copy only customised face attributes onto newly created faces.
* Fixed bug in `compas.geometry.is_point_in_circle`.
* Fixed bug in `compas.geometry.is_polygon_convex`.
* Fixed bug in `compas.geometry.Polygon.is_convex`.
* Renamed `compas.datastructures.Mesh.has_vertex` to `compas.datastructures.Mesh.is_vertex`.
* Renamed `compas.datastructures.Mesh.has_face` to `compas.datastructures.Mesh.is_face`.
* Split `compas.datastructures.Mesh.has_edge` into `compas.datastructures.Mesh.is_edge` and `compas.datastructures.Mesh.is_halfedge`.

### Removed

* Removed `compas.datastructures.mesh.Mesh.get_any_vertex`.
* Removed `compas.datastructures.mesh.Mesh.get_any_face`.
* Removed `compas.datastructures.mesh.Mesh.get_any_edge`.
* Removed `compas.datastructures.mesh.Mesh.get_vertex_attribute`.
* Removed `compas.datastructures.mesh.Mesh.get_vertex_attributes`.
* Removed `compas.datastructures.mesh.Mesh.get_vertices_attribute`.
* Removed `compas.datastructures.mesh.Mesh.get_vertices_attributes`.
* Removed `compas.datastructures.mesh.Mesh.get_edge_attribute`.
* Removed `compas.datastructures.mesh.Mesh.get_edge_attributes`.
* Removed `compas.datastructures.mesh.Mesh.get_edges_attribute`.
* Removed `compas.datastructures.mesh.Mesh.get_edges_attributes`.
* Removed `compas.datastructures.mesh.Mesh.get_face_attribute`.
* Removed `compas.datastructures.mesh.Mesh.get_face_attributes`.
* Removed `compas.datastructures.mesh.Mesh.get_faces_attribute`.
* Removed `compas.datastructures.mesh.Mesh.get_faces_attributes`.
* Removed `compas.datastructures.mesh.Mesh.set_vertex_attribute`.
* Removed `compas.datastructures.mesh.Mesh.set_vertex_attributes`.
* Removed `compas.datastructures.mesh.Mesh.set_vertices_attribute`.
* Removed `compas.datastructures.mesh.Mesh.set_vertices_attributes`.
* Removed `compas.datastructures.mesh.Mesh.set_edge_attribute`.
* Removed `compas.datastructures.mesh.Mesh.set_edge_attributes`.
* Removed `compas.datastructures.mesh.Mesh.set_edges_attribute`.
* Removed `compas.datastructures.mesh.Mesh.set_edges_attributes`.
* Removed `compas.datastructures.mesh.Mesh.set_face_attribute`.
* Removed `compas.datastructures.mesh.Mesh.set_face_attributes`.
* Removed `compas.datastructures.mesh.Mesh.set_faces_attribute`.
* Removed `compas.datastructures.mesh.Mesh.set_faces_attributes`.
* Removed `print` statement from curvature module.

## [0.13.3] 2020-01-10

### Added

* `compas_rhino.artists.ShapeArtist` as base artist for all shape artists.
* Added `layer`, `name`, `color` attributes to `compas_rhino.artists.PrimitiveArtist`.
* Added `layer`, `name` attributes to `compas_rhino.artists.ShapeArtist`.
* Added `layer`, `name` attributes to `compas_rhino.artists.MeshArtist`.
* Added `clear_layer` method to `compas_rhino.artists.PrimitiveArtist`.
* Added `clear_layer` method to `compas_rhino.artists.ShapeArtist`.
* Added `clear_layer` method to `compas_rhino.artists.MeshArtist`.

### Changed

* Renamed `compas.utilities.maps.geometric_key2` to `geometric_key_xy`.
* Fixed bug in mirror functions.
* Fixed mirroring tests.
* Moved `BaseMesh`, `matrices`, `operations` to `compas.datastructures.mesh.core`.
* Added `transform` and `transformed` (and others) to `Mesh`.

### Removed

* `compas_rhino.artists.BoxArtist`
* Removed `layer` attribute from `compas_rhino.artists.Artist`.
* Removed `clear_layer` method from `compas_rhino.artists.Artist`.

## [0.13.2] 2020-01-06

### Added

* File reading functions for ascii files in `compas.files` has moved from the individual reader classes to a new parent class, `BaseReader`.

### Changed

* Rebased `compas_rhino.artists.MeshArtist` on new-style artist `compas_rhino.artists.Artist`.
* Renamed `compas_rhino.artists.MeshArtist.defaults` to `compas_rhino.artists.MeshArtist.settings`.
* Changed usage of (nonexisting) `compas_rhino.get_object` to `compas_rhino.get_objects`.
* Integrated vertex, face, edge mixins into `compas_rhino.artists.MeshArtist`.
* Integrated vertex, edge mixins into `compas_rhino.artists.NetworkArtist`.
* Rebased `compas_rhino.artists.VolMeshArtist` on `compas_rhino.artists.MeshArtist`.

### Removed

## [0.13.0] 2019-12-16

### Added

* Added DOI to bibtex entry.
* Added conversion for old mesh JSON data.

### Changed

* Indirectly changed mesh serialization to JSON (by changing key conversion and moving conversion into JSON methods).
* Moved conversion of int keys of mesh data to strings for json serialization to from/to json.
* Moved from/to methods for mesh into mesh definition.
* Subdivision algorithms use fast mesh copy.

### Removed

* Support for non-integer vertex and face identifiers in mesh.

## [0.12.4] 2019-12-11

### Added

### Changed

### Removed

## [0.12.3] 2019-12-11

### Added

* Added `mesh_subdivide_frames` to `compas.datastructures.subdivision`

### Changed

### Removed

## [0.12.2] 2019-12-11

### Added

* Added `intersection_segment_polyline` to `compas.geometry.intersections`
* Added `intersection_segment_polyline_xy` to `compas.geometry.intersections`
* Added `from_sides_and_radius` to `compas.geometry.Polygon`

### Changed

* Reworked docstrings of methods in `compas.geometry.queries`
* Set default `tol` to `1e-6` in `compas.geometry.queries`

### Removed

## [[0.12.1] 2019-12-10] 2019-12-10

### Added

* Added inherited methods to class docs.
* Added data structure mixins to the docs.
* Added `data` and `from_data` to `compas.geometry.Polyhedron`
* Added explicit support for collections to `compas_blender`

### Changed

* Bottom face of cylinder shape should be flipped.
* Face reading mechanism of OFF reader.
* `compas.geometry.Box` is now centred at origin by default.

### Removed

* Removed `compas.remote` because it does not provide an advatage over `compas.rpc`.

## [[0.11.4] 2019-11-26] 2019-11-26

### Added

* Added `compas_rhino.etoforms.ImageForm`.
* Added `doc8` as dev requirement.

### Changed

* Changed `compas_rhino.install_plugin` to use only the plugin name, w/o the GUID.
* Changed `iterable_like` to prevent exhausting generators passed as targets.

### Removed

* Removed `compas_rhino.ui.Controller`.
* Removed `compas_rhino.ui.Button`.

## [[0.11.2] 2019-11-19] 2019-11-19

### Added

* Added factory methods for `compas_rhino.artists._Artist`

### Changed

* Set `compas_rhino.artists.FrameArtist` layer clear to false by default.
* Wrapped internals of RPC dispatch method in try-except to catch any import problems and report back on the client side.
* Stopping of HTTP server (`compas.remote`) is now handled properly through separate thread.
* Fixed mutable init parameters of `RobotModel`
* Fixed bug in `mesh_quads_to_triangles` that caused face data to be deleted even when not necessary.
* Switched to `compas.geometry.KDTree` as fallback for `scipy.spatial.cKDTree` instead of Rhino `RTree` because it currently fails.

### Removed

## [0.11.0] 2019-11-09

### Added

* Added `iterable_like` to `compas.utilities.itertools_`
* Added `compas.geometry.icp_numpy` for pointcloud alignment using ICP.
* Added RPC command-line utility: `$ compas_rpc {start|stop} [--port PORT]`
* Added `__version__` to `compas_plotters`.
* Added `compas_plotters` to `.bumpversion.cfg`.
* Added `Colormap` to `compas.utilities`.
* Added `is_line_line_colinear()` to `compas.geometry`
* Added link to Github wiki for devguide.
* Added pointcloud alignment example to docs.
* Show git hash on `compas.__version__` if installed from git.
* Added `autopep8` to dev requirements.
* Added methods `add_joint` and `add_link` to `RobotModel`
* Added support for geometric primitives to JSON data encoder and decoder.
* Added support for `data` to all geometric primitives.

### Changed

* Docs are only deployed to github pages for tagged commits.
* Fixing printing issue with `compas.geometry.Quarternion` in ironPython.
* Fixed a missing import in `compas.geometry.Polygon`.
* Removed unused imports in `compas.geometry.Polyline`.
* Adjusted `compas.geometry.Quarternion.conjugate()` to in-place change, added `compas.geometry.Quarternion.conjugated()` instead which returns a new quarternion object.
* Fixed `rotation` property of `Transformation`.
* Simplified plugin installation (use plugin name only, without GUID).
* Bind RPC server to `0.0.0.0` instead of `localhost`.
* Fixed different argument naming between Rhino5 and Rhino6 of `rs.LayerVisible()` in `compas_rhino.utilities.objects`.

### Removed

## [0.10.0] 2019-10-28

### Added

* Added method for computing the determinant of the matrix of a transformation `compas.geometry.Transformation.determinant`.
* Added method for transposing (the matrix of) a transformation in-place `compas.geometry.Transformation.transpose`.
* Added method creating a transposed copy of a transformation `compas.geometry.Transformation.transposed`.
* Added method for invertig (the matrix of) a transformation in-place `compas.geometry.Transformation.invert`.
* Added `compas.geometry.Transformation.inverted` as an alias for `compas.geometry.Transformation.inverse`.
* Added method creating a copy of a transformation instance with a given transformation concatenated `compas.geometry.Transformation.concatenated`.
* Added method `to_vertices_and_faces` to all the classes inheriting from `compas.geometry.Shape` to create a `Mesh` representation of them.

### Changed

* Changed `compas.geometry.Transformation.inverse` to return an inverted copy of the transformation.
* Changed `compas.geometry.Transformation.decompose` to `compas.geometry.Transformation.decomposed`.
* Changed `compas.geometry.Transformation.concatenate` to add another transformation to the transformation instance.

### Removed

## [0.9.1] 2019-10-28

### Added

* Added `compas.geometry.Point.transform_collection` and `compas.geometry.Point.transformed_collection`.
* Added `compas.geometry.Vector.transform_collection` and `compas.geometry.Vector.transformed_collection`.
* Added `compas.geometry.Line.transform_collection` and `compas.geometry.Line.transformed_collection`.
* Added support for new Python plugin location for Rhino 6.0 on Mac.
* Added `compas.geometry.bestfit_frame_numpy`

### Changed

* Fixed transformation of start and end point of `compas.geometry.Line` to update the point objects in place.
* Fixed return value of `compas.numerical.pca_numpy` to return mean not as nested list.

### Removed

## [0.9.0] 2019-10-21

### Added

* Added `matrix_change_basis`, `Transformation.change_basis`
* Added `matrix_from_frame_to_frame`
* Added non-numpy versions of `global_coords`, `local_coords`
* Added static method `Frame.local_to_local_coords`
* Added `__getitem__`, `__setitem__` and `__eq__` to `Quaternion`
* Added `Vector.scaled` and `Vector.unitized`
* Added `transform_frames` and respective helper functions `dehomogenize_and_unflatten_frames`, `homogenize_and_flatten_frames`
* Added `transform_frames_numpy` and respective helper functions `dehomogenize_and_unflatten_frames_numpy`, `homogenize_and_flatten_frames_numpy`

### Changed

* Renamed `global_coords_numpy` and `local_coords_numpy` to `local_to_world_coords_numpy` and `world_to_local_coords_numpy`.
* Changed parameters `origin` `uvw` of `local_to_world_coords_numpy` and `world_to_local_coords_numpy` to `frame`.
* Fixed some returns of `Frame` and `Rotation` to use `Vector` or `Quaternion`
* Renamed methods `Frame.represent_point/vector/frame_in_global_coordinates` and `Frame.represent_point/vector/frame_in_local_coordinates` to `Frame.to_local_coords` and `Frame.to_world_coords`.

### Removed

## [0.8.1] 2019-10-01

### Added

### Changed

* Fixed unguarded import of `numpy` based transformations in mesh package.

### Removed

## [0.8.0] 2019-10-01

### Added

* Added test section for `compas.geometry.transformations`
* Added `tol` parameter to `queries.is_colinear`
* Added compas rhino installer for Rhino Mac 6.0 `compas_rhino.__init__`.
* Added oriented bounding box for meshes `compas.datastructures.mesh_oriented_bounding_box_numpy`.
* Added full testing functions for `compas.datastructures.mesh`
* Added `draw_mesh` to `compas_ghpython.artists.MeshArtist`

### Changed

* Generate sphinx documentation from markdown files in repo root for top level sections.
* Merged `compas.geometry.xforms` into `compas.geometry.transformations`
* Fixed `AttributeError: 'Mesh' object has no attribute 'neighbors'`
* Fixed Key error with `Mesh.boundary()`
* Extended `offset_polygon` and `offset_polyline` to handle colinear segments
* Fixed unsorted mesh vertex coordinates `xyz` in `compas_viewers.viewer.MeshView`
* Changed stderr parameter from STDOUT to PIPE in `compas.rpc.Proxy` for Rhino Mac 6.0.
* Fixed import of `delaunay_from_points` in `Mesh.from_points`.
* More control over drawing of text labels in Rhino.
* Extension of `face_vertex_descendant` and `face_vertex_ancestor` in `Mesh`.
* Changed the name and meaning of the parameter `oriented` in the function `Mesh.edges_on_boundary`.
* Add `axis` and `origin` defaults to `compas.robots.Joint`
* Unified vertices and face import order for .obj files with python2 and 3
* Changed python interpreter selection (e.g. RPC calls) to fallback to `python` if `pythonw` is not present on the system
* Fixed `compas_ghpython.artists.MeshArtist` to support ngons.
* Deprecate the method `draw` of `compas_ghpython.artists.MeshArtist` in favor of `draw_mesh`.
* Fix icosahedron generation
* Examples in docs/rhino updated to work with current codebase
* Callbacks tutorial updated to work with current codebase
* Base geometric primitives on `compas.geometry.Primitive` and `compas.geometry.Shape`
* Separated `numpy` based tranformations into separate module.

### Removed

* Removed `compas_viewers` to separate repo.
* Removed `compas_hpc` to separate repo.

## [0.7.2] 2019-08-09

### Added

* Added `compas_rhino.geometry.RhinoGeometry` to the docs.
* Added `compas.remote.services`.
* Added `compas.remote.services.network.py` service for handling requests for a browser-based network viewer.
* Possibility to call forward_kinematics on `compas.robots.RobotModel`
* Added `compas.set_precision` function for the setting the global precision used by COMPAS as a floating point number.

### Changed

* Fix mesh genus in `compas.datastructures`.
* Fixed missing import in `compas_rhino.geometry`.
* Removed circular imports from `compas_rhino.geometry`.
* Fix duplicate hfkeys in `compas.datastructures.volmesh.halffaces_on_boundary`.
* Moved `compas.remote.service.py` to `compas.remote.services.default.py`.
* Removed processing of face keys from data getter and setter in `compas.datastructures.Network`.
* Using `SimpleHTTPRequestHandler` instead of `BaseHTTPRequestHandler` to provide basic support for serving files via `GET`.
* Mesh mapping on surface without creating new mesh to keep attributes in `compas_rhino.geometry.surface.py`.
* Moving functionality from `compas_fab.artists.BaseRobotArtist` to `compas.robots.RobotModel`
* Fix exception of null-area polygon of centroid polygon in `compas.geometry.average.py`.
* Fix loss of precision during mesh welding in `compas.datastructures.mesh_weld`.

### Removed

## [0.7.1] 2019-06-29

### Added

### Changed

* Include `compas_plotters` and `compas_viewers` in the build instructions.
* Moved import of `subprocess` to Windows-specific situations.
* Fixed document functions failing when document name is `None`.
* Downgraded `numpy` requirements.
* Loosened `scipy` requirements.
* Default Python to `pythonw`.

### Removed

## [0.7.0] 2019-06-27

### Added

* Added filter shorthand for selecting OBJ, JSON files in Rhino.
* Added `compas_plotters`
* Added `compas_viewers`
* Added `compas_rhino.draw_circles` and the equivalent Artist method
* Add class functions to `compas.datastructures.VolMesh`.
* Added `face_neighborhood` class function to `compas.datastructures.Mesh`.
* Added `get_face_attributes_all` to `compas.datastructures._mixins.attributes`.
* Added `get_faces_attributes_all` to `compas.datastructures._mixins.attributes`.
* Added `compas.remote` package for making HTTP based Remote Procedure Calls.

### Changed

* Restructure halffaces as lists in `compas.datastructures.VolMesh`.
* Correctly handle `python-net` module presence during IronPython imports.
* Switched to `compas.IPY` check instead of `try-except` for preventing non IronPython friendly imports.
* Changed installation of compas packages to Rhino to support non-admin user accounts on Windows.
* Copy facedata in `mesh_quads_to_triangles`
* Added non-imported service for `compas.remote` for starting the subprocess that runs the server.

### Removed

* Removed `compas.plotters`
* Removed `compas.viewers`

## [0.6.2] 2019-04-30

### Added

### Changed

* Based mesh drawing for Rhino on RhinoCommon rather than Rhinoscriptsyntax.
* Fixed mesh drawing for Rhino 6

### Removed

## [0.6.1] 2019-04-29

### Added

### Changed

* Fixed bug in RPC. The services cannot have a `pass` statement as class body.

### Removed

## [0.6.0] 2019-04-29

### Added

* Added `center` property getter to `compas.geometry.Cirle` primitive
* Add `astar_shortest_path` to `compas.topology.traversal`.

### Changed

* Updated configuration instructions for Blender.
* Changed naming convention for drawing functions from `xdraw_` to `draw_`.
* Changed mesh drawing in Rhino to use separate mesh vertices per face. This makes the mesh look more "as expected" in *Shaded* view.

### Removed

* Removed support for Python 3.5.x by setting the minimum requirements for Numpy and Scipy to `1.16` and `1.2`, respectively.

## [0.5.2] 2019-04-12

### Added

* Added `draw_polylines` to `compas_rhino.artists.Artist`.
* Added `color` argument to `compas_rhino.artists.MeshArtist.draw_mesh`.
* Added named colors to `compas.utilities.colors.py`.

### Changed

* Fix `mesh_uv_to_xyz` in `RhinoSurface`.
* Fix 'mesh_weld' and 'meshes_join_and_weld' against consecutive duplicates in face vertices.
* Fix setting of environment variables in `System.Diagnostics.Process`-based subprocess for `XFunc` and `RPC`.
* Fix `XFunc` on RhinoMac.
* Fix `trimesh_subdivide_loop` from `compas.datastructures`.
* Changed Numpy and Scipy version requirements to allow for Python 3.5.x.

### Removed

* Removed `mixing.py` from `compas.utilities`.
* Removed `singleton.py` from `compas.utilities`.
* Removed `xscript.py` from `compas.utilities`.
* Removed `sorting.py` from `compas.utilities`.
* Removed `names.py` from `compas.utilities`.
* Removed `xfunc.py` from `compas_rhino.utilities`, use `compas.utilities.XFunc` instead.

## [0.5.1] 2019-03-25

### Added

### Changed

* Fix `XFunc` and `RPC` environment activation.
* Fix exception on Rhino Mac.
* Fix missing import on `compas_rhino.geometry`.
* Fix `compas.geometry.offset_polygon`.
* Fix installation for Rhino, related to implicit import of `matplotlib`.

### Removed

## [0.5.0] 2019-03-15

### Added

* Add `Circle` and `Sphere` primitives to `compas.geometry`.
* Add functions to `Plane` and `Box` primitives.
* Add functions to `compas_rhino` curve: `length` and `is_closed`.
* Add functions to `compas_rhino` surface: `kinks`, `closest_point`, `closest_point_on_boundaries`, and functions for mapping/remapping between XYZ and UV(0) spaces based on surface's parametrization (`point_xyz_to_uv`, `point_uv_to_xyz`, `line_uv_to_xyz`, `polyline_uv_to_xyz`, `mesh_uv_to_xyz`)
* Add `is_scalable` to `compas.robots.Joint`.

### Changed

* Fix exception in `Plane.transform`.
* Fix installer to remove old symlinks.
* Fix RPC proxy server.

## [0.4.22] 2019-03-05

### Added

* Add pretty print option to JSON formatter.
* Add remeshing based on `triangle`.
* Add compatibility with ETO forms to `compas_rhino` edge modifiers.

## [0.4.21] 2019-03-04

### Changed

* Fix import in `compas_rhino` vertex modifiers.

## [0.4.20] 2019-03-04

### Removed

* Remove `download_image_from_remote` utility function.

## [0.4.12] 2019-03-04

### Changed

* Small fixes on Rhino forms support.

## [0.4.11] 2019-03-03

### Added

* New function to join network edges into polylines: `network_polylines`.
* New mesh functions: `mesh_offset`, `mesh_thicken`, `mesh_weld` and `meshes_join_and_weld`.
* New mesh functions: `face_skewness`, `face_aspect_ratio`, `face_curvature` and `vertex_curvature`.
* New functions to get disconnected elements of  `Mesh`: `mesh_disconnected_vertices`, `mesh_disconnected_faces`, `mesh_explode`.
* New functions to get disconnected elements of  `Network`: `network_disconnected_vertices`, `network_disconnected_edges`, `network_explode`.
* Add statistics utility functions: `average`, `variance`, `standard_deviation`.
* Add `binomial_coefficient` function.
* Add option to create `Network` and `Mesh` from dictionaries of vertices and faces.
* Add `face_adjacency_vertices` to `Mesh`
* Add optional prefix to the rhino name attribute processor
* Add `mesh_move_vertices` to `compas_rhino`.
* Add support for relative mesh references in URDF.

### Changed

* Fix mesh centroid and mesh normal calculation.
* Refactor of drawing functions in `compas_blender`.
* Fix material creation in `compas_blender`.
* New default for subdivision: `catmullclark`.

## [0.4.9] 2019-02-10

### Added

* New class methods for `Polyhedron`: `from_platonicsolid` and `from_vertices_and_faces`.
* Constrained and conforming Delaunay triangulations based on Triangle.
* Predicate-based filtering of vertices and edges.
* `mesh.geometry`for geometry-specific functions.
* `trimesh_face_circle` in `mesh.geometry`.

### Changed

* Fix exception in `angle_vectors_signed` if vectors aligned
* Fix exception in `Polyline.point`
* Update Rhino installation merging Win32 and Mac implementations and defaulting the bootstrapper to the active python even if no CONDA environment is active during install.

### Removed

* Bound mesh operations.

## [0.4.8] 2019-01-28

### Added

* Curve tangent at parameter.
* Box shape.
* Numpy-based mesh transformations.
* Option to share axes among plotters.<|MERGE_RESOLUTION|>--- conflicted
+++ resolved
@@ -35,12 +35,9 @@
 * Moved from `autopep8` to `black`
 * Fixed bug in `compas.utilities.linspace` for number series with high precision start and stop values.
 * Fixed uncentered viewbox in `Plotter.zoom_extents()`
-<<<<<<< HEAD
+* Changed `RobotModelArtists.atteched_tool_models` to dictionary to support multiple tools.
 * Fixed source directory path in `compas_ghpython.uninstall` plugin.
 * Fixed bug in`compas_ghpython.components`that ignored input list of `.ghuser` objects to uninstall.
-=======
-* Changed `RobotModelArtists.atteched_tool_models` to dictionary to support multiple tools.
->>>>>>> 31dc3e17
 
 ### Removed
 
