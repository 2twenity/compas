--- conflicted
+++ resolved
@@ -11,11 +11,8 @@
 ### Added
 
 * Added `RobotModel.remove_link`, `RobotModel.remove_joint`, `RobotModel.to_urdf_string`, and `RobotModel.ensure_geometry`.
-<<<<<<< HEAD
 * Added Blender Python-example to the documentation section: Tutorials -> Robots
-=======
 * Added `compas_blender.unload_modules`.
->>>>>>> fc3f6465
 
 ### Changed
 
