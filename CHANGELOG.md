# Changelog

All notable changes to this project will be documented in this file.

The format is based on [Keep a Changelog](https://keepachangelog.com/en/1.0.0/),
and this project adheres to [Semantic Versioning](https://semver.org/spec/v2.0.0.html).

## Unreleased

### Added

* Added `compas.geometry.Line.point_from_start` and `compas.geometry.Line.point_from_end`.
* Added `compas.geometry.Line.flip` and `compas.geometry.Line.flipped`.
* Added an `compas.geometry.Frame.interpolate_frame(s)` method
* Added `compas.colors.Color.contrast`.
* Added `compas.geometry.Brep.from_plane`.
* Added `compas.tolerance.Tolerance.angulardeflection`.
* Added `compas.scene.SceneObject.scene` attribute.

### Changed

* Changed and update the `compas_view2` examples into `compas_viewer`.
* Changed and updated the `compas_view2` examples into `compas_viewer`.
* Changed `compas.scene.Scene` to inherent from `compas.datastructrues.Tree`.
* Changed `compas.scene.SceneObject` to inherent from `compas.datastructrues.TreeNode`.
* Changed `compas.geoemetry._core.predicates_3` bug fix in `is_coplanar` while loop when there are 4 points.
* Changed to implementation of `Mesh.unify_cycles` to use the corresponding function of `compas.topology.orientation`.
* Fixed bug in `compas.topology.orientation.unify_cycles`.
* Fixed bug in `Mesh.thickened`.
* Fixed various bugs in `compas.geometry.Quaternion`.
* Changed repo config to `pyproject.toml`.
* Fixed broken import in `copas.geometry.trimesh_smoothing_numpy`.
* Changed `RhinoBrep.trimmed` to return single result or raise `BrepTrimmingError` instead of returning a list.
* Changed order of imports according to `isort` and changed line length to `179`.
* Changed use of `compas.geometry.allclose` to `compas.tolerance.TOL.is_allclose`.
* Changed use of `compas.geometry.close` to `compas.tolerance.TOL.is_close`.
* Changed imports of itertools to `compas.itertools` instead of `compas.utilities`.
<<<<<<< HEAD
* Updated `compas.geometry.vector` with `__rmul__` and allow element-wise multiplication and division with another vector.
=======
* Updated `compas_rhino.conversions.point_to_compas` to allow for `Rhino.Geometry.Point` as input.
* Changed `compas.datastructures.Tree.print_hierarchy` to `compas.datastructures.Tree.__str__`.
>>>>>>> 835f233a

### Removed

* Removed `compas.scene.SceneObjectNode`, functionalities merged into `compas.scene.SceneObject`.
* Removed `compas.scene.SceneTree`, functionalities merged into `compas.scene.Scene`.
* Removed default implementation of `compas.geometry.trimesh_geodistance` since nonexistent.
* Removed `compas.utilities.geometric_key` and replaced it by `compas.tolerance.TOL.geometric_key`.
* Removed `compas.utilities.geometric_key_xy` and replaced it by `compas.tolerance.TOL.geometric_key_xy`.
* Removed indexed attribute access from all geometry classes except `Point`, `Vector`, `Line`, `Polygon`, `Polyline`.
* Removed `compas.datastructures.Tree.print_hierarchy`.

## [2.1.0] 2024-03-01

### Added

* Added optional argument `cap_ends` to `Brep.from_extrusion()`.
* Added implementation in `RhinoBrep.from_extrusion()`.
* Added `max_depth` to `compas.datastructures.Tree.print_hierarchy()`.
* Added `compas.datastructures.Tree.to_graph()`.

### Changed

* Changed `compas.datastructures.TreeNode` to skip serialising `attributes`, `name` and `children` if being empty.
* Changed `compas.datastructures.TreeNode.__repr__` to omit `name` if `None`.
* Fix bug in `compas_rhino.geometry.NurbsCurve.from_parameters` and `compas_rhino.geometry.NurbsCurve.from_points` related to the value of the parameter `degree`.
* Changed `compas.scene.descriptors.ColorDictAttribute` to accept a `compas.colors.ColorDict` as value.
* Changed `compas_rhino.scene.RhinoMeshObject.draw` to preprocess vertex and face color dicts into lists.
* Changed `compas_rhino.conversions.vertices_and_faces_to_rhino` to handle vertex color information correctly.
* Changed `compas_rhino.conversions.average_color` return type `compas.colors.Color` instead of tuple.

### Removed

## [2.0.4] 2024-02-12

### Added

### Changed

* Fixed bug in `compas_rhino.scene`.

### Removed

## [2.0.3] 2024-02-09

### Added

* Added `compas.linalg`.
* Added `compas.matrices`.
* Added `compas.itertools`.
* Added `compas_rhino.scene.helpers`.
* Added `compas.scene.SceneObject.contrastcolor`.

### Changed

* Fixed bug in `compas.geometry.oriented_bounding_box_numpy` to support points in plane.
* Changed `compas_rhino.scene.RhinoSceneObject` to pass on positional arguments.
* Changed `compas_rhino.scene.RhinoBoxObject.draw` to use attributes only.
* Changed `compas_rhino.scene.RhinoBrepObject.draw` to use attributes only.
* Changed `compas_rhino.scene.RhinoCapsuleObject.draw` to use attributes only.
* Changed `compas_rhino.scene.RhinoCircleObject.draw` to use attributes only.
* Changed `compas_rhino.scene.RhinoConeObject.draw` to use attributes only.
* Changed `compas_rhino.scene.RhinoCurveObject.draw` to use attributes only.
* Changed `compas_rhino.scene.RhinoCylinderObject.draw` to use attributes only.
* Changed `compas_rhino.scene.RhinoEllipseObject.draw` to use attributes only.
* Changed `compas_rhino.scene.RhinoFrameObject.draw` to use attributes only.
* Changed `compas_rhino.scene.RhinoGraphObject.draw` to use attributes only.
* Changed `compas_rhino.scene.RhinoLineObject.draw` to use attributes only.
* Changed `compas_rhino.scene.RhinoMeshObject.draw` to use attributes only.
* Changed `compas_rhino.scene.RhinoPlaneObject.draw` to use attributes only.
* Changed `compas_rhino.scene.RhinoPointObject.draw` to use attributes only.
* Changed `compas_rhino.scene.RhinoPolygonObject.draw` to use attributes only.
* Changed `compas_rhino.scene.RhinoPolyhedronObject.draw` to use attributes only.
* Changed `compas_rhino.scene.RhinoPolylineObject.draw` to use attributes only.
* Changed `compas_rhino.scene.RhinoSphereObject.draw` to use attributes only.
* Changed `compas_rhino.scene.RhinoSurfaceObject.draw` to use attributes only.
* Changed `compas_rhino.scene.RhinoTorusObject.draw` to use attributes only.
* Changed `compas_rhino.scene.RhinoVectorObject.draw` to use attributes only.
* Changed `compas_rhino.scene.RhinoVolMeshObject.draw` to use attributes only.

### Removed

* Removed `compas.geometry.linalg`.
* Removed `compas.topology.matrices`.
* Removed `compas.utilities.itertools`.

## [2.0.2] 2024-02-06

### Added

* Added Blender paths for Windows.
* Added `compas_rhino.print_python_path`.
* Added `compas_blender.print_python_path`.

### Changed

* Fixed bug in `compas.tolerange.Tolerance.format_number()` related to IronPython environment.

### Removed


## [2.0.1] 2024-02-01

### Added

* Added pluggable `compas.geometry.surfaces.nurbs.new_nurbssurface_from_native`.
* Added `compas.geometry.NurbsSurface.from_native`.
* Added plugin `compas_rhino.geometry.surfaces.new_nurbssurface_from_plane`.

### Changed

* Fixed bug in `compas_blender.clear`.
* Fixed bug in `compas_rhino.conversions.surface_to_compas`.
* Fixed bug in `compas_rhino.conversions.surface_to_compas_mesh`.
* Fixed bug in `compas_rhino.conversions.surface_to_compas_quadmesh`.
* Fixed bug in plugin `compas_rhino.geometry.curves.new_nurbscurve_from_native`.
* Fixed bug in plugin `compas_rhino.geometry.surfaces.new_nurbssurface_from_native`.

### Removed

* Removed plugin `compas_rhino.geometry.surfaces.new_surface_from_plane`.


## [2.0.0] 2024-01-31

### Added

* Added `group` attribute to `compas_rhino.scene.RhinoSceneObject`.
* Added `_guid_mesh`, `_guids_vertices`, `_guids_edges`, `_guids_faces`, `_guids_vertexlabels`, `_guids_edgelables`, `_guids_facelabels`, `_guids_vertexnormals`, `_guids_facenormals`, `_guids_spheres`, `_guids_pipes`, `disjoint` attributes to `compas_rhino.scene.MeshObject`.
* Added `_guids_nodes`, `_guids_edges`, `_guids_nodelabels`, `_guids_edgelables`, `_guids_spheres`, `_guids_pipes` attributes to `compas_rhino.scene.GraphObject`.
* Added `_guids_vertices`, `_guids_edges`, `_guids_faces`, `_guids_cells`, `_guids_vertexlabels`, `_guids_edgelables`, `_guids_facelabels`, `_guids_celllabels`, `disjoint` attributes to `compas_rhino.scene.MeshObject`.
* Added test for `compas.scene.Scene` serialisation.

### Changed

* Changed `compas.scene.Mesh`'s `show_vertices`, `show_edges`, `show_faces` to optionally accept a sequence of keys.
* Changed `compas.scene.Graph`'s `show_nodes`, `show_edges` to optionally accept a sequence of keys.
* Changed `compas.scene.VolMesh`'s `show_vertices`, `show_edges`, `show_faces`, `show_cells` to optionally accept a sequence of keys.
* Fixed missing implementation of `Sphere.base`.
* Fixed bug in `intersection_sphere_sphere`.

### Removed

* Removed kwargs from `compas_rhino.scene.MeshObject.draw`.
* Removed kwargs from `compas_rhino.scene.GraphObject.draw`.
* Removed kwargs from `compas_rhino.scene.VolMeshObject.draw`.

## [2.0.0-beta.4] 2024-01-26

### Added

* Added `compas_rhino.objects`.
* Added `compas_rhino.layers`.
* Added `compas_rhino.install_with_pip`.
* Added `before_draw` pluggable to `compas.scene.Scene.draw`.
* Added `after_draw` pluggable to `compas.scene.Scene.draw`.
* Added description in tutorial about `compas.scene.context`.
* Added `compas_blender.data`.
* Added `compas_blender.collections`.
* Added `compas_blender.objects`.
* Added `compas_rhino.ui`.
* Added `compas_rhino.unload_modules`.
* Added `compas_ghpython.unload_modules`.
* Added `compas_ghpython.sets`.
* Added `compas_ghpython.timer`.
* Added `scale` and `scaled` to `compas.datastructures.Datastructure`.
* Added `rotate` and `rotated` to `compas.datastructures.Datastructure`.
* Added `translate` and `translated` to `compas.datastructures.Datastructure`.

### Changed

* Changed `compas.tolerance.Tolerance` into singleton.
* Changed `compas_rhino.geometry.curves.nursb.RhinoNurbsCurve` to use private data API.
* Changed `compas_rhino.geometry.surfaces.nursb.RhinoNurbsSurface` to use private data API.
* Changed `compas.scene.Scene.redraw` to `draw`.
* Fixed `register_scene_objects` not called when there is a context given in kwargs of `SceneObject`.

### Removed

* Removed `compas_blender.geometry.curves`.
* Removed `compas_rhino.utilities.objects`.
* Removed `compas_rhino.utilities.layers`.
* Removed `compas_rhino.utilities.constructors`.
* Removed `compas_rhino.utilities.document`.
* Removed `compas_rhino.utilities.geometry`.
* Removed `compas_rhino.utilities.misc`.
* Removed `compas_blender.utilities.data`.
* Removed `compas_blender.utilities.collections`.
* Removed `compas_blender.utilities.objects`.
* Removed `compas_ghpython.utilities.sets`.
* Removed `compas_ghpython.utilities.timer`.

## [2.0.0-beta.3] 2024-01-19

### Added

* Added `compas.dtastructures.Network` as alias of `compas.datastructures.Graph`.
* Added `compas.data.Data.name` and included it in serialisation in case `compas.data.Data._name is not None`.

### Changed

* Merged `compas.datastructures.Halfedge` into `compas.datastructures.Mesh`.
* Merged `compas.datastructures.Network` into `compas.datastructures.Graph`.
* Merged `compas.datastructures.Halfface` into `compas.datastructures.VolMesh`.
* Fixed `RhinoBrep` doesn't get capped after trimming.
* Changed `compas.data.Data.data` to `compas.data.Data.__data__`.
* Changed `compas.data.Data.dtype` to `compas.data.Data.__dtype__`.
* Changed `compas.data.Data.from_data` to `compas.data.Data.__from_data__`.
* Changed `compas.geometry.triangulation_earclip` face vertex index reversion when the polygon is flipped.

### Removed

* Removed `compas.datastructures.Network`.
* Removed `compas.datastructures.Halfedge`.
* Removed `compas.datastructures.Halfface`.
* Removed `compas.data.Data.attributes`.
* Removed `compas.data.Datastructure.attributes`.
* Removed `attributes` from `compas.datastructures.Assembly.data`.
* Removed `attributes` from `compas.datastructures.CellNetwork.data`.
* Removed `attributes` from `compas.datastructures.Graph.data`.
* Removed `attributes` from `compas.datastructures.Mesh.data`.
* Removed `attributes` from `compas.datastructures.Tree.data`.
* Removed `attributes` from `compas.datastructures.VolMesh.data`.
* Removed `compas.data.Data.to_data`.
* Removed `compas.rpc.XFunc`.

## [2.0.0-beta.2] 2024-01-12

### Added

* Added `viewerinstance` in `compas.scene.Scene` to support viewers context detection.
* Added `compas_rhino8` as starting point for Rhino8 support.
* Added `compas.scene.SceneObjectNode`.
* Added `compas.scene.SceneTree`.
* Added `compas.scene.SceneObject.node`.
* Added `compas.scene.SceneObject.frame`.
* Added `compas.scene.SceneObject.worldtransformation`.
* Added `compas.scene.SceneObject.parent`.
* Added `compas.scene.SceneObject.children`.
* Added `compas.scene.SceneObject.add()`.
* Added tutorial for `compas.datastructures.Tree`.
* Added Serialisation capability to `compas.scene.Scene`.
* Added `show` flag to `compas.scene.SceneObject`.
* Added `show_points` flag to `compas.scene.GeometryObject`.
* Added `show_lines` flag to `compas.scene.GeometryObject`.
* Added `show_surfaces` flag to `compas.scene.GeometryObject`.
* Added `show_vertices` flag to `compas.scene.MeshObject`.
* Added `show_edges` flag to `compas.scene.MeshObject`.
* Added `show_faces` flag to `compas.scene.MeshObject`.
* Added `show_nodes` flag to `compas.scene.NetworkObject`.
* Added `show_edges` flag to `compas.scene.NetworkObject`.
* Added `show_vertices` flag to `compas.scene.VolMeshObject`.
* Added `show_edges` flag to `compas.scene.VolMeshObject`.
* Added `show_faces` flag to `compas.scene.VolMeshObject`.
* Added `show_cells` flag to `compas.scene.VolMeshObject`.
* Added `compas.data.Data.to_jsonstring` and `compas.data.Data.from_jsonstring`.
* Added `compas.data.Data.attributes`.
* Added optional param `working_directory` to `compas.rpc.Proxy` to be able to start services defined in random locations.
* Added `compas.datastructures.Datastructure.transform` and `compas.datastructures.Datastructure.transformed`.
* Added `compas.datastructures.Datastructure.transform_numpy` and `compas.datastructures.Datastructure.transformed_numpy`.
* Added `compas.datastructures.Halfedge.flip_cycles`.
* Added `compas.datastructures.Halfedge.is_connected`, `compas.datastructures.Halfedge.connected_vertices`, `compas.datastructures.Halfedge.connected_faces`.
* Added `compas.datastructures.Mesh.join`.
* Added `compas.datastructures.Mesh.weld` and `compas.datastructures.Mesh.remove_duplicate_vertices`.
* Added `compas.datastructures.Mesh.quads_to_triangles`.
* Added `compas.datastructures.Mesh.unify_cycles`.
* Added `compas.datastructures.Mesh.aabb` and `compas.datastructures.Mesh.obb`.
* Added `compas.datastructures.Mesh.offset` and `compas.datastructures.Mesh.thickened`.
* Added `compas.datastructures.Mesh.exploded`.
* Added `compas.datastructures.Mesh.adjacency_matrix`, `compas.datastructures.Mesh.connectivity_matrix`, `compas.datastructures.Mesh.degree_matrix`, `compas.datastructures.Mesh.laplacian_matrix`.
* Added `compas.topology.vertex_adjacency_from_edges`, `compas.topology.vertex_adjacency_from_faces`, `compas.topology.edges_from_faces`, `compas.topology.faces_from_edges`.
* Added `compas.datastructures.Network.split_edge`, `compas.datastructures.Network.join_edges`.
* Added `compas.datastructures.Network.smooth`.
* Added `compas.datastructures.Network.is_crossed`, `compas.datastructures.Network.is_xy`, `compas.datastructures.Network.is_planar`, `compas.datastructures.Network.is_planar_embedding`, `compas.datastructures.Network.count_crossings`, `compas.datastructures.Network.find_crossings`, `compas.datastructures.Network.embed_in_plane`.
* Added `compas.datastructures.Network.find_cycles`.
* Added `compas.datastructures.Network.shortest_path`.
* Added `compas.datastructures.Network.transform`.
* Added `compas.datastructures.Graph.is_connected`.
* Added `compas.datastructures.Graph.adjacency_matrix`, `compas.datastructures.Graph.connectivity_matrix`, `compas.datastructures.Graph.degree_matrix`, `compas.datastructures.Graph.laplacian_matrix`.

### Changed

* Changed the `__str__` of `compas.geometry.Point` and `compas.geometry.Vector` to use a limited number of decimals (determined by `Tolerance.PRECISION`). Note: `__repr__` will instead maintain full precision.
* Changed `docs` Workflow to only be triggered on review approval in pull requests.
* Changed `draw` implementations of `compas.scene.SceneObject` to always use the `worldtransformation` of the `SceneObject`.
* Fixed typo in name `Rhino.Geometry.MeshingParameters` in `compas_rhino.geometry.RhinoBrep.to_meshes()`.
* Fixed `TypeErrorException` when serializing a `Mesh` which has been converted from Rhino.
* Fixed color conversions in `compas_rhion.conversions.mesh_to_compas`.
* Changed `SceneObject` registration to allow for `None` context.
* Changed `compas.data.Data.name` to be stored in `compas.data.Data.attributes`.
* Changed `compas.data.Data.__jsondump__` to include `compas.data.Data.attributes` if the dict is not empty.
* Changed `compas.data.Data.__jsonload__` to update `compas.data.Data.attributes` if the attribute dict is provided.
* Changed `compas.datastructures.Graph` to take additional `**kwargs`, instead of only `name=None` specifically.
* Changed `compas.datastructures.Network` to take additional `**kwargs`, instead of only `name=None` specifically.
* Changed `compas.datastructures.Halfedge` to take additional `**kwargs`, instead of only `name=None` specifically.
* Changed `compas.datastructures.Mesh` to take additional `**kwargs`, instead of only `name=None` specifically.
* Moved registration of `ping` and `remote_shutdown` of the RPC server to `compas.rpc.Server.__init__()`.
* Moved `FileWatcherService` to `compas.rpc.services.watcher` so it can be reused.
* Changed `compas.datastructures.Mesh.subdivide` to `compas.datastructures.Mesh.subdivided`.
* Moved `compas.numerical.pca_numpy` to `compas.geometry.pca_numpy`.
* Moved `compas.numerical.scalafield_contours` to `compas.geometry.scalarfield_contours`.
* Moved `compas.numerical.matrices` to `compas.topology.matrices`.
* Moved `compas.numerical.linalg` to `compas.geometry.linalg`.
* Changed `watchdog` dependency to be only required for platforms other than `emscripten`.
* Changed `compas.geometry.earclip_polygon` algorithm because the current one does not handle several cases.

### Removed

* Removed `compas_rhino.forms`. Forms will be moved to `compas_ui`.
* Removed `compas.scene.NoSceneObjectContextError`.
* Removed `compas.datastructures.Datastructure.attributes` and `compas.datastructures.Datastructure.name` (moved to `compas.data.Data`).
* Removed `attributes` from `compas.datastructures.Graph.data`.
* Removed `attributes` from `compas.datastructures.Network.data`.
* Removed `attributes` from `compas.datastructures.Halfedge.data`.
* Removed `attributes` from `compas.datastructures.Mesh.data`.
* Removed `compas.datastructures.mesh_bounding_box` and `compas.datastructures.mesh_bounding_box_xy`.
* Removed `compas.datastructures.mesh_oriented_bounding_box_numpy` and `compas.datastructures.mesh_oriented_bounding_box_xy_numpy`.
* Removed `compas.datastructures.mesh_delete_duplicate_vertices`.
* Removed `compas.datastructures.mesh_is_connected` and `compas.datastructures.mesh_connected_components`.
* Removed `compas.datastructures.mesh_isolines_numpy` and `compas.datastructures.mesh_contours_numpy`.
* Removed `compas.datastructures.trimesh_gaussian_curvature`.
* Removed `compas.datastructures.trimesh_descent`.
* Removed `compas.datastructures.mesh_disconnected_vertices`, `compas.datastructures.mesh_disconnected_faces` and `compas.datastructures.mesh_explode`.
* Removed `compas.datastructures.mesh_geodesic_distances_numpy`.
* Removed `compas.datastructures.trimesh_face_circle`.
* Removed `compas.datastructures.mesh_weld`, `compas.datastructures.meshes_join`, `compas.datastructures.meshes_join_and_weld`.
* Removed `compas.datastructures.mesh_offset` and `compas.datastructures.mesh_thicken`.
* Removed `compas.datastructures.mesh_face_adjacency` and `compas.datastructures.mesh_unify_cycles`.
* Removed `compas.datastructures.mesh_transform`, `compas.datastructures.mesh_transformed`, `compas.datastructures.mesh_transform_numpy`, `compas.datastructures.mesh_transformed_numpy`.
* Removed `compas.datastructures.mesh_quads_to_triangles`.
* Removed `compas.datastructures.volmesh_bounding_box`.
* Removed `compas.datastructures.volmesh_transform` and `compas.datastructures.volmesh_transformed`.
* Removed `compas.topology.unify_cycles_numpy` and `compas.topology.face_adjacency_numpy`.
* Removed `compas.topology.unify_cycles_rhino` and `compas.topology.face_adjacency_rhino`.
* Removed `compas.datastructures.network_is_connected`.
* Removed `compas.datastructures.network_complement`.
* Removed `compas.datastructures.network_disconnected_nodes`, `compas.datastructures.network_disconnected_edges`, `compas.datastructures.network_explode`.
* Removed `compas.datastructures.network_adjacency_matrix`, `compas.datastructures.network_connectivity_matrix`, `compas.datastructures.network_degree_matrix`, `compas.datastructures.network_laplacian_matrix`.
* Removed `compas.datastructures.network_transform`, `compas.datastructures.network_transformed`.
* Removed `compas.datastructures.network_shortest_path`.
* Removed `compas.numerical`.

## [2.0.0-beta.1] 2023-12-20

### Added

* Added `compas.geometry.Box.to_brep()`.
* Added `compas.geometry.Cone.to_brep()`.
* Added `compas.geometry.Cylinder.to_brep()`.
* Added `compas.geometry.Sphere.to_brep()`.
* Added `compas.geometry.Torus.to_brep()`.
* Added `compas.brep.Brep.from_iges()`.
* Added `compas.brep.Brep.to_iges()`.
* Added `compas.tolerance`.
* Added `compas.tolerance.Tolerance`.
* Added `compas.tolerance.Tolerance.ABSOLUTE` and `compas.tolerance.Tolerance.absolute`.
* Added `compas.tolerance.Tolerance.RELATIVE` and `compas.tolerance.Tolerance.relative`.
* Added `compas.tolerance.Tolerance.ANGULAR` and `compas.tolerance.Tolerance.angular`.
* Added `compas.tolerance.Tolerance.APPROXIMATION` and `compas.tolerance.Tolerance.approximation`.
* Added `compas.tolerance.Tolerance.PRECISION` and `compas.tolerance.Tolerance.precision`.
* Added `compas.tolerance.Tolerance.LINEARDEFLECTION` and `compas.tolerance.Tolerance.lineardeflection`.
* Added `compas.tolerance.Tolerance.is_zero`.
* Added `compas.tolerance.Tolerance.is_positive`.
* Added `compas.tolerance.Tolerance.is_negative`.
* Added `compas.tolerance.Tolerance.is_between`.
* Added `compas.tolerance.Tolerance.is_angle_zero`.
* Added `compas.tolerance.Tolerance.is_close`.
* Added `compas.tolerance.Tolerance.is_allclose`.
* Added `compas.tolerance.Tolerance.is_angles_close`.
* Added `compas.tolerance.Tolerance.geometric_key`.
* Added `compas.tolerance.Tolerance.format_number`.
* Added `compas.tolerance.Tolerance.precision_from_tolerance`.
* Added `compas.scene.Scene`.
* Added `compas.json_loadz()` and `compas.json_dumpz()` to support ZIP compressed JSON files.
* Added `compas.datastructures.assembly.delete_part()`.
* Added `compas.datastructures.assembly.delete_connection()`.
* Added `compas.geometry.Brep.from_breps()`.
* Added `compas.geometry.Brep.from_planes()`.
* Added `compas.geometry.Brep.to_iges()`.
* Added `compas.geometry.Brep.to_meshes()`.
* Added `compas.geometry.Brep.to_polygons()`.
* Added `compas.geometry.Brep.to_stl()`.
* Added `compas.geometry.Brep.heal()`.
* Added `compas.geometry.Brep.edge_faces()`.
* Added `compas.geometry.Brep.edge_loop()`.
* Added `compas.geometry.Brep.fillet()`.
* Added `compas.geometry.Brep.filleted()`.
* Added `compas.geometry.BrepFilletError`.
* Added `compas.geometry.Brep.is_shell`.
* Added `compas.geometry.Brep.contains()`.
* Added `compas.geometry.BrepFace.adjacent_faces()`.
* Added `compas_rhino.geometry.RhinoBrep.is_manifold`.
* Added `compas_rhino.geometry.RhinoBrep.contains()`.
* Added `compas_rhino.geometry.RhinoBrepFace.adjacent_faces()`.
* Added `compas_rhino.geometry.RhinoBrepFace.as_brep()`.
* Added `compas.geometry.BrepEdge.orientation`.
* Added `compas.geometry.BrepEdge.type`.
* Added `compas.geometry.BrepEdge.length`.
* Added `compas.geometry.BrepFace.type`.
* Added `compas.geometry.BrepFace.add_loop()`.
* Added `compas.geometry.BrepFace.add_loops()`.
* Added `compas.geometry.BrepFace.to_polygon()` with generic implementation.
* Added `compas.geometry.BrepFace.try_get_nurbssurface()`.
* Added `compas_rhino.geometry.RhinoBrepFace.area`.
* Added `compas_rhino.geometry.RhinoBrepFace.centroid`.
* Added `compas_rhino.geometry.RhinoBrepFace.edges`.
* Added `compas_rhino.geometry.RhinoBrepFace.is_cone`.
* Added `compas_rhino.geometry.RhinoBrepFace.is_cylinder`.
* Added `compas_rhino.geometry.RhinoBrepFace.is_torus`.
* Added `compas_rhino.geometry.RhinoBrepFace.is_sphere`.
* Added `compas_rhino.geometry.RhinoBrepFace.nurbssurface`.
* Added `compas_rhino.geometry.RhinoBrepFace.vertices`.
* Added `compas_rhino.geometry.RhinoBrepLoop.trims`.
* Added `compas_rhino.geometry.RhinoBrepEdge.length`.
* Added `compas_rhino.geometry.RhinoBrepEdge.centroid`.
* Added `compas.geometry.BrepFace.native_face`.
* Added `compas.geometry.BrepEdge.native_edge`.
* Added `compas.geometry.BrepLoop.native_loop`.
* Added `compas.geometry.BrepTrim.native_trim`.
* Added `compas.geometry.BrepVertex.native_vertex`.
* Added `compas_rhino.geometry.RhinoBrepFace.native_face`.
* Added `compas_rhino.geometry.RhinoBrepEdge.native_edge`.
* Added `compas_rhino.geometry.RhinoBrepLoop.native_loop`.
* Added `compas_rhino.geometry.RhinoBrepTrim.native_trim`.
* Added `compas_rhino.geometry.RhinoBrepVertex.native_vertex`.
* Added `color`, `opacity` attributes to `compas.scene.SceneObject`.
* Added `pointcolor`, `linecolor`, `surfacecolor`, `pointsize`, `linewidth` attributes to `compas.scene.GeometryObject`.
* Added `compas_rhino.geometry.brep.RhinoBrep.to_meshes()`.
* Added `compas_blender.`
* Added `compas.geometry.Brep.trimmed()`.
* Added `compas.geometry.RhinoBrep.slice()`.

### Changed

* Changed `compas.geometry.NurbsSurface.u_space` to `space_u`.
* Changed `compas.geometry.NurbsSurface.v_space` to `space_v`.
* Changed `compas.geometry.NurbsSurface.u_isocurve` to `isocurve_u`.
* Changed `compas.geometry.NurbsSurface.v_isocurve` to `isocurve_v`.
* Changed `compas.brep.Brep.from_step_file` to `from_step`.
* Moved `compas.brep` to `compas.geometry.brep`.
* Updated `compas-actions.docs` workflow to `v3`.
* `Artists` classes are renamed to `SceneObject` classes and now under `compas.scene`, `compas_rhino.scene`, `compas_ghpython.scene`, `compas_blender.scene`.
* Context related functions like `register`, `build`, `redraw` and `clear` are moved to `compas.scene.context` from `compas.scene.SceneObject`.
* Changed plugin selection to fall back to a default implementation if possible.
* Fixed `AttributeError` `_edges` in `compas_rhino.geometry.RhinoBrepLoop.edges`.
* Fixed `compas_rhino.geometry.RhinoBrep` serialization.
* Naming convention for `ColorDictAttributes` in `compas.scene.MeshObject`, `compas.scene.NetworkObject` and `compas.scene.VolmeshObject` is changed e.g. from `vertex_color` to `vertexcolor`.
* The building of correct type of `SceneObject` is moved backed to `__new__` of `SceneObject` itself.
* Changed `compas_blender.install` to use symlinks.
* Moved `URDF` parsing from `compas.files` to the `compas_robots` extension (`compas_robots.files.URDF`).
* Changed signature of `compas.geometry.Brep.slice()`

### Removed

* Removed `compas_rhino.geometry.RhinoBrepFace.data.setter`.
* Removed `compas_rhino.geometry.RhinoBrepEdge.data.setter`.
* Removed `compas_rhino.geometry.RhinoBrepLoop.data.setter`.
* Removed `compas_rhino.geometry.RhinoBrepTrim.data.setter`.
* Removed `compas_rhino.geometry.RhinoBrepVertex.data.setter`.
* Removed `compas.PRECISION`.
* Removed `compas.set_precision`.

## [2.0.0-alpha.2] 2023-11-07

### Added

* Added `Frame.axes`
* Added `compas.datastructures.TreeNode` and `compas.datastructures.Tree` classes.
* Added `EllipseArtist` to `compas_rhino` and `compas_ghpython`.
* Added `compas.scene.Scene`.

### Changed

* Changed `Network.is_planar` to rely on `NetworkX` instead `planarity` for planarity checking.
* Removed `planarity` from requirements.
* Fixed argument order at `compas.geometry.cone.circle`.
* Pinned `jsonschema` version to >=4.17, <4.18 to avoid Rust toolchain
* Fixed `box_to_compas` in `compas_rhino.conversions` to correctly take in the center of the box as the center point of the frame.
* Removed `cython` from requirements.
* Made X and Y axis optional in the constructor of `Frame`.
* Moved `compas.geometry.brep` to `compas.brep`.
* Changed `networkx` version to `>=3.0` to ensure support for `is_planar`.
* Moved `compas.geometry.curves.nurbs_.py` and `compas.geometry.surfaces.nurbs_.py` to `compas_nurbs`.
* Fixed `mesh_to_compas` returning an empty `Mesh` when colors and/or face normals are missing.

### Removed


## [2.0.0-alpha.1] 2023-09-20

### Added

* Added `create_id` to `compas_ghpython.utilities`. (moved from `compas_fab`)
* Added representation for features in `compas.datastructures.Part`.
* Added `split` and `split_by_length` to `compas.geometry.Polyline`.
* Added `compas.rpc.XFunc`.
* Added attribute `compas.color.Color.DATASCHEMA`.
* Added attribute `compas.data.Data.DATASCHEMA`.
* Added attribute `compas.datastructures.Graph.DATASCHEMA`.
* Added attribute `compas.datastructures.Halfedge.DATASCHEMA`.
* Added attribute `compas.datastructures.Halfface.DATASCHEMA`.
* Added attribute `compas.geometry.Arc.DATASCHEMA`.
* Added attribute `compas.geometry.Bezier.DATASCHEMA`.
* Added attribute `compas.geometry.Box.DATASCHEMA`.
* Added attribute `compas.geometry.Capsule.DATASCHEMA`.
* Added attribute `compas.geometry.Circle.DATASCHEMA`.
* Added attribute `compas.geometry.Cone.DATASCHEMA`.
* Added attribute `compas.geometry.Cylinder.DATASCHEMA`.
* Added attribute `compas.geometry.Ellipse.DATASCHEMA`.
* Added attribute `compas.geometry.Frame.DATASCHEMA`.
* Added attribute `compas.geometry.Line.DATASCHEMA`.
* Added attribute `compas.geometry.NurbsCurve.DATASCHEMA`.
* Added attribute `compas.geometry.NurbsSurface.DATASCHEMA`.
* Added attribute `compas.geometry.Plane.DATASCHEMA`.
* Added attribute `compas.geometry.Point.DATASCHEMA`.
* Added attribute `compas.geometry.Pointcloud.DATASCHEMA`.
* Added attribute `compas.geometry.Polygon.DATASCHEMA`.
* Added attribute `compas.geometry.Polyhedron.DATASCHEMA`.
* Added attribute `compas.geometry.Polyline.DATASCHEMA`.
* Added attribute `compas.geometry.Sphere.DATASCHEMA`.
* Added attribute `compas.geometry.Torus.DATASCHEMA`.
* Added attribute `compas.geometry.Quaternion.DATASCHEMA`.
* Added attribute `compas.geometry.Vector.DATASCHEMA`.
* Added implementation of property `compas.color.Color.data`.
* Added `compas.data.Data.validate_data`.
* Added `compas.data.Data.__jsondump__`.
* Added `compas.data.Data.__jsonload__`.
* Added `compas.data.schema.dataclass_dataschema`.
* Added `compas.data.schema.dataclass_typeschema`.
* Added `compas.data.schema.dataclass_jsonschema`.
* Added `compas.data.schema.compas_jsonschema`.
* Added `compas.data.schema.compas_dataclasses`.
* Added `compas.datastructures.Graph.to_jsondata`.
* Added `compas.datastructures.Graph.from_jsondata`.
* Added `compas.datastructures.Halfedge.halfedge_loop_vertices`.
* Added `compas.datastructures.Halfedge.halfedge_strip_faces`.
* Added `compas.datastructures.Mesh.vertex_point`.
* Added `compas.datastructures.Mesh.vertices_points`.
* Added `compas.datastructures.Mesh.set_vertex_point`.
* Added `compas.datastructures.Mesh.edge_start`.
* Added `compas.datastructures.Mesh.edge_end`.
* Added `compas.datastructures.Mesh.edge_line`.
* Added `compas.datastructures.Mesh.face_points`.
* Added `compas.datastructures.Mesh.face_polygon`.
* Added `compas.datastructures.Mesh.face_circle`.
* Added `compas.datastructures.Mesh.face_frame`.
* Added `compas.datastructures.Graph.node_index` and `compas.datastructures.Graph.index_node`.
* Added `compas.datastructures.Graph.edge_index` and `compas.datastructures.Graph.index_edge`.
* Added `compas.datastructures.Halfedge.vertex_index` and `compas.datastructures.Halfedge.index_vertex`.
* Added `compas.geometry.Hyperbola`.
* Added `compas.geometry.Parabola`.
* Added `compas.geometry.PlanarSurface`.
* Added `compas.geometry.CylindricalSurface`.
* Added `compas.geometry.SphericalSurface`.
* Added `compas.geometry.ConicalSurface`.
* Added `compas.geometry.ToroidalSurface`.
* Added `compas.geometry.trimesh_descent_numpy`.
* Added `compas.geometry.trimesh_gradient_numpy`.
* Added `compas.geometry.boolean_union_polygon_polygon` pluggable.
* Added `compas.geometry.boolean_intersection_polygon_polygon` pluggable.
* Added `compas.geometry.boolean_difference_polygon_polygon` pluggable.
* Added `compas.geometry.boolean_symmetric_difference_polygon_polygon` pluggable.
* Added `compas.geometry.boolean_union_polygon_polygon` Shapely-based plugin.
* Added `compas.geometry.boolean_intersection_polygon_polygon` Shapely-based plugin.
* Added `compas.geometry.boolean_difference_polygon_polygon` Shapely-based plugin.
* Added `compas.geometry.boolean_symmetric_difference_polygon_polygon` Shapely-based plugin.
* Added `compas.geometry.Pointcloud.from_ply`.
* Added `compas.geometry.Curve.to_points`.
* Added `compas.geometry.Curve.to_polyline`.
* Added `compas.geometry.Curve.to_polygon`.
* Added `compas.geometry.Surface.to_vertices_and_faces`.
* Added `compas.geometry.Surface.to_triangles`.
* Added `compas.geometry.Surface.to_quads`.
* Added `compas.geometry.Surface.to_mesh`.
* Added `compas.geometry.Curve.point_at`.
* Added `compas.geometry.Curve.tangent_at`.
* Added `compas.geometry.Curve.normal_at`.
* Added `compas.geometry.Surface.point_at`.
* Added `compas.geometry.Surface.normal_at`.
* Added `compas.geometry.Surface.frame_at`.
* Added `compas.geometry.Polyline.parameter_at`.
* Added `compas.geometry.Polyline.divide_at_corners`.
* Added `mesh_to_rhino` to `compas_rhino.conversions`.
* Added `vertices_and_faces_to_rhino` to `compas_rhino.conversions`.
* Added `polyhedron_to_rhino` to `compas_rhino.conversions`.
* Added `from_mesh` plugin to `compas_rhino.geometry.RhinoBrep`.
* Added `compas.geometry.Plane.worldYZ` and `compas.geometry.Plane.worldZX`.
* Added `compas.datastructures.CellNetwork`.
* Added `compas_rhino.conversions.brep_to_compas_box`.
* Added `compas_rhino.conversions.brep_to_compas_cone`.
* Added `compas_rhino.conversions.brep_to_compas_cylinder`.
* Added `compas_rhino.conversions.brep_to_compas_sphere`.
* Added `compas_rhino.conversions.brep_to_rhino`.
* Added `compas_rhino.conversions.capsule_to_rhino_brep`.
* Added `compas_rhino.conversions.cone_to_rhino_brep`.
* Added `compas_rhino.conversions.curve_to_rhino`.
* Added `compas_rhino.conversions.cylinder_to_rhino_brep`.
* Added `compas_rhino.conversions.extrusion_to_compas_box`.
* Added `compas_rhino.conversions.extrusion_to_rhino_cylinder`.
* Added `compas_rhino.conversions.extrusion_to_rhino_torus`.
* Added `compas_rhino.conversions.polyline_to_rhino_curve`.
* Added `compas_rhino.conversions.surface_to_compas`.
* Added `compas_rhino.conversions.surface_to_compas_mesh`.
* Added `compas_rhino.conversions.surface_to_compas_quadmesh`.
* Added `compas_rhino.conversions.surface_to_rhino`.
* Added `compas_rhino.conversions.torus_to_rhino_brep`.
* Added `compas_rhino.artists._helpers.attributes`.
* Added `compas_rhino.artists._helpers.ngon`.
* Added `compas.geometry.find_span`.
* Added `compas.geometry.construct_knotvector`.
* Added `compas.geometry.knotvector_to_knots_and_mults`.
* Added `compas.geometry.knots_and_mults_to_knotvector`.
* Added `compas.geometry.compute_basisfuncs`.
* Added `compas.geometry.compute_basisfuncsderivs`.
* Added `compas.geometry.DefaultNurbsCurve` as try-last, Python-only plugin for `compas.geometry.NurbsCurve`.
* Added `compas.geometry.DefaultNurbsSurface` as try-last, Python-only plugin for `compas.geometry.NurbsSurface`.
* Added color count to constructor functions of `compas.colors.ColorMap`.

### Changed

* Temporarily skip testing for python 3.7 due to a bug related to MacOS 13.
* Fixed bug that caused a new-line at the end of the `compas.HERE` constant in IronPython for Mac.
* Fixed unbound method usage of `.cross()` on `Plane`, `Vector` and `Frame`.
* Fixed Grasshopper `draw_polylines` method to return `PolylineCurve` instead of `Polyline` because the latter shows as only points.
* Fixed bug in the `is_polygon_in_polygon_xy` that was not correctly generating all the edges of the second polygon before checking for intersections.
* Fixed `area_polygon` that was, in some cases, returning a negative area.
* Fixed uninstall post-process.
* Fixed support for `System.Decimal` data type on json serialization.
* Fixed `offset_polygon` raising a TypeError when inputing a Polygon instead of a list of Points.
* Simplified `compas.datastructures.Part` for more generic usage.
* Changed `GLTFMesh.from_mesh` to read texture coordinates, vertex normals and colors if available and add to `GLTFMesh`
* Fixed bug in `VolMeshArtist.draw_cells` for Rhino, Blender and Grasshopper.
* Changed edge parameter of `compas.datastructures.Halfedge.edge_faces` to 1 edge identifier (tuple of vertices) instead of two serparate vertex identifiers.
* Changed edge parameter of `compas.datastructures.Halfedge.halfedge_face` to 1 edge identifier (tuple of vertices) instead of two serparate vertex identifiers.
* Changed edge parameter of `compas.datastructures.Halfedge.is_edge_on_boundary` to 1 edge identifier (tuple of vertices) instead of two serparate vertex identifiers.
* Changed edge parameter of `compas.datastructures.Halfedge.halfedge_after` to 1 edge identifier (tuple of vertices) instead of two serparate vertex identifiers.
* Changed edge parameter of `compas.datastructures.Halfedge.halfedge_before` to 1 edge identifier (tuple of vertices) instead of two serparate vertex identifiers.
* Changed edge parameter of `compas.datastructures.trimesh_edge_cotangent` to 1 edge identifier (tuple of vertices) instead of two serparate vertex identifiers.
* Changed edge parameter of `compas.datastructures.trimesh_edge_cotangents` to 1 edge identifier (tuple of vertices) instead of two serparate vertex identifiers.
* Changed edge parameter of `compas.datastructures.Mesh.edge_coordinates` to 1 edge identifier (tuple of vertices) instead of two serparate vertex identifiers.
* Changed edge parameter of `compas.datastructures.Mesh.edge_length` to 1 edge identifier (tuple of vertices) instead of two serparate vertex identifiers.
* Changed edge parameter of `compas.datastructures.Mesh.edge_vector` to 1 edge identifier (tuple of vertices) instead of two serparate vertex identifiers.
* Changed edge parameter of `compas.datastructures.Mesh.edge_point` to 1 edge identifier (tuple of vertices) instead of two serparate vertex identifiers.
* Changed edge parameter of `compas.datastructures.Mesh.edge_midpoint` to 1 edge identifier (tuple of vertices) instead of two serparate vertex identifiers.
* Changed edge parameter of `compas.datastructures.Mesh.edge_direction` to 1 edge identifier (tuple of vertices) instead of two serparate vertex identifiers.
* Changed edge parameter of `compas.datastructures.is_collapse_legal` to 1 edge identifier (tuple of vertices) instead of two serparate vertex identifiers.
* Changed edge parameter of `compas.datastructures.mesh_collapse_edge` to 1 edge identifier (tuple of vertices) instead of two serparate vertex identifiers.
* Changed edge parameter of `compas.datastructures.trimesh_collapse_edge` to 1 edge identifier (tuple of vertices) instead of two serparate vertex identifiers.
* Changed edge parameter of `compas.datastructures.mesh_insert_vertex_on_edge` to 1 edge identifier (tuple of vertices) instead of two serparate vertex identifiers.
* Changed edge parameter of `compas.datastructures.mesh_split_edge` to 1 edge identifier (tuple of vertices) instead of two serparate vertex identifiers.
* Changed edge parameter of `compas.datastructures.trimesh_split_edge` to 1 edge identifier (tuple of vertices) instead of two serparate vertex identifiers.
* Changed edge parameter of `compas.datastructures.trimesh_swap_edge` to 1 edge identifier (tuple of vertices) instead of two serparate vertex identifiers.
* Changed `compas.datastructures.Mesh.vertex_laplacian` to return `compas.geometry.Vector`.
* Changed `compas.datastructures.Mesh.neighborhood_centroid` to return `compas.geometry.Point`.
* Changed `compas.datastructures.Mesh.vertex_normal` to return `compas.geometry.Vector`.
* Changed `compas.datastructures.Mesh.edge_vector` to return `compas.geometry.Vector`.
* Changed `compas.datastructures.Mesh.edge_direction` to return `compas.geometry.Vector`.
* Changed `compas.datastructures.Mesh.edge_point` to return `compas.geometry.Point`.
* Changed `compas.datastructures.Mesh.edge_midpoint` to return `compas.geometry.Point`.
* Changed `compas.datastructures.Mesh.face_normal` to return `compas.geometry.Vector`.
* Changed `compas.datastructures.Mesh.face_centroid` to return `compas.geometry.Point`.
* Changed `compas.datastructures.Mesh.face_center` to return `compas.geometry.Point`.
* Changed `compas.datastructures.Mesh.face_plane` to return `compas.geometry.Plane`.
* Changed JSON validation to Draft202012.
* Changed `compas.data.Data.to_json` to include `compact=False` parameter.
* Changed `compas.data.Data.to_jsonstring` to include `compact=False` parameter.
* Changed `compas.data.json_dump` to include `compact=False` parameter.
* Changed `compas.data.json_dumps` to include `compact=False` parameter.
* Changed `compas.data.DataEncoder` and `compas.data.DataDecoder` to support `to_jsondata` and `from_jsondata`.
* Moved all API level docstrings from the `__init__.py` to the correspoding `.rst` file in the docs.
* Fixed `AttributeError` in Plotter's `PolylineArtist` and `SegementArtist`.
* Fixed wrong key type when de-serializing `Graph` with integer keys leading to node not found.
* Changed base class for `compas.geometry.Transformation` to `compas.data.Data`.
* Moved all core transformation functions to `compas.geometry._core`.
* Changed base class of `compas.geometry.Arc` to `compas.geometry.Curve.`
* Changed base class of `compas.geometry.Bezier` to `compas.geometry.Curve.`
* Changed base class of `compas.geometry.Circle` to `compas.geometry.Curve.`
* Changed base class of `compas.geometry.Ellipse` to `compas.geometry.Curve.`
* Changed base class of `compas.geometry.Line` to `compas.geometry.Curve.`
* Changed base class of `compas.geometry.Polyline` to `compas.geometry.Curve.`
* Changed `compas.geometry.oriented_bounding_box_numpy` to minimize volume.
* Fixed data interface `compas.datastructures.Assembly` and `compas.datastructures.Part`.
* Changed data property of `compas.datastructures.Graph` to contain only JSON compatible data.
* Changed data property of `compas.datastructures.Halfedge` to contain only JSON compatible data.
* Changed data property of `compas.datastructures.Halfface` to contain only JSON compatible data.
* Changed `__repr__` of `compas.geometry.Point` and `compas.geometry.Vector` to not use limited precision (`compas.PRECISION`) to ensure proper object reconstruction through `eval(repr(point))`.
* Changed `compas.datastructures.Graph.delete_edge` to delete invalid (u, u) edges and not delete edges in opposite directions (v, u)
* Fixed bug in `compas.datastructures.Mesh.insert_vertex`.
* Fixed bug in `compas.geometry.angle_vectors_signed`.
* Fixed bug in `compas.geometry.Polyline.split_at_corners` where angles were sometimes wrongly calculated.
* Changed `compas.artists.MeshArtist` default colors.
* Fixed bug in `compas.geometry.curves.Polyline` shorten and extend methods.
* Changed internal _plane storage of the `compas.datastructures.Halfface` from `_plane[u][v][w]` to `_plane[u][v][fkey]`
* Fixed `SyntaxError` when importing COMPAS in GHPython.

### Removed

* Removed all `__all__` beyond second level package.
* Removed deprecated `compas.utilities.coercing`.
* Removed deprecated `compas.utilities.encoders`.
* Removed deprecated `compas.utilities.xfunc`.
* Removed `compas.datastructures.Halfedge.get_any_vertex`.
* Removed `compas.datastructures.Halfedge.get_any_vertices`.
* Removed `compas.datastructures.Halfedge.get_any_face`.
* Removed "schemas" folder and all contained `.json` files from `compas.data`.
* Removed `compas.data.Data.jsondefinititions`.
* Removed `compas.data.Data.jsonvalidator`.
* Removed `compas.data.Data.validate_json`.
* Removed `compas.data.Data.validate_jsondata`.
* Removed `compas.data.Data.validate_jsonstring`.
* Removed `compas.data.Data.__getstate__`.
* Removed `compas.data.Data.__setstate__`.
* Removed setter of property `compas.data.Data.data` and similar setters in all data classes.
* Removed properties `compas.data.Data.DATASCHEMA` and `compas.data.Data.JSONSCHEMANAME`.
* Removed properties `compas.datastructures.Graph.DATASCHEMA` and `compas.datastructures.Graph.JSONSCHEMANAME`.
* Removed properties `compas.datastructures.Halfedge.DATASCHEMA` and `compas.datastructures.Halfedge.JSONSCHEMANAME`.
* Removed properties `compas.datastructures.Halfface.DATASCHEMA` and `compas.datastructures.Halfface.JSONSCHEMANAME`.
* Removed properties `compas.geometry.Arc.DATASCHEMA` and `compas.geometry.Arc.JSONSCHEMANAME`.
* Removed properties `compas.geometry.Bezier.DATASCHEMA` and `compas.geometry.Bezier.JSONSCHEMANAME`.
* Removed properties `compas.geometry.Box.DATASCHEMA` and `compas.geometry.Box.JSONSCHEMANAME`.
* Removed properties `compas.geometry.Capsule.DATASCHEMA` and `compas.geometry.Capsule.JSONSCHEMANAME`.
* Removed properties `compas.geometry.Circle.DATASCHEMA` and `compas.geometry.Circle.JSONSCHEMANAME`.
* Removed properties `compas.geometry.Cone.DATASCHEMA` and `compas.geometry.Cone.JSONSCHEMANAME`.
* Removed properties `compas.geometry.Cylinder.DATASCHEMA` and `compas.geometry.Cylinder.JSONSCHEMANAME`.
* Removed properties `compas.geometry.Ellipse.DATASCHEMA` and `compas.geometry.Ellipse.JSONSCHEMANAME`.
* Removed properties `compas.geometry.Frame.DATASCHEMA` and `compas.geometry.Frame.JSONSCHEMANAME`.
* Removed properties `compas.geometry.Line.DATASCHEMA` and `compas.geometry.Line.JSONSCHEMANAME`.
* Removed properties `compas.geometry.NurbsCurve.DATASCHEMA` and `compas.geometry.NurbsCurve.JSONSCHEMANAME`.
* Removed properties `compas.geometry.NurbsSurface.DATASCHEMA` and `compas.geometry.NurbsSurface.JSONSCHEMANAME`.
* Removed properties `compas.geometry.Plane.DATASCHEMA` and `compas.geometry.Plane.JSONSCHEMANAME`.
* Removed properties `compas.geometry.Point.DATASCHEMA` and `compas.geometry.Point.JSONSCHEMANAME`.
* Removed properties `compas.geometry.Pointcloud.DATASCHEMA` and `compas.geometry.Pointcloud.JSONSCHEMANAME`.
* Removed properties `compas.geometry.Polygon.DATASCHEMA` and `compas.geometry.Polygon.JSONSCHEMANAME`.
* Removed properties `compas.geometry.Polyhedron.DATASCHEMA` and `compas.geometry.Polyhedron.JSONSCHEMANAME`.
* Removed properties `compas.geometry.Polyline.DATASCHEMA` and `compas.geometry.Polyline.JSONSCHEMANAME`.
* Removed properties `compas.geometry.Sphere.DATASCHEMA` and `compas.geometry.Sphere.JSONSCHEMANAME`.
* Removed properties `compas.geometry.Torus.DATASCHEMA` and `compas.geometry.Torus.JSONSCHEMANAME`.
* Removed properties `compas.geometry.Quaternion.DATASCHEMA` and `compas.geometry.Quaternion.JSONSCHEMANAME`.
* Removed properties `compas.geometry.Vector.DATASCHEMA` and `compas.geometry.Vector.JSONSCHEMANAME`.
* Removed `compas.datastructures.Graph.key_index`and `compas.datastructures.Graph.index_key`.
* Removed `compas.datastructures.Graph.uv_index`and `compas.datastructures.Graph.index_uv`.
* Removed `compas.datastructures.Halfedge.key_index` and `compas.datastructures.Halfedge.index_key`.
* Removed `compas.numerical.dr` and `compas.numerical.dr_numpy` (moved to separate `compas_dr`).
* Removed `compas.numerical.fd_numpy` to (moved to separate `compas_fd`).
* Removed `compas.numerical.topop_numpy` (moved to separate `compas_topopt`).
* Removed `compas.numerical.mma` and `compas.numerical.lma`.
* Removed `compas.numerical.descent`, `compas.numerical.devo`, and `compas.numerical.ga`.
* Removed `compas.numerical.utilities`.
* Removed class attribute `CONTEXT` from `compas.artists.Artist`.
* Removed class attribute `AVAILABLE_CONTEXTS` form `compas.artists.Artist`.
* Removed `compas.geometry.Primitive`.
* Removed classmethod `compas.color.Color.from_data`.
* Removed `validate_data` from `compas.data.validators`.
* Removed `json_validate` from `compas.data.json`.
* Removed `compas_rhino.conversions.Box`.
* Removed `compas_rhino.conversions.Circle`.
* Removed `compas_rhino.conversions.Cone`.
* Removed `compas_rhino.conversions.Curve`.
* Removed `compas_rhino.conversions.Cylinder`.
* Removed `compas_rhino.conversions.Ellipse`.
* Removed `compas_rhino.conversions.Line`.
* Removed `compas_rhino.conversions.Mesh`.
* Removed `compas_rhino.conversions.Plane`.
* Removed `compas_rhino.conversions.Point`.
* Removed `compas_rhino.conversions.Polyline`.
* Removed `compas_rhino.conversions.Vector`.
* Removed `compas_rhino.artists.NetworkArtist.draw_nodelabels`.
* Removed `compas_rhino.artists.NetworkArtist.draw_edgelabels`.
* Removed `compas_rhino.artists.MeshArtist.draw_vertexlabels`.
* Removed `compas_rhino.artists.MeshArtist.draw_edgelabels`.
* Removed `compas_rhino.artists.MeshArtist.draw_facelabels`.
* Removed `compas_rhino.artists.VolMeshArtist.draw_vertexlabels`.
* Removed `compas_rhino.artists.VolMeshArtist.draw_edgelabels`.
* Removed `compas_rhino.artists.VolMeshArtist.draw_facelabels`.
* Removed `compas_rhino.artists.VolMeshArtist.draw_celllabels`.
* Removed `compas.robots`, replaced with `compas_robots` package.
* Removed `compas.artists.robotmodelartist`.
* Removed `compas_blender.artists.robotmodelartist`.
* Removed `compas_ghpython.artists.robotmodelartist`.
* Removed `compas_rhino.artists.robotmodelartist`.

## [1.17.5] 2023-02-16

### Added

* Added conversion function `frame_to_rhino_plane` to `compas_rhino.conversions`.
* Added `RhinoSurface.from_frame` to `compas_rhino.geometry`.
* Added representation for trims with `compas.geometry.BrepTrim`.
* Added `Arc` to `compas.geometry`.
* Added `Arc` conversion functions to `compas_rhino.conversions`.
* Added `from_sphere` alternative constructor to `RhinoBrep`.
* Added support for singular trims to `RhinoBrep`.

### Changed

* Patched [CVE-2007-4559](https://github.com/advisories/GHSA-gw9q-c7gh-j9vm) vulnerability.
* Updated workflows to v2.
* Fixed attribute error in `compas_rhino.conversions.ellipse_to_compas`.
* Changed deepcopy of `RhinoBrep` to use the native `Rhino.Geometry` mechanism.
* The normal of the cutting plane is no longer flipped in `compas_rhino.geometry.RhinoBrep`.
* Planar holes caused by `RhinoBrep.trim` are now automatically capped.
* Fixed `Polygon` constructor to not modify the input list of points.
* Fixed serialization of sphere and cylinder Breps in `RhinoBrep`.
* Fixed serialization of some trimmed shapes in `RhinoBrep`.
* Freeze black version to 22.12.0.
* Fixed `is_point_in_circle_xy` second argument to access the origin of the plane of the circle.
* Changed `compas.datastructures.Graph.data` to contain unprocessed `node` and `edge` dicts.
* Changed `compas.datastructures.Halfedge.data` to contain unprocessed `vertex`, `face`, `facedata`, and `edgedata` dicts.
* Changed `compas.datastructures.Halfface.data` to contain unprocessed `vertex`, `cell`, `edge_data`, `face_data`, and `cell_data` dicts.
* Changed `compas.geometry.Arc.data` to contain unprocessed COMPAS geometry objects, instead of their data dicts.
* Changed `compas.geometry.Bezier.data` to contain unprocessed COMPAS geometry objects, instead of their data dicts.
* Changed `compas.geometry.Box.data` to contain unprocessed COMPAS geometry objects, instead of their data dicts.
* Changed `compas.geometry.Capsule.data` to contain unprocessed COMPAS geometry objects, instead of their data dicts.
* Changed `compas.geometry.Circle.data` to contain unprocessed COMPAS geometry objects, instead of their data dicts.
* Changed `compas.geometry.Cone.data` to contain unprocessed COMPAS geometry objects, instead of their data dicts.
* Changed `compas.geometry.Cylinder.data` to contain unprocessed COMPAS geometry objects, instead of their data dicts.
* Changed `compas.geometry.Ellipse.data` to contain unprocessed COMPAS geometry objects, instead of their data dicts.
* Changed `compas.geometry.Frame.data` to contain unprocessed COMPAS geometry objects, instead of their data dicts.
* Changed `compas.geometry.Line.data` to contain unprocessed COMPAS geometry objects, instead of their data dicts.
* Changed `compas.geometry.NurbsCurve.data` to contain unprocessed COMPAS geometry objects, instead of their data dicts.
* Changed `compas.geometry.NurbsSurface.data` to contain unprocessed COMPAS geometry objects, instead of their data dicts.
* Changed `compas.geometry.Plane.data` to contain unprocessed COMPAS geometry objects, instead of their data dicts.
* Changed `compas.geometry.Pointcloud.data` to contain unprocessed COMPAS geometry objects, instead of their data dicts.
* Changed `compas.geometry.Polygon.data` to contain unprocessed COMPAS geometry objects, instead of their data dicts.
* Changed `compas.geometry.Polyhedron.data` to contain unprocessed COMPAS geometry objects, instead of their data dicts.
* Changed `compas.geometry.Polyline.data` to contain unprocessed COMPAS geometry objects, instead of their data dicts.
* Changed `compas.geometry.Sphere.data` to contain unprocessed COMPAS geometry objects, instead of their data dicts.
* Changed `compas.geometry.Torus.data` to contain unprocessed COMPAS geometry objects, instead of their data dicts.
* Changed `compas.geometry.Quaternion.data` to contain unprocessed COMPAS geometry objects, instead of their data dicts.

### Removed

## [1.17.4] 2022-12-06

### Added

* Added option for per-vertex color specification to `compas_rhino.utilities.drawing.draw_mesh`.

### Changed

* Fixed strange point values in RhinoNurbsCurve caused by conversion `ControlPoint` to COMPAS instead of `ControlPoint.Location`.
* Fixed flipped order of NURBS point count values when creating RhinoNurbsSurface from parameters.
* Changed serialization format and reconstruction procedure of `RhinoBrep`.

### Removed

* Removed Python 3.6 from build workflows as it reached end-of-life at the end of 2021.

## [1.17.3] 2022-11-09

### Added

* Added `compas_rhino.INSTALLATION_ARGUMENTS`.

### Changed

* Fixed bug in Rhino installation due to redefinition of command line arguments in `compas_ghpython.components.get_version_from_args`.

### Removed

## [1.17.2] 2022-11-07

### Added

### Changed

* Changed `compas._os._polyfill_symlinks` to use junction (/J) instead of symbolic link (/D).

### Removed

## [1.17.1] 2022-11-06

### Added

* Added `compas_rhino.geometry.RhinoCurve.offset`.
* Added `compas.geometry.Surface.from_plane`.
* Added `compas.geometry.surfaces.surface.new_surface_from_plane` pluggable.
* Added `compas_rhino.geometry.surfaces.new_surface_from_plane` plugin.
* Added `compas_rhino.geometry.RhinoSurface.intersections_with_curve`.

### Changed

* Fixed bug in `compas_rhino.geometry.RhinoCurve.frame_at`.
* Changed implementation of `compas.datastructures.mesh_planarize_faces` to include edge midpoints.

### Removed

## [1.17.0] 2022-10-07

### Added

* Added gltf extensions: `KHR_materials_transmission`, `KHR_materials_specular`, `KHR_materials_ior`, `KHR_materials_clearcoat`, `KHR_Texture_Transform`, `KHR_materials_pbrSpecularGlossiness`
* Added `GLTFContent.check_extensions_texture_recursively`
* Added `GLTFContent.get_node_by_name`, `GLTFContent.get_material_index_by_name`
* Added `GLTFContent.add_material`, `GLTFContent.add_texture`, `GLTFContent.add_image`
* Added pluggable `Brep` support with `compas.geometry.brep`.
* Added Rhino `Brep` plugin in `compas_rhino.geometry.brep`.
* Added boolean operations to the `compas_rhino` `Brep` backend.
* Added boolean operation operator overloads in `compas.geometry.Brep`
* Added `format` task using `black` formatter.
* Added a `test_intersection_circle_circle_xy` in the `test_intersections`
* Added split operation to `compas_rhino.geometry.Brep`.
* Added a `RhinoArtist` in `compas_rhino`.
* Added a `RhinoArtist` in `compas_ghpython`.

### Changed

* Based all gltf data classes on `BaseGLTFDataClass`
* Fixed `Color.__get___` AttributeError.
* Fixed  `RhinoSurface.curvature_at` not returning a Vector, but a Rhino SurfaceCurvature class object
* Fixed `cylinder_to_rhino` conversion to match `compas.geometry.Cylinder` location.
* Changed identification of cylinder brep face to non-zero in `compas_rhino.conversions.cylinder.Cylinder`.
* Changed linter to `black`.
* Automatically trigger `invoke format` during `invoke release`.
* Fixed bug in `intersections.intersection_circle_circle_xy` where the Circle's Plane was accessed instead of the centre.
* Fixed bug in `_core.tangent` where the Circle's Plane was accessed instead of the centre.
* Fixed the `test_tangent` to work with a properly defined circle
* `RhinoBrep` serialization works now with surface types other than NURBS.
* Fixed bug in finding halfedge before a given halfedge if that halfedge is on the boundary (`Mesh.halfedge_before`).
* Renamed `Brep.from_brep` to `Brep.from_native`.

### Removed

## [1.16.0] 2022-06-20

### Added

* Added `Polyline.extend`, `Polyline.extended`, `Polyline.shorten`,  `Polyline.shortened`.
* Added `Data.sha256` for computing a hash value of data objects, for example for comparisons during version control.
* Added optional `path` parameter to `compas.rpc.Proxy` to allow for non-package calls.
* Added Grasshopper component to call RPC functions.
* Added alternative installation procedure for Blender on Windows.
* Added `Mesh.to_lines` method and tests.
* Added `Data.guid` to JSON serialization.
* Added `Data.guid` to pickle state.
* Added `Assembly.find_by_key` to locate parts by key.
* Added `clear_edges` and `clear_nodes` to `NetworkArtist` for ghpython.
* Added `ToString` method to `Data` to ensure that Rhino/Grasshopper correctly casts objects to string.

### Changed

* Set `jinja >= 3.0` to dev dependencies to fix docs build error.
* Fixed removing of collections for `compas_plotters`.
* Fixed bug in `compas_plotters.plotter.Plotter.add_from_list`.
* Fixed bug in `compas.robots.Configuration`.
* Rebuild part index after deserialization in `Assembly`.
* Fixed bug in `compas.artists.colordict.ColorDict`.
* Change `Mesh.mesh_dual` with option of including the boundary.
* Fixed type error in `compas_rhino.conversions.box_to_rhino`.
* Moved from `autopep8` to `black`
* Fixed bug in `compas.utilities.linspace` for number series with high precision start and stop values.
* Fixed uncentered viewbox in `Plotter.zoom_extents()`
* Changed `RobotModelArtists.atteched_tool_models` to dictionary to support multiple tools.
* Locked `sphinx` to 4.5.
* Changed `GLTFExporter` such that generated gltfs can be viewed with webxr
* Fixed source directory path in `compas_ghpython.uninstall` plugin.
* Fixed bug in `compas_ghpython.components`that ignored input list of `.ghuser` objects to uninstall.
* Fixed conversion bug of transformed `Box` in `compas_rhino.conversions`

### Removed

* Removed unused `compas_rhino.objects` (moved to `compas_ui`).
* Removed unused `compas_rhino.ui` (moved to `compas_ui`).

## [1.15.1] 2022-03-28

### Added

* Added optional `triangulated` flag to `Mesh.to_vertices_and_faces`.
* Added geometry information of active meshes to the serialization/deserialization of robot model's `MeshDescriptor`.
* Added Grasshopper component to draw any COMPAS object.
* Added new icons to Grasshopper components and default to icon style.

### Changed

* Fixed bug in `normal_polygon` in `compas.geometry`.
* Fixed bug in Blender mesh conversion.
* Changed Rhino plugin installer to check for and install required plugin packages.
* Refactor robot model artists to use the same `Mesh.to_vertices_and_faces` everywhere.
* Fix debug print on Blender artist.

### Removed

## [1.15.0] 2022-03-22

### Added

* Added descriptor support to `compas.colors.Color`.
* Added descriptor protocol metaclass to `compas.artists.Artist`.
* Added `compas.artists.colordict.ColorDict` descriptor.
* Added `allclose` to doctest fixtures.
* Added `compas.colors.Color.coerce` to construct a color out og hex, RGB1, and RGB255 inputs.
* Added `compas.datastructures.Network.from_pointcloud`.
* Added `compas.datastructures.VolMesh.from_meshgrid`.
* Added `vertices_where`, `vertices_where_predicate`, `edges_where`, `edges_where_predicate` to `compas.datastructures.HalfFace`.
* Added `faces_where`, `faces_where_predicate`, `cells_where`, `cells_where_predicate` to `compas.datastructures.HalfFace`.
* Added `VolMeshArtist` to registered Blender artists.
* Added `3.1` to supported versions for Blender installer.
* Added `compas.artist.NoArtistContextError`.

### Changed

* Changed `compas.geometry.surfaces.nurbs.from_fill` to accept up to 4 curves as input.
* Changed `compas_rhino.artists.MeshArtist.draw` to draw the mesh only.
* Changed `compas_blender.artists.MeshArtist.draw` to draw the mesh only.
* Changed `compas_ghpython.artists.MeshArtist.draw` to draw the mesh only.
* Changed `compas_rhino.artists.MeshArtist.draw_vertexlabels` to use the colors of the vertex color dict.
* Changed `compas_rhino.artists.MeshArtist.draw_edgelabels` to use the colors of the edge color dict.
* Changed `compas_rhino.artists.MeshArtist.draw_facelabels` to use the colors of the face color dict.
* Changed `compas_blender.artists.MeshArtist.draw_vertexlabels` to use the colors of the vertex color dict.
* Changed `compas_blender.artists.MeshArtist.draw_edgelabels` to use the colors of the edge color dict.
* Changed `compas_blender.artists.MeshArtist.draw_facelabels` to use the colors of the face color dict.
* Changed `compas_ghpython.artists.MeshArtist.draw_vertexlabels` to use the colors of the vertex color dict.
* Changed `compas_ghpython.artists.MeshArtist.draw_edgelabels` to use the colors of the edge color dict.
* Changed `compas_ghpython.artists.MeshArtist.draw_facelabels` to use the colors of the face color dict.
* Fixed `compas_blender.uninstall`.
* Changed `planarity` to optional requirement on all platforms.
* Changed `numba` to optional requirement on all platforms.
* Changed raw github content path for `compas.get`.
* Changed `compas.datastructures.Graph.nodes_where` to accept conditions as kwargs.
* Changed `compas.datastructures.Graph.edges_where` to accept conditions as kwargs.
* Changed `compas.datastructures.Halfedge.vertices_where` to accept conditions as kwargs.
* Changed `compas.datastructures.Halfedge.edges_where` to accept conditions as kwargs.
* Changed `compas.datastructures.Halfedge.faces_where` to accept conditions as kwargs.
* Changed `compas.datastructures.Halfface.vertices_where` to accept conditions as kwargs.
* Changed `compas.datastructures.Halfface.edges_where` to accept conditions as kwargs.
* Changed `compas.datastructures.Halfface.faces_where` to accept conditions as kwargs.
* Changed `compas.datastructures.Halfface.cells_where` to accept conditions as kwargs.
* Fixed `compas_blender.artists.VolMeshArtist.draw` and `compas_blender.artists.VolMeshArtist.draw_cells`.
* Fixed `compas_ghpython.artists.VolMeshArtist.draw` and `compas_ghpython.artists.VolMeshArtist.draw_cells`.
* Fixed `compas_rhino.artists.VolMeshArtist.draw` and `compas_rhino.artists.VolMeshArtist.draw_cells`.
* Improved error messages when artist instance cannot be created.
* Fixed exception when calculating geometry of `compas.datastructures.Part` without features.
* Fixed bug in `compas_rhino.conversions.RhinoCurve.to_compas`.
* Fixed bug in `compas_rhino.conversions.RhinoSurface.to_compas`.

### Removed

* Removed `compas.numerical.drx`.

## [1.14.1] 2022-02-16

### Added

* Added doc test step in CI/CD.

### Changed

* Fixed symlink expansion for directories relative to the COMPAS installation folder, eg. `compas.DATA` when used from IronPython.
* Fixed the result of `compas.__version__` on dev installs to properly include git hash.
* Move `data` files inside the folder included in the source distribution (ie. non-dev installs).
* Fixed IronPython detection on ipy 2.7.12 and higher.

### Removed

## [1.14.0] 2022-02-06

### Added

* Added `compas.colors.Color`.
* Added `compas.colors.ColorMap`.
* Added `compas_blender.conversions.BlenderGeometry`.
* Added `compas_blender.conversions.BlenderCurve`.
* Added `compas_blender.conversions.BlenderMesh`.
* Added option to return strip faces from `compas.datastructure.Halfedge.edge_strip`.
* Added `compas.geometry.Bezier.transform`.
* Added `compas.geometry.Curve` as base class for curves.
* Added `compas.geometry.Surface` as base class for surfaces.
* Added `compas_rhino.geometry.RhinoCurve` as Rhino plugin for basic curves.
* Added `compas_rhino.geometry.RhinoSurface` as Rhino plugin for basic surfaces.
* Added pluggable `compas.geometry.curves.curve.new_curve`.
* Added pluggable `compas.geometry.surfaces.surface.new_surface`.
* Added `compas.artists.CurveArtist`.
* Added `compas.artists.SurfaceArtist`.
* Added `compas_rhino.artists.CurveArtist`.
* Added `compas_rhino.artists.SurfaceArtist`.
* Added `compas_ghpython.artists.CurveArtist`.
* Added `compas_ghpython.artists.SurfaceArtist`.
* Added `compas_blender.artists.CurveArtist`.
* Added `compas_blender.artists.SurfaceArtist`.
* Added `compas_rhino.utilities.draw_curves`.
* Added `compas_rhino.utilities.draw_surfaces`.
* Added `compas_blender.utilities.draw_curves`.
* Added `compas_blender.utilities.draw_surfaces`.
* Added `rgba` and `rgba255` properties to `compas.colors.Color`.
* Added `from_name` method to `compas.colors.Color`.
* Added Python 3.10 support.
* Added `RobotModel.ur5` for the sake of example.

### Changed

* Fixed bug in `mesh_slice_plane()` , `Mesh.slice_plane()`.
* Changed `compas_rhino.geometry.RhinoNurbsSurface.closest_point` to fix bug of rhino_curve to rhino_surface, plus return tuple instead.
* Changed `compas_plotters.plotter.Plotter` to normal class instead of singleton.
* Moved functionality of `compas.utilities.coercion` to `compas.data`.
* Fixed bug in `compas.geometry.NurbsSurface.to_triangles()`.
* Renamed docs site folders `latest` to `stable` and `dev` to `latest`.
* Rebased `compas.geometry.NurbsCurve` on `compas.geometry.Curve`.
* Rebased `compas.geometry.NurbsSurface` on `compas.geometry.Surface`.
* Rebased `compas_rhino.geometry.RhinoNurbsCurve` on `compas.geometry.NurbsCurve` and `compas_rhino.geometry.RhinoCurve`.
* Rebased `compas_rhino.geometry.RhinoNurbsSurface` on `compas.geometry.NurbsSurface` and `compas_rhino.geometry.RhinoSurface`.
* Fixed error message for unsupported joint types.
* Fixed support for non-standard URDF attributes on limit and mesh geometry.
* Fixed data serialization for URDF materials without color.
* Removed geometric primitives (`Origin`, `Box`, `Sphere`, `Cylinder` and `Capsule`) from `compas.robots` and replaced them with the core ones from `compas.geometry`. The old names are still available but deprecated.
* Deprecated the `load_mesh` method of `compas.robots.AbstractMeshLoader` and its sub-classes in favor of `load_meshes`.
* Fixed bug in `compas_rhino.conversions.RhinoGeometry.transform`.

### Removed

* Removed `compas.geometry.Collection`.
* Removed `compas.geometry.CollectionNumpy`.
* Removed `compas.geometry.PointCollection`.
* Removed `compas.geometry.PointCollectionNumpy`.
* Removed `compas.interop`.
* Removed `numba`; `compas.numerical.drx` will be moved to a dedicated extension package.
* Removed `ezdxf` (unused).
* Removed `laspy` (unused).
* Removed `compas_rhino.artists.MeshArtist.draw_mesh`.
* Removed `compas_blender.artists.MeshArtist.draw_mesh`.

## [1.13.3] 2021-12-17

### Added

* Added `compas_plotters.artists.NetworkArtist.draw_nodelabels`.
* Added `compas_plotters.artists.NetworkArtist.draw_edgelabels`.
* Added `compas_plotters.Plotter.fontsize`.
* Added `INSTALLED_VERSION` variable to `compas_rhino.install` to interally inform rhino version context post-installation steps.
* Added `compas_rhino.geometry.RhinoNurbsSurface`.
* Added `compas_rhino.geometry.surfaces.new_nurbssurface` plugin.
* Added `compas_rhino.geometry.surfaces.new_nurbssurface_from_parameters` plugin.
* Added `compas_rhino.geometry.surfaces.new_nurbssurface_from_points` plugin.
* Added `compas_rhino.geometry.surfaces.new_nurbssurface_from_fill` plugin.
* Added `compas_rhino.geometry.surfaces.new_nurbssurface_from_step` plugin.
* Added `compas_rhino.conversions.RhinoSurface.to_compas`.

### Changed

* Fixed bug in inheritance of `compas_plotters.artists.NetworkArtist`.
* Changed `compas_plotters.artists.MeshArtist.draw_edges` to ignore edge direction for assignment of edge colors and widths.
* Changed `compas_plotters.artists.MeshArtist.draw_vertexlabels` to use `compas_plotters.Plotter.fontsize`.
* Changed `compas_plotters.artists.MeshArtist.draw_edgelabels` to use `compas_plotters.Plotter.fontsize`.
* Changed `compas_plotters.artists.MeshArtist.draw_facelabels` to use `compas_plotters.Plotter.fontsize`.
* Fixed bug in `compas_rhino.conversions.plane_to_compas_frame`.
* Changed implementation of `compas.geometry.NurbsSurface.xyz`.
* Fixed bug in `compas.geometry.NurbsSurface.to_mesh`.
* Changed `compas_rhino.geometry.RhinoNurbsSurface.from_points` to use transposed points.
* Fixed bug in `compas_rhino.conversions.RhinoSurface.to_compas_mesh`.

### Removed

## [1.13.2] 2021-12-11

### Added

* Added `compas_ghpython.fetch_ghio_lib` to simplify the loading of Grasshopper's IO library for extension developers.

### Changed

### Removed

## [1.13.1] 2021-12-11

### Added

### Changed

* Fixed bug in `Grasshopper` plugin path on Windows.
* Fixed bug in `Grasshopper` `UserObjects` uninstall.

### Removed

## [1.13.0] 2021-12-10

### Added

* Added `compas_rhino.DEFAULT_VERSION`.
* Added `clean` option to `compas_rhino.install` to remove existing symlinks if they cannot be imported from the current environment.
* Added basic implementation of `compas.datastructures.Assembly`.
* Added `compas.is_grasshopper`.
* Added `compas.GH`.
* Added `compas.artists.Artist.CONTEXT`.
* Added `compas.artists.Artist.AVAILABLE_CONTEXTS`.
* Added `compas.artists.artist.register_artists` pluggable.

### Changed

* Updated `pr-checks` workflow for checking Changelog entry.
* Fixed return value of attributes of empty `compas_rhino.geometry.RhinoNurbsCurve`.
* Fixed error in parameter list of `compas_rhino.geometry.curves.new_nurbscurve`.
* Fixed error in parameter list of `compas_rhino.geometry.curves.new_nurbscurve_from_interpolation`.
* Fixed error in parameter list of `compas_rhino.geometry.curves.new_nurbscurve_from_step`.
* Changed `compas_rhino.install` to remove broken symlinks.
* Changed `compas_rhino.install` to reinstall broken symlinks if they can be imported from the current environment.
* Changed `compas_rhino.uninstall` to remove broken symlinks.
* Changed `compas_rhino.install_plugin` to remove broken symlinks.
* Changed default Rhino version for installation to `7.0`.
* Fixed bug in `compas_ghpython` related to importing `Grasshopper` prematurely.
* Changed `compas.artists.Artist.ITEM_ARTIST` to context-based dict.
* Changed `compas_rhino.__init__.py` functions.
* Changed `compas_ghpython.__init__.py` functions.
* Renamed `compas_ghpython.get_grasshopper_plugin_path` to `compas_ghpython.get_grasshopper_managedplugin_path`.

### Removed

* Removed `compas.artists.artist.new_artist` pluggable.

## [1.12.2] 2021-11-30

### Added

### Changed

* Moved import of `subprocess` to top of file `compas._os.py`.

### Removed

## [1.12.1] 2021-11-29

### Added

### Changed

* Fixed bug in `compas_rhino.conversions.RhinoPoint.from_geometry`.
* Changed `compas_rhino.install` to remove broken symlinks.
* Changed `compas_rhino.install` to reinstall broken symlinks if they can be imported from the current environment.
* Changed `compas_rhino.uninstall` to remove broken symlinks.
* Changed `compas_rhino.install_plugin` to remove broken symlinks.

### Removed

## [1.12.0] 2021-11-17

### Added

* Added `CircleArtist`, `LineArtist`, `PointArtist`, `PolygonArtist`, `PolylineArtist`, and `VectorArtist` to `compas_blender`.
* Added `draw_circles` and `draw_planes` to `compas_blender`.
* Added `compas_rhino.geometry.curves` plugins for `compas.geometry.curves` pluggables.
* Added `compas_rhino.geometry.RhinoNurbsCurve`.
* Added `to_compas_quadmesh` to `compas_rhino.conversions.RhinoSurface`.

### Changed

* Replaced implementation of `RGBColour` and `Float` with deprecation warning in `compas.utilities.descriptors`.
* Moved all Rhino geometry and objects wrappers to `compas_rhino.conversions`.
* Fixed bug in `compas_rhino.conversions.RhinoSurface.from_geometry`.
* Changed `compas_rhino.conversions.RhinoLine.from_geometry` to accept line curves.
* Fixed bug in `compas_rhino.geometry.RhinoNurbsCurve.closest_point`.
* Modify `to_compas_mesh` in `compas_rhino.conversions.RhinoSurface` to use brep loops.

### Removed

## [1.11.1] 2021-11-09

### Added

### Changed

* Changed `compas_rhino.uninstall` to also remove broken symlinks if no specific packages are provided for un-installation.
* Changed `compas_rhino.install` to also remove broken symlinks.

### Removed

## [1.11.0] 2021-11-08

### Added

* Added halfedge loops in `compas.datastructures.Halfedge.halfedge_loop`.
* Added halfedge strips in `compas.datastructures.Halfedge.halfedge_strip`.
* Added `compas.datastructures.mesh_split_strip` and `compas.datastructures.Mesh.split_strip`.
* Added boundingbox to `compas_rhino.conduits.BaseConduit`

### Changed

* Fixed bug in combination of `compas_rhino.artists.MeshArtist.draw_mesh` and `compas_rhino.utilities.drawing.draw_mesh`.
* Fixed bug in continuous loops in `compas.datastructures.Halfedge.edge_loop`.
* Fixed bug in continuous strips in `compas.datastructures.Halfedge.edge_strip`.
* Changed abstract method `compas.artists.MeshArtist.draw_mesh` to implemented method in `compas_plotters.artists.MeshArtist.draw_mesh`.

### Removed

## [1.10.0] 2021-11-04

### Added

* Added `compas.geometry.Curve` and `compas.geometry.NurbsCurve`.
* Added `compas.geometry.Surface` and `compas.geometry.NurbsSurface`.
* Added pluggables for `compas.geometry.NurbsCurve.__new__`, `compas.geometry.NurbsCurve.from_parameters`, `compas.geometry.NurbsCurve.from_points`, `compas.geometry.NurbsCurve.from_interpolation`, `compas.geometry.NurbsCurve.from_step`.
* Added pluggables for `compas.geometry.NurbsSurface.__new__`, `compas.geometry.NurbsSurface.from_parameters`, `compas.geometry.NurbsSurface.from_points`, `compas.geometry.NurbsSurface.from_fill`, `compas.geometry.NurbsSurface.from_step`.
* Added missing implementations for abstract clear methods of `compas_rhino.artists.volmeshartist`.
* Added `compas_rhino.geometry.RhinoBox`, `compas_rhino.geometry.RhinoCircle`, `compas_rhino.geometry.RhinoCone`, `compas_rhino.geometry.RhinoCurve`, `compas_rhino.geometry.RhinoCylinder`, `compas_rhino.geometry.RhinoEllipse`, `compas_rhino.geometry.RhinoLine`, `compas_rhino.geometry.RhinoMesh`, `compas_rhino.geometry.RhinoPlane`, `compas_rhino.geometry.RhinoPoint`, `compas_rhino.geometry.RhinoPolyline`, `compas_rhino.geometry.RhinoSphere`, `compas_rhino.geometry.RhinoSurface`, `compas_rhino.geometry.RhinoVector` as wrappers for working with Rhino geometry through geometry conversions or coercion of doc objects.
* Added `compas_rhino.conversions` from COMPAS geometry to Rhino geometry and vice versa, for primitives, shapes, curves, surfaces, meshes.
* Added `compas_rhino.coercion` from Rhino doc objects to Rhino geometry compatible with COMPAS geometry.

### Changed

* Fixed bug in directions of `compas.datastructures.Mesh.from_meshgrid`.
* Fixed bug in Rhino mesh face drawing.
* Fixed bug related to legacy uninstall on Rhino for Mac.

### Removed

## [1.9.3] 2021-11-02

### Added

### Changed

* Changed default path for Rhino 7 legacy install cleanup to Rhino7.app in `compas_rhino.__init__.py`.
* Changed z-coordinate of `compas.datastructures.Mesh.from_meshgrid` to `0.0` instead of `0`.

### Removed

## [1.9.2] 2021-11-02

### Added

* Added `draw_mesh` method to `compas_ghpython.artists.MeshArtist` to match all other mesh artists.

### Changed

* Changed new artist registration to check if subclass.
* Fixed `RobotModelArtist` for blender: missing abstract method impl and handle init order.

### Removed

## [1.9.1] 2021-10-22

### Added

* Added `Plane.offset`.
* Added `is_mesh_closed` property to `compas.datastructures.mesh_slice_plane`.

### Changed

* Fixed backward compatibility problem with artists by adding back `Artist.build` and `Artist.build_as`.
* Fixed backward compatibility problem with artists by adding `compas_rhino.artists.BaseArtist` alias for `compas_rhino.artists.RhinoArtist`.

### Removed

## [1.9.0] 2021-10-21

### Added

* Added `draw_vertexlabels`, `draw_edgelabels`, `draw_facelabels`, `draw_vertexnormals`, and `draw_facenormals` to `compas_blender.artists.MeshArtist`.
* Added optional `triangulated` flag to `to_vertices_and_faces` of all shapes.
* Added `compas.geometry.Geometry` base class.
* Added `__add__`, `__sub__`, `__and__` to `compas.geometry.Shape` for boolean operations using binary operators.
* Added `is_closed` to `compas.geometry.Polyhedron`.
* Added `Plane.offset`.
* Added `compas.artists.Artist`.
* Added pluggable `compas.artists.new_artist`.
* Added plugin `compas_rhino.artists.new_artist_rhino`.
* Added plugin `compas_blender.artists.new_artist_blender`.
* Added `compas.artist.DataArtistNotRegistered`.
* Added `draw_node_labels` and `draw_edgelabels` to `compas_blender.artists.NetworkArtist`.
* Added `compas_blender.artists.RobotModelArtist.clear`.
* Added `compas_blender.geometry.booleans` as plugin for boolean pluggables.
* Added version-based installation for Blender.
* Added several shape artists to `compas_ghpython`: `BoxArtist`, `CapsuleArtist`, `ConeArtist`, `CylinderArtist`, `PolygonArtist`, `PolyhedronArtist`, `SphereArtist`, `TorusArtist` and `VectorArtist`.
* Added support for CLR generic dictionaries to the `compas.data` decoders.
* Added `Graph.node_sample`, `Graph.edge_sample`.
* Added `Halfedge.vertex_sample`, `Halfedge.edge_sample`, `Halfedge.face_sample`.
* Added `Halfface.vertex_sample`, `Halfface.edge_sample`, `Halfface.face_sample`, `Halfface.cell_sample`.
* Added `Mesh.from_meshgrid`.

### Changed

* Fixed bug in `compas_blender.draw_texts`.
* Changed `compas_rhino.artists.BaseArtist` to `compas_rhino.artists.RhinoArtist`.
* Changed `compas_blender.artists.BaseArtist` to `compas_blender.artists.BlenderArtist`.
* Changed default resolution for shape discretisation to 16 for both u and v where relevant.
* Changed base class of `compas.geometry.Primitive` and `compas.geometry.Shape` to `compas.geometry.Geometry`.
* `compas_blender.artists.RobotModelArtist.collection` can be assigned as a Blender collection or a name.
* Generalized the parameter `color` of `compas_blender.draw_texts` and various label drawing methods.
* Changed `compas.IPY` to `compas.RHINO` in `orientation_rhino`.
* Changed `planarity` to `requires_extra` for pip installations.
* Fixed bug in handling of ngonal meshes in `compas_ghpython` artists / drawing functions.

### Removed

## [1.8.1] 2021-09-08

### Added

### Changed

### Removed

## [1.8.0] 2021-09-08

### Added

* Added pluggable function `trimesh_slice` in `compas_rhino`.
* Added equality comparison for pointclouds.
* Added `compas.data.is_sequence_of_uint`.
* Added general plotter for geometry objects and data structures based on the artist registration mechanism.
* Added support for multimesh files to OBJ reader/writer.
* Added support for attaching and detaching meshes in `compas.robots.RobotModelArtist` and drawing them.
* Added `reshape` in `compas.utilities`.
* Added `compas.geometry.NurbsCurve`.
* Added `compas.geometry.NurbsSurface`.
* Added `compas_rhino.conversions`.
* Added `compas_rhino.geometry.RhinoBox`.
* Added `compas_rhino.geometry.RhinoCone`.
* Added `compas_rhino.geometry.RhinoCylinder`.
* Added `compas_rhino.geometry.RhinoPolyline`.
* Added `compas_rhino.geometry.RhinoSphere`.
* Added basic implementation of `compas.datastructures.Assembly`.
* Added `meshes` method to artists of `compas.robots.RobotModel`.
* Added `FrameArtist` class to `compas_blender`.

### Changed

* `compas.robots.Axis` is now normalized upon initialization.
* Fixed a bug in `compas.numerical.dr_numpy` when using numpy array as inputs.
* Allowed for varying repository file structures in `compas.robots.GithubPackageMeshLoader`.
* Fixed data schema of `compas.geometry.Polyline`, `compas.geometry.Polygon`, `compas.geometry.Pointcloud`.
* Fixed `Configuration.from_data` to be backward-compatible with JSON data generated before `compas 1.3.0`.
* Changed `compas_rhino.drawing.draw_breps` to assume provided polygon is closed and automatically add missing corner to polycurve constructor.
* Changed conversion of edges and faces to uniques keys for the data dicts to use the string representation of a sorted tuple of identifiers.
* Added `dtype` to JSON decoding error message.
* Moved `compas.datastructures.mesh.core.halfedge.HalfEdge` to `compas.datastructures.halfedge.halfedge.HalfEdge`
* Moved `compas.datastructures.network.core.graph.Graph` to `compas.datastructures.graph.graph.Graph`.

### Removed

* Removed `compas.datastructures.mesh.core.mesh.BaseMesh`.
* Removed `compas.datastructures.BaseNetwork`.

## [1.7.1] 2021-06-14

### Added

### Changed

* Fixed bundling of ghuser components.

### Removed

## [1.7.0] 2021-06-14

### Added

### Changed

* `compas.robots.Axis` is now normalized upon initialization.
* Fixed a bug in `compas.numerical.dr_numpy` when using numpy array as inputs.
* Allowed for varying repository file structures in `compas.robots.GithubPackageMeshLoader`.
* Remove default implementation of `__str__` for data objects.

### Fixed

* Fixed `Configuration.from_data` to be backward-compatible with JSON data generated before `compas 1.3.0`.

### Removed

## [1.7.1] 2021-06-14

### Added

### Changed

* Fixed bundling of ghuser components.

### Removed

## [1.7.0] 2021-06-14

### Added

* Added pluggable function `trimesh_gaussian_curvature` in `compas_rhino`.
* Added pluggable function `trimesh_mean_curvature` in `compas_rhino`.
* Added pluggable function `trimesh_principal_curvature` in `compas_rhino`.
* Added `copy` and `deepcopy` functionality to `compas.robots.Configuration`.
* Added `compas.data.is_sequence_of_int` and `compas.data.is_sequence_of_float`.
* Added `compas.data.Data.JSONSCHEMANAME`.
* Added `kwargs` to all child classes of `compas.data.Data`.
* Added grasshopper component for drawing a frame.
* Added `draw_origin` and `draw_axes`.
* Added `compas.PY2`.

### Changed

* Allow str or int as joint type in `compas.robots.Joint` constructor.
* Moved json schemas to `compas.data`.
* Nested json schemas.
* `compas_ghpython.artists.FrameArtist.draw` now draws a Rhino Plane.
* Fixed bugs in `compas.geometry.bestfit_circle_numpy`.
* Changed directory where ghuser components are installed.
* Added ghuser components directory to those removed by the `clean` task.
* Clean up the ghuser directory before building ghuser components.
* Exposed function `draw_breps` in `compas_rhino.utilities`; example added.
* Added `join` flag to function `draw_breps` in `compas_rhino.utilities`
* Fixed bug in `compas.geometry.distance.closest_point_on_segment_xy`.
* Fixed bug in Rhino implementations of `trimesh` curvature functions.

### Removed

## [1.6.3] 2021-05-26

### Added

* Added `compas.topology.astar_lightest_path`.
* Added JSONSCHEMA definitions for primitives and transformations.
* Added schema implementation to primitives and transformations.
* Added JSONSCHEMA implementation to primitives and transformations.
* Added `compas.data.is_int3`, `compas.data.is_float3`, `compas_data.is_float4x4`.

### Changed

* Extended `compas.topology.astar_shortest_path` to work on `compas.datastructures.Mesh` and `compas.datastructures.Network`.
* Fixed `compas.data.Data.to_jsonstring`.
* Changed `compas.data.Data.data.setter` to raise `NotImplementedError`.
* Changed annotations of `compas_blender.artists.BaseArtist`.
* Fixed `__repr__` for primitives, shapes, transformations.

### Removed

* Removed duplicate cases from `compas.data.DataEncoder`.

## [1.6.2] 2021-05-12

### Added

### Changed

### Removed

## [1.6.1] 2021-05-12

### Added

### Changed

### Removed

## [1.6.0] 2021-05-12

### Added

* Added infrastructure for building Grasshopper components for compas packages.
* Added first Grasshopper component: COMPAS Info.
* Added Grasshopper components for JSON serialization.
* Added `compas_rhino.utilities.set_object_attributes`.
* Added `from_jsonstring` and `to_jsonstring`.
* Added Grasshopper component documentation.

### Changed

* Moved json dump and load to data package.
* Changed parameters and return value of `compas_rhino.utilities.get_object_attributes`.
* Removed `doctest` execution code from src.
* Removed `if __name__ == '__main__'` section from src.
* Optimized the conversion of Rhino Meshes to COMPAS meshes.
* Fix issue with GH User symlink created as directory symlink on some cases.

### Removed

## [1.5.0] 2021-04-20

### Added

* Added support for file-like objects, path strings and URLs to most of the methods previously accepting only file paths, eg. `compas.datastructures.Datastructure`, `compas.json_dump`, `compas.json_load`, etc.
* Added `pretty` parameter to `compas.json_dump` and `compas.json_dumps`.
* Added `compas.data.Data` as base object for all data objects (geometry, data structures, ...).

### Changed

* Moved `compas.utilities.DataEncoder` to `compas.data`.
* Moved `compas.utilities.DataDecoder` to `compas.data`.
* Changed base object of `compas.datastructures.Datastructure` to `compas.data.Data`.
* Changed base object of `compas.geometry.Primitive` to `compas.data.Data`.
* Renamed `Base` to `Data` for all data based classes.
* Fixed calculation of triangle normals.
* Fixed calculation of triangle areas.

### Removed

## [1.4.0] 2021-04-09

### Added

* Added Python 3.9 support.
* Added crease handling to catmull-clark subdivision scheme.
* Added `compas_ghpython.get_grasshopper_userobjects_path` to retrieve User Objects target folder.
* Added direction option for mesh thickening.
* Added check for closed meshes.
* Added 'loop' and 'frames' to schemes of `compas.datastructures.mesh.subdivision.mesh_subdivide`.

### Changed

* Fixed box scaling.
* Fixed a bug in `Polyline.divide_polyline_by_length` related to a floating point rounding error.
* Fixed bug in `RobotModel.zero_configuration`.
* Fixed bug in `compas.geometry.normals`.
* Fixed bug in `compas.datastructures.mesh.subdivision.mesh_subdivide_frames`.

### Removed

## [1.3.0] 2021-03-26

### Added

* Added a `invert` and `inverted` method `compas.geometry.Vector`.
* Added unetary `__neg__` operator for `compas.geometry.Vector`.
* Added `compas.robots.Configuration`, moved from `compas_fab`.

### Changed

* Fixed rhino packages installation to remove duplicates

### Removed

## [1.2.1] 2021-03-19

### Added

### Changed

### Removed

* Fixed API removals from 1.0.0 -> 1.2.0

## [1.2.0] 2021-03-18

### Added

* Added `divide_polyline`, `divide_polyline_by_length`, `Polyline.split_at_corners` and `Polyline.tangent_at_point_on_polyline`.
* Added the magic method `__str__` to `compas.geoemetry.Transformation`.
* Added `redraw` flag to the `compas_rhino` methods `delete_object`, `delete_objects` and `purge_objects`.
* Added the `__eq__` method for `compas.geometry.Circle` and `compas.geometry.Line`.
* Added support for Pylance through static API definitions.
* Added `halfedge_strip` method to `compas.datastructures.HalfEdge`.

### Changed

* Fixed bug where mimic joints were considered configurable.
* Fixed bug where `!=` gave incorrect results in Rhino for some compas objects.
* Fixed bug where `compas_rhino.BaseArtist.redraw` did not trigger a redraw.
* Fixed minor bugs in `compas.geometry.Polyline` and `compas.geometry.Polygon`.
* Fixed very minor bugs in `compas.geometry.Frame` and `compas.geometry.Quaternion`.
* Fixed bug in `compas_rhino.objects.MeshObject.modify`.
* Fixed bug in `compas_rhino.objects.MeshObject.modify_vertices`.
* Fixed bug in `compas_rhino.objects.MeshObject.modify_edges`.
* Fixed bug in `compas_rhino.objects.MeshObject.modify_faces`.
* Fixed bug in `compas_rhino.objects.VolMeshObject.modify`.
* Fixed bug in `compas_rhino.objects.VolMeshObject.modify_vertices`.
* Fixed bug in `compas_rhino.objects.VolMeshObject.modify_edges`.
* Fixed bug in `compas_rhino.objects.VolMeshObject.modify_faces`.
* Fixed bug in `compas_rhino.objects.NetworkObject.modify`.
* Fixed bug in `compas_rhino.objects.NetworkObject.modify_vertices`.
* Fixed bug in `compas_rhino.objects.NetworkObject.modify_edges`.
* Changed `compas_rhino.objects.inspect` to `compas_rhino.objects.inspectors`.
* Changed `compas_rhino.objects.select` to `compas_rhino.objects._select`.
* Changed `compas_rhino.objects.modify` to `compas_rhino.objects._modify`.

### Removed

## [1.1.0] 2021-02-12

### Added

* Added `RobotModel.remove_link`, `RobotModel.remove_joint`, `RobotModel.to_urdf_string`, and `RobotModel.ensure_geometry`.
* Added Blender Python-example to the documentation section: Tutorials -> Robots
* Added `compas_blender.unload_modules`.
* Added `after_rhino_install` and `after_rhino_uninstall` pluggable interfaces to extend the install/uninstall with arbitrary steps.

### Changed

* Fixed bug in parameter list of function `mesh_bounding_box` bound as method `Mesh.bounding_box`.
* Fixed bug in `RobotModel/RobotModelArtist.update` which raised an error when the geometry had not been loaded.
* Changed exception type when subdivide scheme argument is incorrect on `mesh_subdivide`.
* The `compas_rhino.artist.RobotModelArtist` functions `draw_visual` and `draw_collision` now return list of newly created Rhino object guids.
* Added ability of `RobotModel.add_link` to accept primitives in addition to meshes.
* Fixed bug regarding the computation of `Joint.current_origin`.
* Fixed bug regarding a repeated call to `RobotModel.add_joint`.
* Fixed bug in `compas_blender.RobotModelArtist.update`.
* Fixed bug in `compas.datastructures.mesh_slice_plane`.
* Fixed bug where initialising a `compas_blender.artists.Robotmodelartist` would create a new collection for each mesh and then also not put the mesh iton the created collection.
* Changed the initialisation of `compas_blender.artists.Robotmodelartist` to include a `collection`-parameter instead of a `layer`-parameter to be more consistent with Blender's nomenclature.
* Used a utility function from `compas_blender.utilities` to create the collection if none exists instead of using a new call to a bpy-method.

### Removed

## [1.0.0] 2021-01-18

### Added

* Added `compas.datastructures.mesh.trimesh_samplepoints_numpy`.

### Changed

* Fix Rhino7 Mac installation path
* Separate `compas.robots.Joint.origin` into the static parent-relative `origin` and the dynamic world-relative `current_origin`.
* Separate `compas.robots.Joint.axis` into the static parent-relative `axis` and the dynamic world-relative `current_axis`.
* Fixed support to convert back and forth between `compas.datastructures.Graph` and NetworkX `DiGraph`.

### Removed

## [0.19.3] 2020-12-17

### Added

### Changed

* Fix bug in `compas.datastructures.Network.neighborhood`.

### Removed

## [0.19.2] 2020-12-17

### Added

### Changed

* Changed `compas._os.prepare_environment` to prepend environment paths (fixes problem with RPC on windows).

### Removed

## [0.19.1] 2020-12-10

### Added

### Changed

* Fix bug in `compas.datastructures.AttributesView`.

### Removed

## [0.19.0] 2020-12-09

### Added

* Added `is_osx`.

### Changed

* Fix default namespace handling in URDF documents.
* Allow custom/unknown attributes in URDF `Dynamics` element.
* Moved os functions from `compas` to `compas._os`.
* Fixed bug in `is_linux`.
* Changed `is_windows` to work for CPython and IronPython.
* Changed `compas._os` functions to use `is_windows`, `is_mono`, `is_osx`.
* Changed IronPython checks to `compas.IPY` instead of `compas.is_ironpython`.
* Fixed data serialization in `compas.datastructures.HalfFace`.

### Removed

* Removed all implementations of `draw_collection`.

## [0.18.1] 2020-12-01

### Added

* Added URDF and XML writers.
* Added `compas.robots.RobotModel.to_urdf_file`.
* Added `compas.files.URDF.from_robot`.

### Changed

* Changed implementation of `Mesh.vertices_on_boundaries` to account for special cases.
* Changed `Mesh.edges_on_boundaries` corresponding to `Mesh.vertices_on_boundaries`.
* Changed `Mesh.faces_on_boundaries` corresponding to `Mesh.vertices_on_boundaries`.
* Changed `Mesh.vertices_on_boundary` to return vertices of longest boundary.
* Changed `Mesh.edges_on_boundary` to return edges of longest boundary.
* Changed `Mesh.faces_on_boundary` to return faces of longest boundary.
* Fixed default value for `compas.robots.Axis`.
* Changed surface to mesh conversion to include cleanup and filter functions, and use the outer loop of all brep faces.

### Removed

## [0.18.0] 2020-11-24

### Added

* Added `remap_values` to `compas_utilities`.
* Added `compas.datastructures.mesh_slice_plane`.
* Added `compas.json_dump`, `compas.json_dumps`, `compas.json_load`, `compas.json_loads`.

### Changed

* Fixed bug in `compas.datastructures.Network.delete_node`.
* Fixed bug in `compas.datastructures.Network.delete_edge`.
* Fixed bug in select functions for individual objects in `compas_rhino.utilities`.
* Fixed bug in `compas.datastructures.mesh_merge_faces`.
* changed base of `compas.geometry.Transformation` to `compas.base.Base`.

### Removed

* Removed `compas.datastructures.mesh_cut_by_plane`.

## [0.17.3] 2020-11-20

### Added

### Changed

* Fixed bug in `compas.geometry.is_coplanar`.
* Fixed bug in `compas.datastructures.mesh_merg_faces`.
* Fixed bug in `compas.robots.RobotModel.add_link`.
* Fixed bug in `compas.datastructures.Volmesh.cell_to_mesh`.

### Removed

## [0.17.2] 2020-11-04

### Added

### Changed

* Fixed bug in `__getstate__`, `__setstate__` of `compas.base.Base`.
* Fixed bug in `compas_rhino.artists.MeshArtist` and `compas_rhino.artists.NetworkArtist`.
* Changed length and force constraints of DR to optional parameters.
* Removed `ABCMeta` from the list of base classes of several objects in compas.

### Removed

## [0.17.1] 2020-10-28

### Added

* Added `compas_rhino.artists.BoxArtist.draw_collection`.
* Added option to show/hide vertices, edges, and faces in `compas_rhino.artists.CapsuleArtist.draw`.
* Added option to show/hide vertices, edges, and faces in `compas_rhino.artists.ConeArtist.draw`.
* Added option to show/hide vertices, edges, and faces in `compas_rhino.artists.CylinderArtist.draw`.
* Added option to show/hide vertices, edges, and faces in `compas_rhino.artists.PolyhedronArtist.draw`.
* Added option to show/hide vertices, edges, and faces in `compas_rhino.artists.SphereArtist.draw`.
* Added option to show/hide vertices, edges, and faces in `compas_rhino.artists.TorusArtist.draw`.
* Added option to show/hide vertices, edges, and faces in `compas_rhino.artists.PolygonArtist.draw`.
* Added option to show/hide vertices, edges, and faces in `compas_rhino.artists.PolylineArtist.draw`.
* Added option to show/hide vertices, edges, and faces in `compas_rhino.artists.VectorArtist.draw`.

### Changed

* Changed implementation of `compas_rhino.artists.BoxArtist.draw`.
* Fixed bug in `compas.geometry.Capsule`.
* Fixed bug in `compas.geometry.Cone`.
* Changed `compas_rhino.draw_mesh` to support Ngons if available.
* Fixed bug in polyhedron data.

### Removed

* Removed `compas_rhino.artists.PointArtist.draw_collection`.
* Removed `compas_rhino.artists.CircleArtist.draw_collection`.
* Removed `compas_rhino.artists.LineArtist.draw_collection`.

## [0.16.9] 2020-10-21

### Added

* Added binary STL writer.
* Added constructor `from_euler_angles` to `compas.geometry.Transformation`.
* Added method for adding objects from a list to `compas_plotters.GeometryPlotter`.
* Added `compas_rhino.artists.BoxArtist`.
* Added `compas_rhino.artists.CapsuleArtist`.
* Added `compas.geometry.Polyhedron.from_halfspaces` and `compas.geometry.Polyhedron.from_planes`.
* Added `compas.geometry.is_point_behind_plane` and `compas.geometry.is_point_in_polyhedron`.
* Added `centroid` and `bounding_box` properties to `compas.geometry.Pointcloud`.
* Added `edges` property to `compas.geometry.Box`.
* Added `edges` property to `compas.geometry.Polyhedron`.
* Added `compas.datastructures.network_smooth_centroid`.

### Changed

* Fixed bug in handling of keys in edge attribute functions of `compas.datastructures.Halfedge`.
* Fixed bug in `compas.geometry.Polygon.lines`.
* Fixed bug in `compas.geometry.Polyline.lines`.
* Changed `compas.geometry.Shape.to_vertices_and_faces` to `abstractmethod`.
* Fixed bug in magic methods of `compas.geometry.Box`.
* Fixed bug in `compas.geometry.Box.contains`.
* Fixed bug in `delete_vertex` and `delete_face` in `compas.datastructures.Halfedge`.
* Fixed bug in `delete_node` of `compas.datastructures.Graph`.
* Fixed bug in `summary` method of `compas.datastructures.Graph` and `compas.datastructures.Halfedge`.

### Removed

## [0.16.8] 2020-10-14

### Added

* Added `RobotModelArtist` to `compas_rhino`, `compas_ghpython` and `compas_blender`.
* Added `ToolModel`.
* Added `compas.geometry.Pointcloud`.
* Added `compas.utilities.grouper`.
* Added `PolygonArtist`, `PolylineArtist` to `GeometryPlotter`.

### Changed

* `Mesh` takes name of `Shape` in `Mesh.from_shape`.
* Fixed `zoom_extents` of `GeometryPlotter`.

### Removed

* Removed `SegmentArtist` from `compas_plotters`.

## [0.16.7] 2020-10-06

### Added

* Added functionality to the RPC service to automatically reload modules if a change is detected.

### Changed

### Removed

## [0.16.6] 2020-09-30

### Added

* Added `compas_plotters.geometryplotter.GeometryPlotter` for COMPAS geometry objects.

### Changed

* Changed `compas.base.Base.dtype` to property.
* Changed JSON schema to draft 7.
* Changed version processing to `distutils.version.LooseVersion`.

### Removed

## [0.16.5] 2020-09-26

### Added

* Added tests for halfedge data schemas.

### Changed

* Fixed RGB color processing in `compas.utilities.color_to_colordict`.
* Fixed Blender object and dat amanagement to avoid `malloc` problems.
* Updated Blender data structure artists.
* Changed Blender unused data clearing to also clear collections.
* Fixed JSON data validation of base COMPAS object.

### Removed

## [0.16.4] 2020-09-24

### Added

### Changed

* Fixed bug in `compas.geometry.Box.vertices`.
* `compas.scene.SceneObject` will now track a list of drawn Objects/GUIDs.

### Removed

## [0.16.3] 2020-09-23

### Added

* Added abstract `DATASCHEMA` to `compas.base.Base`.
* Added abstract `JSONSCHEMA` to `compas.base.Base`.
* Added `validate_data` to `compas.base.Base`.
* Added `validate_json` to `compas.base.Base`.
* Added implementation of `DATASCHEMA` to `compas.datastructures.Halfedge`.
* Added implementation of `JSONSCHEMA` to `compas.datastructures.Halfedge`.
* Added `NodeAttributeView`.
* Added implementation of `DATASCHEMA` to `compas.datastructures.Graph`.
* Added implementation of `JSONSCHEMA` to `compas.datastructures.Graph`.
* Added `compas.rpc.Proxy.restart_server`.
* Added `compas_rhino.objects.NetworkObject`.
* Added constructors `from_matrix` and `from_rotation` to `compas.geometry.Quaternion`.
* Added `draw_collection` methods to Grasshopper artists.

### Changed

* Updated naming conventions in `compas.datastructures.HalfFace` and `compas.datastructures.VolMesh`
* Moved `compas.datastructures.Datastructure` to `compas.datastructures.datastructure`.
* Changed base class of `compas.datastructures.Datastructure` to `compas.base.Base`.
* Changed `from_json` to `to_json` of meshes to use encoders and decoders.
* Moved `MutableMapping` to `compas.datastructures._mutablemapping`.
* Moved attribute views to `compas.datastructure.attributes`.

### Removed

* Removed `from_json`, `to_json`, `to_data`, `copy`, `transformed` from primitives, defaulting to the base implementation in `compas.geometry.Primitive`.
* Removed `from_json`, `to_json`, `to_data`, `copy`, `__str__`, from datastructures, defaulting to the base implementation in `compas.datastructure.Datastructure`.

## [0.16.2] 2020-08-06

### Added

* Added plugin system based on decorators: `compas.plugins.pluggable` & `compas.plugins.plugin`.
* Added `compas_rhino` implementation of the boolean operation pluggable interfaces (union/difference/intersection).
* Added `compas.datastructures.Mesh.transform_numpy`.
* Added `PluginNotInstalledError`.
* Added `compas.geometry.booleans`.
* Added tolerance parameter to angle functions.
* Added support for Rhino 7 in install/uninstall routines.
* Added install/uninstall for Rhino plugins (with support for Rhino 7).
* Added base class for all COMPAS objects `compas.base.Base`.
* Added base class for all Rhino objects representing COMPAS objects `compas_rhino.objects.Object`.
* Added mesh object representing COMPAS meshes in Rhino `compas_rhino.objects.MeshObject`.
* Added the methods `to_data` and `from_data` to `compas.robots.RobotModel`.

### Changed

* Restructure and reorganize volmesh datastructure
* Fixed scaling bug in `compas.geometry.Sphere`
* Fixed bug in `compas.datastructures.Mesh.add_vertex`.
* Fixed performance issue affecting IronPython when iterating over vertices and their attributes.
* Changed return value of drawing functions of `compas_rhino.artists.MeshArtist` to list of GUID.
* Changed return value of drawing functions of `compas_rhino.artists.NetworkArtist` to list of GUID.
* Moved "inspectors" to `compas_rhino.objects`.
* Moved "modifiers" to `compas_rhino.objects`.
* Connection attempts can now be set for `compas.Proxy.start_server` using the
  attribute `Proxy.max_conn_attempts`.
* `Scale.from_factors` can now be created from anchor frame.
* Changed vertex reading of PLY files to include all property information.

### Removed

* Removed CGAL based boolean implementations.
* Removed artist mixins from `compas_rhino`.
* Removed `clear_` functions from `compas_rhino.artists.MeshArtist`.
* Removed `clear_` functions from `compas_rhino.artists.NetworkArtist`.
* Removed `to_data`, `from_data` from `compas_rhino.artists`.
* Removed `compas_rhino.artists.BoxArtist` stub.
* Removed references to "edge" dict from `compas.datastructures.VolMesh`.

## [0.16.1] 2020-06-08

### Added

### Changed

* Fixed scaling bug in `compas.geometry.Sphere`

### Removed

## [0.16.0] 2020-06-05

### Added

* Added `compas_rhino.geometry.RhinoVector`.
* Added basic mesh cutting (`compas.datastructures.Mesh.cut()`).
* Added `compas.datastructures.Mesh.join(other)`.
* Added `compas.geometry.argmin` and `compas.geometry.argmax`.
* Added STL witer.
* Added `compas.datastructures.Mesh.to_stl`.
* Added `unweld` option to obj writing.

### Changed

* Fixed bug in `FaceAttributeView.__get_item__`: access to default was tried before attrs.
* Fixed bug in `EdgeAttributeView.__get_item__`: access to default was tried before attrs.
* Changed `VertexAttributeView.__get_item__` to follow access logic of `FaceAttributeView`.
* Fixed bug in `draw_edges` in `compas_rhino`'s `EdgeArtist`.
* Fixed bug in `draw_edges` in `compas_ghpython`'s `EdgeArtist`.
* Fixed bug in ``compas_rhino.geometry.RhinoSurface.brep_to_compas``.
* Fixed bug in ``compas.geometry.Box.from_bounding_box``
* Fixed bug in ``compas.geometry.Box.from_width_height_depth``
* Fixed inconsistencies in ``compas.geometry._transformations``.
* Renamed ``compas.geometry.Frame.to_local_coords`` to ``compas.geometry.Frame.to_local_coordinates``
* Renamed ``compas.geometry.Frame.to_world_coords`` to ``compas.geometry.Frame.to_world_coordinates``
* Renamed ``compas.geometry.Transformation.change_basis`` to ``compas.geometry.Transformation.from_change_of_basis``
* Renamed ``compas.geometry.matrix_change_basis`` to ``compas.geometry.matrix_from_change_of_basis``
* Renamed ``compas.geometry.Projection.orthogonal`` to ``compas.geometry.Projection.from_plane`` and changed input params
* Renamed ``compas.geometry.Projection.parallel`` to ``compas.geometry.Projection.from_plane_and_direction`` and changed input params
* Renamed ``compas.geometry.Projection.perspective`` to ``compas.geometry.Projection.from_plane_and_point`` and changed input params
* Changed constructor of all ``compas.geometry.Transformation`` and derivatives. Preferred way of creating any ``compas.geometry.Transformation`` is with the classmethods ``from_*``
* Changed params (point, normal) into plane for ``compas.geometry.matrix_from_parallel_projection``, ``compas.geometry.matrix_from_orthogonal_projection`` and ``compas.geometry.matrix_from_perspective_projection``

### Removed

## [0.15.6] 2020-04-27

### Added

* Extended glTF support.
* Added classmethod `from_geometry` to `RhinoMesh`
* Added `intersection_sphere_line`
* Added `intersection_plane_circle`
* Added `tangent_points_to_circle_xy`
* Added basic OBJ file writing.
* Added `Mesh.to_obj`.

### Changed

* Fixed bug in `Box.from_bounding_box`.
* Updated Blender installation docs for latest release.
* Fixed `robot.forward_kinematics()` when requested for base link.
* Fixed bug in `to_compas` conversion of Rhino meshes.
* Fixed bug where `compas.geometry.Primitive` derived classes cannot be serialized by jsonpickle.

### Removed

## [0.15.5] 2020-03-29

### Added

* Added classmethod `from_geometry` to `RhinoMesh`.
* Added conversion to polygons to `BaseMesh`.
* Re-added length, divide, space methods of `RhinoCurve`.
* Added basic OFF file writing.
* Added basic PLY file writing.
* Added `Mesh.to_ply`.
* Added `Mesh.to_off`.

### Changed

* Fixed object naming in artists of `compas_ghpython`.
* Resizing of Rhino property form.
* Fixed orientation of `RhinoSurface` discretisation.
* Check for existence of object in Rhino purge functions.
* Fixed bug in mesh boundary functions.

### Removed

## [0.15.4] 2020-03-05

### Added

* Added algorithm for pulling points onto mesh.
* Added base ellipse class to geometry primitives.
* Added circle artist to plotters.
* Added mesh artist to plotters.
* Added ellipse artist to plotters.
* Added support for robot mimicking joints.

### Changed

* Fixed bugs in `compas_rhino.artists.NetworkArtist`.
* Add conda executable path to `compas_bootstrapper.py`.

### Removed

## [0.15.3] 2020-02-26

### Added

* Added optional class parameter to `RhinoMesh.to_compas`.
* Added max int key to serialization of graph.

### Changed

* Changed name of base mesh implementation to `BaseMesh`.
* Changed name of base network implementation to `BaseNetwork`.
* Fixed bug in face finding function.

### Removed

* Removed optional requirements from setup file.
* Removed parameters from default polyhedron constructor.

## [0.15.2] 2020-02-20

### Added

### Changed

### Removed

## [0.15.1] 2020-02-16

### Added

* Added glTF support.
* Added graph and halfedge data structures.
* Added Rhino line geometry.
* Added Rhino plane geometry.

### Changed

* Fixed `compas_hpc` import problem.
* Split up topology part from geometry part for network and mesh.
* Split up network and mesh naming conventions.
* Reworked network face cycle finding.
* Updated mesh from lines.
* Updated network plotter in correspondence with network.
* Integrated mixin functionality and removed mixins.
* Meshes are now initially hidden in `compas_blender.artists.RobotModelArtist`.
* `compas_blender.artists.RobotModelArtist.draw_visual` and `compas_blender.artists.RobotModelArtist.draw_collision` now show those meshes.
* Renamed the method `draw_geometry` of `compas.robots.base_artist.RobotModelBaseArtist` to `create_geometry`.

### Removed

* Removed parallelization from network algorithms.
* Removed numba based dr implementations.

## [0.15.0] 2020-01-24

### Added

* Added `to_compas` to `compas_rhino.geometry.RhinoPoint`.
* Added `to_compas` to `compas_rhino.geometry.RhinoLine`.
* Added `to_compas` to `compas_rhino.geometry.RhinoCurve`.
* Added `to_compas` to `compas_rhino.geometry.RhinoMesh`.
* Added `brep_to_compas` to `compas_rhino.geometry.RhinoSurface`.
* Added `uv_to_compas` to `compas_rhino.geometry.RhinoSurface`.
* Added `heightfield_to_compas` to `compas_rhino.geometry.RhinoSurface`.
* Added `compas.datastructures.mesh_pull_points_numpy`.

### Changed

* Moved `compas_rhino.conduits` into `compas_rhino.artists`.
* Fixed bug in `compas.datastructures.Mesh.edges_where`.
* Fixed bug in `compas.datastructures.Mesh.faces_where`.
* Fixed bug in `compas.datastructures.Mesh.edge_attributes`.
* Fixed bug in `compas.datastructures.Mesh.face_attributes`.
* Fixed bug in `compas.datastructures.Mesh.edges`.
* Fixed bug in `compas.datastructures.Mesh.faces`.
* Fixed bug in `compas.datastructures.Mesh.offset`.

### Removed

* Removed deprecated `compas.geometry.xforms`.
* Removed deprecated `compas_rhino.helpers`.
* Removed `compas_rhino.constructors`.

## [0.14.0] 2020-01-21

### Added

* Added `compas.datastructures.mesh.Mesh.any_vertex`.
* Added `compas.datastructures.mesh.Mesh.any_face`.
* Added `compas.datastructures.mesh.Mesh.any_edge`.
* Added `compas.datastructures.mesh.Mesh.vertex_attribute`.
* Added `compas.datastructures.mesh.Mesh.vertex_attributes`.
* Added `compas.datastructures.mesh.Mesh.vertices_attribute`.
* Added `compas.datastructures.mesh.Mesh.vertices_attributes`.
* Added `compas.datastructures.mesh.Mesh.edge_attribute`.
* Added `compas.datastructures.mesh.Mesh.edge_attributes`.
* Added `compas.datastructures.mesh.Mesh.edges_attribute`.
* Added `compas.datastructures.mesh.Mesh.edges_attributes`.
* Added `compas.datastructures.mesh.Mesh.face_attribute`.
* Added `compas.datastructures.mesh.Mesh.face_attributes`.
* Added `compas.datastructures.mesh.Mesh.faces_attribute`.
* Added `compas.datastructures.mesh.Mesh.faces_attributes`.
* Added mutable attribute view for mesh vertex/face/edge attributes.

### Changed

* Default Mesh vertex, face, edge attributes are no longer copied and stored explicitly per vertex, face, edge, repesctively.
* Updating default attributes now only changes the corresponding default attribute dict.
* Updated `mesh_quads_to_triangles` to copy only customised face attributes onto newly created faces.
* Fixed bug in `compas.geometry.is_point_in_circle`.
* Fixed bug in `compas.geometry.is_polygon_convex`.
* Fixed bug in `compas.geometry.Polygon.is_convex`.
* Renamed `compas.datastructures.Mesh.has_vertex` to `compas.datastructures.Mesh.is_vertex`.
* Renamed `compas.datastructures.Mesh.has_face` to `compas.datastructures.Mesh.is_face`.
* Split `compas.datastructures.Mesh.has_edge` into `compas.datastructures.Mesh.is_edge` and `compas.datastructures.Mesh.is_halfedge`.

### Removed

* Removed `compas.datastructures.mesh.Mesh.get_any_vertex`.
* Removed `compas.datastructures.mesh.Mesh.get_any_face`.
* Removed `compas.datastructures.mesh.Mesh.get_any_edge`.
* Removed `compas.datastructures.mesh.Mesh.get_vertex_attribute`.
* Removed `compas.datastructures.mesh.Mesh.get_vertex_attributes`.
* Removed `compas.datastructures.mesh.Mesh.get_vertices_attribute`.
* Removed `compas.datastructures.mesh.Mesh.get_vertices_attributes`.
* Removed `compas.datastructures.mesh.Mesh.get_edge_attribute`.
* Removed `compas.datastructures.mesh.Mesh.get_edge_attributes`.
* Removed `compas.datastructures.mesh.Mesh.get_edges_attribute`.
* Removed `compas.datastructures.mesh.Mesh.get_edges_attributes`.
* Removed `compas.datastructures.mesh.Mesh.get_face_attribute`.
* Removed `compas.datastructures.mesh.Mesh.get_face_attributes`.
* Removed `compas.datastructures.mesh.Mesh.get_faces_attribute`.
* Removed `compas.datastructures.mesh.Mesh.get_faces_attributes`.
* Removed `compas.datastructures.mesh.Mesh.set_vertex_attribute`.
* Removed `compas.datastructures.mesh.Mesh.set_vertex_attributes`.
* Removed `compas.datastructures.mesh.Mesh.set_vertices_attribute`.
* Removed `compas.datastructures.mesh.Mesh.set_vertices_attributes`.
* Removed `compas.datastructures.mesh.Mesh.set_edge_attribute`.
* Removed `compas.datastructures.mesh.Mesh.set_edge_attributes`.
* Removed `compas.datastructures.mesh.Mesh.set_edges_attribute`.
* Removed `compas.datastructures.mesh.Mesh.set_edges_attributes`.
* Removed `compas.datastructures.mesh.Mesh.set_face_attribute`.
* Removed `compas.datastructures.mesh.Mesh.set_face_attributes`.
* Removed `compas.datastructures.mesh.Mesh.set_faces_attribute`.
* Removed `compas.datastructures.mesh.Mesh.set_faces_attributes`.
* Removed `print` statement from curvature module.

## [0.13.3] 2020-01-10

### Added

* `compas_rhino.artists.ShapeArtist` as base artist for all shape artists.
* Added `layer`, `name`, `color` attributes to `compas_rhino.artists.PrimitiveArtist`.
* Added `layer`, `name` attributes to `compas_rhino.artists.ShapeArtist`.
* Added `layer`, `name` attributes to `compas_rhino.artists.MeshArtist`.
* Added `clear_layer` method to `compas_rhino.artists.PrimitiveArtist`.
* Added `clear_layer` method to `compas_rhino.artists.ShapeArtist`.
* Added `clear_layer` method to `compas_rhino.artists.MeshArtist`.

### Changed

* Renamed `compas.utilities.maps.geometric_key2` to `geometric_key_xy`.
* Fixed bug in mirror functions.
* Fixed mirroring tests.
* Moved `BaseMesh`, `matrices`, `operations` to `compas.datastructures.mesh.core`.
* Added `transform` and `transformed` (and others) to `Mesh`.

### Removed

* `compas_rhino.artists.BoxArtist`
* Removed `layer` attribute from `compas_rhino.artists.Artist`.
* Removed `clear_layer` method from `compas_rhino.artists.Artist`.

## [0.13.2] 2020-01-06

### Added

* File reading functions for ascii files in `compas.files` has moved from the individual reader classes to a new parent class, `BaseReader`.

### Changed

* Rebased `compas_rhino.artists.MeshArtist` on new-style artist `compas_rhino.artists.Artist`.
* Renamed `compas_rhino.artists.MeshArtist.defaults` to `compas_rhino.artists.MeshArtist.settings`.
* Changed usage of (nonexisting) `compas_rhino.get_object` to `compas_rhino.get_objects`.
* Integrated vertex, face, edge mixins into `compas_rhino.artists.MeshArtist`.
* Integrated vertex, edge mixins into `compas_rhino.artists.NetworkArtist`.
* Rebased `compas_rhino.artists.VolMeshArtist` on `compas_rhino.artists.MeshArtist`.

### Removed

## [0.13.0] 2019-12-16

### Added

* Added DOI to bibtex entry.
* Added conversion for old mesh JSON data.

### Changed

* Indirectly changed mesh serialization to JSON (by changing key conversion and moving conversion into JSON methods).
* Moved conversion of int keys of mesh data to strings for json serialization to from/to json.
* Moved from/to methods for mesh into mesh definition.
* Subdivision algorithms use fast mesh copy.

### Removed

* Support for non-integer vertex and face identifiers in mesh.

## [0.12.4] 2019-12-11

### Added

### Changed

### Removed

## [0.12.3] 2019-12-11

### Added

* Added `mesh_subdivide_frames` to `compas.datastructures.subdivision`

### Changed

### Removed

## [0.12.2] 2019-12-11

### Added

* Added `intersection_segment_polyline` to `compas.geometry.intersections`
* Added `intersection_segment_polyline_xy` to `compas.geometry.intersections`
* Added `from_sides_and_radius` to `compas.geometry.Polygon`

### Changed

* Reworked docstrings of methods in `compas.geometry.queries`
* Set default `tol` to `1e-6` in `compas.geometry.queries`

### Removed

## [[0.12.1] 2019-12-10] 2019-12-10

### Added

* Added inherited methods to class docs.
* Added data structure mixins to the docs.
* Added `data` and `from_data` to `compas.geometry.Polyhedron`
* Added explicit support for collections to `compas_blender`

### Changed

* Bottom face of cylinder shape should be flipped.
* Face reading mechanism of OFF reader.
* `compas.geometry.Box` is now centred at origin by default.

### Removed

* Removed `compas.remote` because it does not provide an advatage over `compas.rpc`.

## [[0.11.4] 2019-11-26] 2019-11-26

### Added

* Added `compas_rhino.etoforms.ImageForm`.
* Added `doc8` as dev requirement.

### Changed

* Changed `compas_rhino.install_plugin` to use only the plugin name, w/o the GUID.
* Changed `iterable_like` to prevent exhausting generators passed as targets.

### Removed

* Removed `compas_rhino.ui.Controller`.
* Removed `compas_rhino.ui.Button`.

## [[0.11.2] 2019-11-19] 2019-11-19

### Added

* Added factory methods for `compas_rhino.artists._Artist`

### Changed

* Set `compas_rhino.artists.FrameArtist` layer clear to false by default.
* Wrapped internals of RPC dispatch method in try-except to catch any import problems and report back on the client side.
* Stopping of HTTP server (`compas.remote`) is now handled properly through separate thread.
* Fixed mutable init parameters of `RobotModel`
* Fixed bug in `mesh_quads_to_triangles` that caused face data to be deleted even when not necessary.
* Switched to `compas.geometry.KDTree` as fallback for `scipy.spatial.cKDTree` instead of Rhino `RTree` because it currently fails.

### Removed

## [0.11.0] 2019-11-09

### Added

* Added `iterable_like` to `compas.utilities.itertools_`
* Added `compas.geometry.icp_numpy` for pointcloud alignment using ICP.
* Added RPC command-line utility: `$ compas_rpc {start|stop} [--port PORT]`
* Added `__version__` to `compas_plotters`.
* Added `compas_plotters` to `.bumpversion.cfg`.
* Added `Colormap` to `compas.utilities`.
* Added `is_line_line_colinear()` to `compas.geometry`
* Added link to Github wiki for devguide.
* Added pointcloud alignment example to docs.
* Show git hash on `compas.__version__` if installed from git.
* Added `autopep8` to dev requirements.
* Added methods `add_joint` and `add_link` to `RobotModel`
* Added support for geometric primitives to JSON data encoder and decoder.
* Added support for `data` to all geometric primitives.

### Changed

* Docs are only deployed to github pages for tagged commits.
* Fixing printing issue with `compas.geometry.Quarternion` in ironPython.
* Fixed a missing import in `compas.geometry.Polygon`.
* Removed unused imports in `compas.geometry.Polyline`.
* Adjusted `compas.geometry.Quarternion.conjugate()` to in-place change, added `compas.geometry.Quarternion.conjugated()` instead which returns a new quarternion object.
* Fixed `rotation` property of `Transformation`.
* Simplified plugin installation (use plugin name only, without GUID).
* Bind RPC server to `0.0.0.0` instead of `localhost`.
* Fixed different argument naming between Rhino5 and Rhino6 of `rs.LayerVisible()` in `compas_rhino.utilities.objects`.

### Removed

## [0.10.0] 2019-10-28

### Added

* Added method for computing the determinant of the matrix of a transformation `compas.geometry.Transformation.determinant`.
* Added method for transposing (the matrix of) a transformation in-place `compas.geometry.Transformation.transpose`.
* Added method creating a transposed copy of a transformation `compas.geometry.Transformation.transposed`.
* Added method for invertig (the matrix of) a transformation in-place `compas.geometry.Transformation.invert`.
* Added `compas.geometry.Transformation.inverted` as an alias for `compas.geometry.Transformation.inverse`.
* Added method creating a copy of a transformation instance with a given transformation concatenated `compas.geometry.Transformation.concatenated`.
* Added method `to_vertices_and_faces` to all the classes inheriting from `compas.geometry.Shape` to create a `Mesh` representation of them.

### Changed

* Changed `compas.geometry.Transformation.inverse` to return an inverted copy of the transformation.
* Changed `compas.geometry.Transformation.decompose` to `compas.geometry.Transformation.decomposed`.
* Changed `compas.geometry.Transformation.concatenate` to add another transformation to the transformation instance.

### Removed

## [0.9.1] 2019-10-28

### Added

* Added `compas.geometry.Point.transform_collection` and `compas.geometry.Point.transformed_collection`.
* Added `compas.geometry.Vector.transform_collection` and `compas.geometry.Vector.transformed_collection`.
* Added `compas.geometry.Line.transform_collection` and `compas.geometry.Line.transformed_collection`.
* Added support for new Python plugin location for Rhino 6.0 on Mac.
* Added `compas.geometry.bestfit_frame_numpy`

### Changed

* Fixed transformation of start and end point of `compas.geometry.Line` to update the point objects in place.
* Fixed return value of `compas.numerical.pca_numpy` to return mean not as nested list.

### Removed

## [0.9.0] 2019-10-21

### Added

* Added `matrix_change_basis`, `Transformation.change_basis`
* Added `matrix_from_frame_to_frame`
* Added non-numpy versions of `global_coords`, `local_coords`
* Added static method `Frame.local_to_local_coords`
* Added `__getitem__`, `__setitem__` and `__eq__` to `Quaternion`
* Added `Vector.scaled` and `Vector.unitized`
* Added `transform_frames` and respective helper functions `dehomogenize_and_unflatten_frames`, `homogenize_and_flatten_frames`
* Added `transform_frames_numpy` and respective helper functions `dehomogenize_and_unflatten_frames_numpy`, `homogenize_and_flatten_frames_numpy`

### Changed

* Renamed `global_coords_numpy` and `local_coords_numpy` to `local_to_world_coords_numpy` and `world_to_local_coords_numpy`.
* Changed parameters `origin` `uvw` of `local_to_world_coords_numpy` and `world_to_local_coords_numpy` to `frame`.
* Fixed some returns of `Frame` and `Rotation` to use `Vector` or `Quaternion`
* Renamed methods `Frame.represent_point/vector/frame_in_global_coordinates` and `Frame.represent_point/vector/frame_in_local_coordinates` to `Frame.to_local_coords` and `Frame.to_world_coords`.

### Removed

## [0.8.1] 2019-10-01

### Added

### Changed

* Fixed unguarded import of `numpy` based transformations in mesh package.

### Removed

## [0.8.0] 2019-10-01

### Added

* Added test section for `compas.geometry.transformations`
* Added `tol` parameter to `queries.is_colinear`
* Added compas rhino installer for Rhino Mac 6.0 `compas_rhino.__init__`.
* Added oriented bounding box for meshes `compas.datastructures.mesh_oriented_bounding_box_numpy`.
* Added full testing functions for `compas.datastructures.mesh`
* Added `draw_mesh` to `compas_ghpython.artists.MeshArtist`

### Changed

* Generate sphinx documentation from markdown files in repo root for top level sections.
* Merged `compas.geometry.xforms` into `compas.geometry.transformations`
* Fixed `AttributeError: 'Mesh' object has no attribute 'neighbors'`
* Fixed Key error with `Mesh.boundary()`
* Extended `offset_polygon` and `offset_polyline` to handle colinear segments
* Fixed unsorted mesh vertex coordinates `xyz` in `compas_viewers.viewer.MeshView`
* Changed stderr parameter from STDOUT to PIPE in `compas.rpc.Proxy` for Rhino Mac 6.0.
* Fixed import of `delaunay_from_points` in `Mesh.from_points`.
* More control over drawing of text labels in Rhino.
* Extension of `face_vertex_descendant` and `face_vertex_ancestor` in `Mesh`.
* Changed the name and meaning of the parameter `oriented` in the function `Mesh.edges_on_boundary`.
* Add `axis` and `origin` defaults to `compas.robots.Joint`
* Unified vertices and face import order for .obj files with python2 and 3
* Changed python interpreter selection (e.g. RPC calls) to fallback to `python` if `pythonw` is not present on the system
* Fixed `compas_ghpython.artists.MeshArtist` to support ngons.
* Deprecate the method `draw` of `compas_ghpython.artists.MeshArtist` in favor of `draw_mesh`.
* Fix icosahedron generation
* Examples in docs/rhino updated to work with current codebase
* Callbacks tutorial updated to work with current codebase
* Base geometric primitives on `compas.geometry.Primitive` and `compas.geometry.Shape`
* Separated `numpy` based tranformations into separate module.

### Removed

* Removed `compas_viewers` to separate repo.
* Removed `compas_hpc` to separate repo.

## [0.7.2] 2019-08-09

### Added

* Added `compas_rhino.geometry.RhinoGeometry` to the docs.
* Added `compas.remote.services`.
* Added `compas.remote.services.network.py` service for handling requests for a browser-based network viewer.
* Possibility to call forward_kinematics on `compas.robots.RobotModel`
* Added `compas.set_precision` function for the setting the global precision used by COMPAS as a floating point number.

### Changed

* Fix mesh genus in `compas.datastructures`.
* Fixed missing import in `compas_rhino.geometry`.
* Removed circular imports from `compas_rhino.geometry`.
* Fix duplicate hfkeys in `compas.datastructures.volmesh.halffaces_on_boundary`.
* Moved `compas.remote.service.py` to `compas.remote.services.default.py`.
* Removed processing of face keys from data getter and setter in `compas.datastructures.Network`.
* Using `SimpleHTTPRequestHandler` instead of `BaseHTTPRequestHandler` to provide basic support for serving files via `GET`.
* Mesh mapping on surface without creating new mesh to keep attributes in `compas_rhino.geometry.surface.py`.
* Moving functionality from `compas_fab.artists.BaseRobotArtist` to `compas.robots.RobotModel`
* Fix exception of null-area polygon of centroid polygon in `compas.geometry.average.py`.
* Fix loss of precision during mesh welding in `compas.datastructures.mesh_weld`.

### Removed

## [0.7.1] 2019-06-29

### Added

### Changed

* Include `compas_plotters` and `compas_viewers` in the build instructions.
* Moved import of `subprocess` to Windows-specific situations.
* Fixed document functions failing when document name is `None`.
* Downgraded `numpy` requirements.
* Loosened `scipy` requirements.
* Default Python to `pythonw`.

### Removed

## [0.7.0] 2019-06-27

### Added

* Added filter shorthand for selecting OBJ, JSON files in Rhino.
* Added `compas_plotters`
* Added `compas_viewers`
* Added `compas_rhino.draw_circles` and the equivalent Artist method
* Add class functions to `compas.datastructures.VolMesh`.
* Added `face_neighborhood` class function to `compas.datastructures.Mesh`.
* Added `get_face_attributes_all` to `compas.datastructures._mixins.attributes`.
* Added `get_faces_attributes_all` to `compas.datastructures._mixins.attributes`.
* Added `compas.remote` package for making HTTP based Remote Procedure Calls.

### Changed

* Restructure halffaces as lists in `compas.datastructures.VolMesh`.
* Correctly handle `python-net` module presence during IronPython imports.
* Switched to `compas.IPY` check instead of `try-except` for preventing non IronPython friendly imports.
* Changed installation of compas packages to Rhino to support non-admin user accounts on Windows.
* Copy facedata in `mesh_quads_to_triangles`
* Added non-imported service for `compas.remote` for starting the subprocess that runs the server.

### Removed

* Removed `compas.plotters`
* Removed `compas.viewers`

## [0.6.2] 2019-04-30

### Added

### Changed

* Based mesh drawing for Rhino on RhinoCommon rather than Rhinoscriptsyntax.
* Fixed mesh drawing for Rhino 6

### Removed

## [0.6.1] 2019-04-29

### Added

### Changed

* Fixed bug in RPC. The services cannot have a `pass` statement as class body.

### Removed

## [0.6.0] 2019-04-29

### Added

* Added `center` property getter to `compas.geometry.Cirle` primitive
* Add `astar_shortest_path` to `compas.topology.traversal`.

### Changed

* Updated configuration instructions for Blender.
* Changed naming convention for drawing functions from `xdraw_` to `draw_`.
* Changed mesh drawing in Rhino to use separate mesh vertices per face. This makes the mesh look more "as expected" in *Shaded* view.

### Removed

* Removed support for Python 3.5.x by setting the minimum requirements for Numpy and Scipy to `1.16` and `1.2`, respectively.

## [0.5.2] 2019-04-12

### Added

* Added `draw_polylines` to `compas_rhino.artists.Artist`.
* Added `color` argument to `compas_rhino.artists.MeshArtist.draw_mesh`.
* Added named colors to `compas.utilities.colors.py`.

### Changed

* Fix `mesh_uv_to_xyz` in `RhinoSurface`.
* Fix 'mesh_weld' and 'meshes_join_and_weld' against consecutive duplicates in face vertices.
* Fix setting of environment variables in `System.Diagnostics.Process`-based subprocess for `XFunc` and `RPC`.
* Fix `XFunc` on RhinoMac.
* Fix `trimesh_subdivide_loop` from `compas.datastructures`.
* Changed Numpy and Scipy version requirements to allow for Python 3.5.x.

### Removed

* Removed `mixing.py` from `compas.utilities`.
* Removed `singleton.py` from `compas.utilities`.
* Removed `xscript.py` from `compas.utilities`.
* Removed `sorting.py` from `compas.utilities`.
* Removed `names.py` from `compas.utilities`.
* Removed `xfunc.py` from `compas_rhino.utilities`, use `compas.utilities.XFunc` instead.

## [0.5.1] 2019-03-25

### Added

### Changed

* Fix `XFunc` and `RPC` environment activation.
* Fix exception on Rhino Mac.
* Fix missing import on `compas_rhino.geometry`.
* Fix `compas.geometry.offset_polygon`.
* Fix installation for Rhino, related to implicit import of `matplotlib`.

### Removed

## [0.5.0] 2019-03-15

### Added

* Add `Circle` and `Sphere` primitives to `compas.geometry`.
* Add functions to `Plane` and `Box` primitives.
* Add functions to `compas_rhino` curve: `length` and `is_closed`.
* Add functions to `compas_rhino` surface: `kinks`, `closest_point`, `closest_point_on_boundaries`, and functions for mapping/remapping between XYZ and UV(0) spaces based on surface's parametrization (`point_xyz_to_uv`, `point_uv_to_xyz`, `line_uv_to_xyz`, `polyline_uv_to_xyz`, `mesh_uv_to_xyz`)
* Add `is_scalable` to `compas.robots.Joint`.

### Changed

* Fix exception in `Plane.transform`.
* Fix installer to remove old symlinks.
* Fix RPC proxy server.

## [0.4.22] 2019-03-05

### Added

* Add pretty print option to JSON formatter.
* Add remeshing based on `triangle`.
* Add compatibility with ETO forms to `compas_rhino` edge modifiers.

## [0.4.21] 2019-03-04

### Changed

* Fix import in `compas_rhino` vertex modifiers.

## [0.4.20] 2019-03-04

### Removed

* Remove `download_image_from_remote` utility function.

## [0.4.12] 2019-03-04

### Changed

* Small fixes on Rhino forms support.

## [0.4.11] 2019-03-03

### Added

* New function to join network edges into polylines: `network_polylines`.
* New mesh functions: `mesh_offset`, `mesh_thicken`, `mesh_weld` and `meshes_join_and_weld`.
* New mesh functions: `face_skewness`, `face_aspect_ratio`, `face_curvature` and `vertex_curvature`.
* New functions to get disconnected elements of  `Mesh`: `mesh_disconnected_vertices`, `mesh_disconnected_faces`, `mesh_explode`.
* New functions to get disconnected elements of  `Network`: `network_disconnected_vertices`, `network_disconnected_edges`, `network_explode`.
* Add statistics utility functions: `average`, `variance`, `standard_deviation`.
* Add `binomial_coefficient` function.
* Add option to create `Network` and `Mesh` from dictionaries of vertices and faces.
* Add `face_adjacency_vertices` to `Mesh`
* Add optional prefix to the rhino name attribute processor
* Add `mesh_move_vertices` to `compas_rhino`.
* Add support for relative mesh references in URDF.

### Changed

* Fix mesh centroid and mesh normal calculation.
* Refactor of drawing functions in `compas_blender`.
* Fix material creation in `compas_blender`.
* New default for subdivision: `catmullclark`.

## [0.4.9] 2019-02-10

### Added

* New class methods for `Polyhedron`: `from_platonicsolid` and `from_vertices_and_faces`.
* Constrained and conforming Delaunay triangulations based on Triangle.
* Predicate-based filtering of vertices and edges.
* `mesh.geometry`for geometry-specific functions.
* `trimesh_face_circle` in `mesh.geometry`.

### Changed

* Fix exception in `angle_vectors_signed` if vectors aligned
* Fix exception in `Polyline.point`
* Update Rhino installation merging Win32 and Mac implementations and defaulting the bootstrapper to the active python even if no CONDA environment is active during install.

### Removed

* Bound mesh operations.

## [0.4.8] 2019-01-28

### Added

* Curve tangent at parameter.
* Box shape.
* Numpy-based mesh transformations.
* Option to share axes among plotters.<|MERGE_RESOLUTION|>--- conflicted
+++ resolved
@@ -35,12 +35,9 @@
 * Changed use of `compas.geometry.allclose` to `compas.tolerance.TOL.is_allclose`.
 * Changed use of `compas.geometry.close` to `compas.tolerance.TOL.is_close`.
 * Changed imports of itertools to `compas.itertools` instead of `compas.utilities`.
-<<<<<<< HEAD
-* Updated `compas.geometry.vector` with `__rmul__` and allow element-wise multiplication and division with another vector.
-=======
 * Updated `compas_rhino.conversions.point_to_compas` to allow for `Rhino.Geometry.Point` as input.
 * Changed `compas.datastructures.Tree.print_hierarchy` to `compas.datastructures.Tree.__str__`.
->>>>>>> 835f233a
+* Updated `compas.geometry.vector` with `__rmul__` and allow element-wise multiplication and division with another vector.
 
 ### Removed
 
