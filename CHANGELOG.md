# Changelog

All notable changes to this project will be documented in this file.

The format is based on [Keep a Changelog](https://keepachangelog.com/en/1.0.0/),
and this project adheres to [Semantic Versioning](https://semver.org/spec/v2.0.0.html).


## Unreleased

### Added

<<<<<<< HEAD
* Added grasshopper component for drawing a frame.
* Added ``draw_origin`` and ``draw_axes``  to ``compas_ghpython.artists.FrameArtist``.

### Changed

* ``compas_ghpython.artists.FrameArtist.draw`` now draws a Rhino Plane.
=======
* Added pluggable function `trimesh_gaussian_curvature` in `compas_rhino`.
* Added pluggable function `trimesh_mean_curvature` in `compas_rhino`.
* Added pluggable function `trimesh_principal_curvature` in `compas_rhino`.
* Added `copy` and `deepcopy` functionality to `compas.robots.Configuration`.

### Changed

* Allow str or int as joint type in `compas.robots.Joint` constructor.

### Removed


## [1.6.3] 2021-05-26

### Added

* Added `compas.topology.astar_lightest_path`.
* Added jsonschema definitions for primitives and transformations.
* Added schema implementation to primitives and transformations.
* Added jsonschema implementation to primitives and transformations.
* Added `compas.data.is_int3`, `compas.data.is_float3`, `compas_data.is_float4x4`.

### Changed

* Extended `compas.topology.astar_shortest_path` to work on `compas.datastructures.Mesh` and `compas.datastructures.Network`.
* Fixed `compas.data.Data.to_jsonstring`.
* Changed `compas.data.Data.data.setter` to raise `NotImplementedError`.
* Changed annotations of `compas_blender.artists.BaseArtist`.
* Fixed `__repr__` for primitives, shapes, transformations.
>>>>>>> 78e60371

### Removed

* Removed duplicate cases from `compas.data.DataEncoder`.

## [1.6.2] 2021-05-12

### Added

### Changed

### Removed


## [1.6.1] 2021-05-12

### Added

### Changed

### Removed


## [1.6.0] 2021-05-12

### Added

* Added infrastructure for building Grasshopper components for compas packages.
* Added first Grasshopper component: COMPAS Info.
* Added Grasshopper components for JSON serialization.
* Added `compas_rhino.utilities.set_object_attributes`.
* Added `from_jsonstring` and `to_jsonstring`.

### Changed

* Moved json dump and load to data package.
* Changed parameters and return value of `compas_rhino.utilities.get_object_attributes`.
* Removed `doctest` execution code from src.
* Removed `if __name__ == '__main__'` section from src.
* Optimized the conversion of Rhino Meshes to COMPAS meshes.
* Fix issue with GH User symlink created as directory symlink on some cases.

### Removed


## [1.5.0] 2021-04-20

### Added

* Added support for file-like objects, path strings and URLs to most of the methods previously accepting only file paths, eg. `compas.datastructures.Datastructure`, `compas.json_dump`, `compas.json_load`, etc.
* Added `pretty` parameter to `compas.json_dump` and `compas.json_dumps`.
* Added `compas.data.Data` as base object for all data objects (geometry, data structures, ...).

### Changed

* Moved `compas.utilities.DataEncoder` to `compas.data`.
* Moved `compas.utilities.DataDecoder` to `compas.data`.
* Changed base object of `compas.datastructures.Datastructure` to `compas.data.Data`.
* Changed base object of `compas.geometry.Primitive` to `compas.data.Data`.
* Renamed `Base` to `Data` for all data based classes.
* Fixed calculation of triangle normals.
* Fixed calculation of triangle areas.

### Removed


## [1.4.0] 2021-04-09

### Added

* Added Python 3.9 support.
* Added crease handling to catmull-clark subdivision scheme.
* Added `compas_ghpython.get_grasshopper_userobjects_path` to retrieve User Objects target folder.
* Added direction option for mesh thickening.
* Added check for closed meshes.
* Added 'loop' and 'frames' to schemes of `compas.datastructures.mesh.subdivision.mesh_subdivide`.

### Changed

* Fixed box scaling.
* Fixed a bug in `Polyline.divide_polyline_by_length` related to a floating point rounding error.
* Fixed bug in `RobotModel.zero_configuration`.
* Fixed bug in `compas.geometry.normals`.
* Fixed bug in `compas.datastructures.mesh.subdivision.mesh_subdivide_frames`.

### Removed


## [1.3.0] 2021-03-26

### Added

* Added a `invert` and `inverted` method `compas.geometry.Vector`.
* Added unetary `__neg__` operator for `compas.geometry.Vector`.
* Added `compas.robots.Configuration`, moved from `compas_fab`.

### Changed

* Fixed rhino packages installation to remove duplicates

### Removed


## [1.2.1] 2021-03-19

### Added

### Changed

### Removed

* Fixed API removals from 1.0.0 -> 1.2.0


## [1.2.0] 2021-03-18

### Added

* Added `divide_polyline`, `divide_polyline_by_length`, `Polyline.split_at_corners` and `Polyline.tangent_at_point_on_polyline`.
* Added the magic method `__str__` to `compas.geoemetry.Transformation`.
* Added `redraw` flag to the `compas_rhino` methods `delete_object`, `delete_objects` and `purge_objects`.
* Added the `__eq__` method for `compas.geometry.Circle` and `compas.geometry.Line`.
* Added support for Pylance through static API definitions.
* Added `halfedge_strip` method to `compas.datastructures.HalfEdge`.

### Changed

* Fixed bug where mimic joints were considered configurable.
* Fixed bug where `!=` gave incorrect results in Rhino for some compas objects.
* Fixed bug where `compas_rhino.BaseArtist.redraw` did not trigger a redraw.
* Fixed minor bugs in `compas.geometry.Polyline` and `compas.geometry.Polygon`.
* Fixed very minor bugs in `compas.geometry.Frame` and `compas.geometry.Quaternion`.
* Fixed bug in `compas_rhino.objects.MeshObject.modify`.
* Fixed bug in `compas_rhino.objects.MeshObject.modify_vertices`.
* Fixed bug in `compas_rhino.objects.MeshObject.modify_edges`.
* Fixed bug in `compas_rhino.objects.MeshObject.modify_faces`.
* Fixed bug in `compas_rhino.objects.VolMeshObject.modify`.
* Fixed bug in `compas_rhino.objects.VolMeshObject.modify_vertices`.
* Fixed bug in `compas_rhino.objects.VolMeshObject.modify_edges`.
* Fixed bug in `compas_rhino.objects.VolMeshObject.modify_faces`.
* Fixed bug in `compas_rhino.objects.NetworkObject.modify`.
* Fixed bug in `compas_rhino.objects.NetworkObject.modify_vertices`.
* Fixed bug in `compas_rhino.objects.NetworkObject.modify_edges`.
* Changed `compas_rhino.objects.inspect` to `compas_rhino.objects.inspectors`.
* Changed `compas_rhino.objects.select` to `compas_rhino.objects._select`.
* Changed `compas_rhino.objects.modify` to `compas_rhino.objects._modify`.

### Removed


## [1.1.0] 2021-02-12

### Added

* Added `RobotModel.remove_link`, `RobotModel.remove_joint`, `RobotModel.to_urdf_string`, and `RobotModel.ensure_geometry`.
* Added Blender Python-example to the documentation section: Tutorials -> Robots
* Added `compas_blender.unload_modules`.
* Added `after_rhino_install` and `after_rhino_uninstall` pluggable interfaces to extend the install/uninstall with arbitrary steps.

### Changed

* Fixed bug in parameter list of function `mesh_bounding_box` bound as method `Mesh.bounding_box`.
* Fixed bug in `RobotModel/RobotModelArtist.update` which raised an error when the geometry had not been loaded.
* Changed exception type when subdivide scheme argument is incorrect on `mesh_subdivide`.
* The `compas_rhino.artist.RobotModelArtist` functions `draw_visual` and `draw_collision` now return list of newly created Rhino object guids.
* Added ability of `RobotModel.add_link` to accept primitives in addition to meshes.
* Fixed bug regarding the computation of `Joint.current_origin`.
* Fixed bug regarding a repeated call to `RobotModel.add_joint`.
* Fixed bug in `compas_blender.RobotModelArtist.update`.
* Fixed bug in `compas.datastructures.mesh_slice_plane`.
* Fixed bug where initialising a `compas_blender.artists.Robotmodelartist` would create a new collection for each mesh and then also not put the mesh iton the created collection. 
* Changed the initialisation of `compas_blender.artists.Robotmodelartist` to include a `collection`-parameter instead of a `layer`-parameter to be more consistent with Blender's nomenclature. 
* Used a utility function from `compas_blender.utilities` to create the collection if none exists instead of using a new call to a bpy-method. 

### Removed


## [1.0.0] 2021-01-18

### Added

* Added `compas.datastructures.mesh.trimesh_samplepoints_numpy`.

### Changed

* Fix Rhino7 Mac installation path
* Separate `compas.robots.Joint.origin` into the static parent-relative `origin` and the dynamic world-relative `current_origin`.
* Separate `compas.robots.Joint.axis` into the static parent-relative `axis` and the dynamic world-relative `current_axis`.
* Fixed support to convert back and forth between `compas.datastructures.Graph` and NetworkX `DiGraph`.

### Removed


## [0.19.3] 2020-12-17

### Added

### Changed
* Fix bug in `compas.datastructures.Network.neighborhood`.

### Removed


## [0.19.2] 2020-12-17

### Added

### Changed

* Changed `compas._os.prepare_environment` to prepend environment paths (fixes problem with RPC on windows).

### Removed


## [0.19.1] 2020-12-10

### Added

### Changed

* Fix bug in `compas.datastructures.AttributesView`.

### Removed


## [0.19.0] 2020-12-09

### Added

* Added `is_osx`.

### Changed

* Fix default namespace handling in URDF documents.
* Allow custom/unknown attributes in URDF `Dynamics` element.
* Moved os functions from `compas` to `compas._os`.
* Fixed bug in `is_linux`.
* Changed `is_windows` to work for CPython and IronPython.
* Changed `compas._os` functions to use `is_windows`, `is_mono`, `is_osx`.
* Changed IronPython checks to `compas.IPY` instead of `compas.is_ironpython`.
* Fixed data serialization in `compas.datastructures.HalfFace`.

### Removed

* Removed all implementations of `draw_collection`.


## [0.18.1] 2020-12-01

### Added

* Added URDF and XML writers.
* Added `compas.robots.RobotModel.to_urdf_file`.
* Added `compas.files.URDF.from_robot`.

### Changed

* Changed implementation of `Mesh.vertices_on_boundaries` to account for special cases.
* Changed `Mesh.edges_on_boundaries` corresponding to `Mesh.vertices_on_boundaries`.
* Changed `Mesh.faces_on_boundaries` corresponding to `Mesh.vertices_on_boundaries`.
* Changed `Mesh.vertices_on_boundary` to return vertices of longest boundary.
* Changed `Mesh.edges_on_boundary` to return edges of longest boundary.
* Changed `Mesh.faces_on_boundary` to return faces of longest boundary.
* Fixed default value for `compas.robots.Axis`.
* Changed surface to mesh conversion to include cleanup and filter functions, and use the outer loop of all brep faces.

### Removed


## [0.18.0] 2020-11-24

### Added

* Added `remap_values` to `compas_utilities`.
* Added `compas.datastructures.mesh_slice_plane`.
* Added `compas.json_dump`, `compas.json_dumps`, `compas.json_load`, `compas.json_loads`.

### Changed

* Fixed bug in `compas.datastructures.Network.delete_node`.
* Fixed bug in `compas.datastructures.Network.delete_edge`.
* Fixed bug in select functions for individual objects in `compas_rhino.utilities`.
* Fixed bug in `compas.datastructures.mesh_merge_faces`.
* changed base of `compas.geometry.Transformation` to `compas.base.Base`.

### Removed

* Removed `compas.datastructures.mesh_cut_by_plane`.

## [0.17.3] 2020-11-20

### Added

### Changed

* Fixed bug in `compas.geometry.is_coplanar`.
* Fixed bug in `compas.datastructures.mesh_merg_faces`.
* Fixed bug in `compas.robots.RobotModel.add_link`.
* Fixed bug in `compas.datastructures.Volmesh.cell_to_mesh`.

### Removed


## [0.17.2] 2020-11-04

### Added

### Changed

* Fixed bug in `__getstate__`, `__setstate__` of `compas.base.Base`.
* Fixed bug in `compas_rhino.artists.MeshArtist` and `compas_rhino.artists.NetworkArtist`.
* Changed length and force constraints of DR to optional parameters.
* Removed `ABCMeta` from the list of base classes of several objects in compas.

### Removed


## [0.17.1] 2020-10-28

### Added

* Added `compas_rhino.artists.BoxArtist.draw_collection`.
* Added option to show/hide vertices, edges, and faces in `compas_rhino.artists.CapsuleArtist.draw`.
* Added option to show/hide vertices, edges, and faces in `compas_rhino.artists.ConeArtist.draw`.
* Added option to show/hide vertices, edges, and faces in `compas_rhino.artists.CylinderArtist.draw`.
* Added option to show/hide vertices, edges, and faces in `compas_rhino.artists.PolyhedronArtist.draw`.
* Added option to show/hide vertices, edges, and faces in `compas_rhino.artists.SphereArtist.draw`.
* Added option to show/hide vertices, edges, and faces in `compas_rhino.artists.TorusArtist.draw`.
* Added option to show/hide vertices, edges, and faces in `compas_rhino.artists.PolygonArtist.draw`.
* Added option to show/hide vertices, edges, and faces in `compas_rhino.artists.PolylineArtist.draw`.
* Added option to show/hide vertices, edges, and faces in `compas_rhino.artists.VectorArtist.draw`.

### Changed

* Changed implementation of `compas_rhino.artists.BoxArtist.draw`.
* Fixed bug in `compas.geometry.Capsule`.
* Fixed bug in `compas.geometry.Cone`.
* Changed `compas_rhino.draw_mesh` to support Ngons if available.
* Fixed bug in polyhedron data.

### Removed

* Removed `compas_rhino.artists.PointArtist.draw_collection`.
* Removed `compas_rhino.artists.CircleArtist.draw_collection`.
* Removed `compas_rhino.artists.LineArtist.draw_collection`.

## [0.16.9] 2020-10-21

### Added

* Added binary STL writer.
* Added constructor `from_euler_angles` to `compas.geometry.Transformation`.
* Added method for adding objects from a list to `compas_plotters.GeometryPlotter`.
* Added `compas_rhino.artists.BoxArtist`.
* Added `compas_rhino.artists.CapsuleArtist`.
* Added `compas.geometry.Polyhedron.from_halfspaces` and `compas.geometry.Polyhedron.from_planes`.
* Added `compas.geometry.is_point_behind_plane` and `compas.geometry.is_point_in_polyhedron`.
* Added `centroid` and `bounding_box` properties to `compas.geometry.Pointcloud`.
* Added `edges` property to `compas.geometry.Box`.
* Added `edges` property to `compas.geometry.Polyhedron`.
* Added `compas.datastructures.network_smooth_centroid`.

### Changed

* Fixed bug in handling of keys in edge attribute functions of `compas.datastructures.Halfedge`.
* Fixed bug in `compas.geometry.Polygon.lines`.
* Fixed bug in `compas.geometry.Polyline.lines`.
* Changed `compas.geometry.Shape.to_vertices_and_faces` to `abstractmethod`.
* Fixed bug in magic methods of `compas.geometry.Box`.
* Fixed bug in `compas.geometry.Box.contains`.
* Fixed bug in `delete_vertex` and `delete_face` in `compas.datastructures.Halfedge`.
* Fixed bug in `delete_node` of `compas.datastructures.Graph`.
* Fixed bug in `summary` method of `compas.datastructures.Graph` and `compas.datastructures.Halfedge`.

### Removed


## [0.16.8] 2020-10-14

### Added

* Added `RobotModelArtist` to `compas_rhino`, `compas_ghpython` and `compas_blender`.
* Added `ToolModel`.
* Added `compas.geometry.Pointcloud`.
* Added `compas.utilities.grouper`.
* Added `PolygonArtist`, `PolylineArtist` to `GeometryPlotter`.

### Changed

* `Mesh` takes name of `Shape` in `Mesh.from_shape`.
* Fixed `zoom_extents` of `GeometryPlotter`.

### Removed

* Removed `SegmentArtist` from `compas_plotters`.

## [0.16.7] 2020-10-06

### Added

* Added functionality to the RPC service to automatically reload modules if a change is detected.

### Changed

### Removed


## [0.16.6] 2020-09-30

### Added

* Added `compas_plotters.geometryplotter.GeometryPlotter` for COMPAS geometry objects.

### Changed

* Changed `compas.base.Base.dtype` to property.
* Changed JSON schema to draft 7.
* Changed version processing to `distutils.version.LooseVersion`.

### Removed


## [0.16.5] 2020-09-26

### Added

* Added tests for halfedge data schemas.

### Changed

* Fixed RGB color processing in `compas.utilities.color_to_colordict`.
* Fixed Blender object and dat amanagement to avoid `malloc` problems.
* Updated Blender data structure artists.
* Changed Blender unused data clearing to also clear collections.
* Fixed JSON data validation of base COMPAS object.

### Removed


## [0.16.4] 2020-09-24

### Added

### Changed

* Fixed bug in `compas.geometry.Box.vertices`.

### Removed


## [0.16.3] 2020-09-23

### Added

* Added abstract `DATASCHEMA` to `compas.base.Base`.
* Added abstract `JSONSCHEMA` to `compas.base.Base`.
* Added `validate_data` to `compas.base.Base`.
* Added `validate_json` to `compas.base.Base`.
* Added implementation of `DATASCHEMA` to `compas.datastructures.Halfedge`.
* Added implementation of `JSONSCHEMA` to `compas.datastructures.Halfedge`.
* Added `NodeAttributeView`.
* Added implementation of `DATASCHEMA` to `compas.datastructures.Graph`.
* Added implementation of `JSONSCHEMA` to `compas.datastructures.Graph`.
* Added `compas.rpc.Proxy.restart_server`.
* Added `compas_rhino.objects.NetworkObject`.
* Added constructors `from_matrix` and `from_rotation` to `compas.geometry.Quaternion`.
* Added `draw_collection` methods to Grasshopper artists.

### Changed

* Updated naming conventions in `compas.datastructures.HalfFace` and `compas.datastructures.VolMesh`
* Moved `compas.datastructures.Datastructure` to `compas.datastructures.datastructure`.
* Changed base class of `compas.datastructures.Datastructure` to `compas.base.Base`.
* Changed `from_json` to `to_json` of meshes to use encoders and decoders.
* Moved `MutableMapping` to `compas.datastructures._mutablemapping`.
* Moved attribute views to `compas.datastructure.attributes`.

### Removed

* Removed `from_json`, `to_json`, `to_data`, `copy`, `transformed` from primitives, defaulting to the base implementation in `compas.geometry.Primitive`.
* Removed `from_json`, `to_json`, `to_data`, `copy`, `__str__`, from datastructures, defaulting to the base implementation in `compas.datastructure.Datastructure`.

## [0.16.2] 2020-08-06

### Added

* Added plugin system based on decorators: `compas.plugins.pluggable` & `compas.plugins.plugin`.
* Added `compas_rhino` implementation of the boolean operation pluggable interfaces (union/difference/intersection).
* Added `compas.datastructures.Mesh.transform_numpy`.
* Added `PluginNotInstalledError`.
* Added `compas.geometry.booleans`.
* Added tolerance parameter to angle functions.
* Added support for Rhino 7 in install/uninstall routines.
* Added install/uninstall for Rhino plugins (with support for Rhino 7).
* Added base class for all COMPAS objects `compas.base.Base`.
* Added base class for all Rhino objects representing COMPAS objects `compas_rhino.objects.Object`.
* Added mesh object representing COMPAS meshes in Rhino `compas_rhino.objects.MeshObject`.
* Added the methods `to_data` and `from_data` to `compas.robots.RobotModel`.

### Changed

* Restructure and reorganize volmesh datastructure
* Fixed scaling bug in `compas.geometry.Sphere`
* Fixed bug in `compas.datastructures.Mesh.add_vertex`.
* Fixed performance issue affecting IronPython when iterating over vertices and their attributes.
* Changed return value of drawing functions of `compas_rhino.artists.MeshArtist` to list of GUID.
* Changed return value of drawing functions of `compas_rhino.artists.NetworkArtist` to list of GUID.
* Moved "inspectors" to `compas_rhino.objects`.
* Moved "modifiers" to `compas_rhino.objects`.
* Connection attempts can now be set for `compas.Proxy.start_server` using the
  attribute `Proxy.max_conn_attempts`.
* `Scale.from_factors` can now be created from anchor frame.
* Changed vertex reading of PLY files to include all property information.

### Removed

* Removed CGAL based boolean implementations.
* Removed artist mixins from `compas_rhino`.
* Removed `clear_` functions from `compas_rhino.artists.MeshArtist`.
* Removed `clear_` functions from `compas_rhino.artists.NetworkArtist`.
* Removed `to_data`, `from_data` from `compas_rhino.artists`.
* Removed `compas_rhino.artists.BoxArtist` stub.
* Removed references to "edge" dict from `compas.datastructures.VolMesh`.

## [0.16.1] 2020-06-08

### Added

### Changed

* Fixed scaling bug in `compas.geometry.Sphere`

### Removed

## [0.16.0] 2020-06-05

### Added

* Added `compas_rhino.geometry.RhinoVector`.
* Added basic mesh cutting (`compas.datastructures.Mesh.cut()`).
* Added `compas.datastructures.Mesh.join(other)`.
* Added `compas.geometry.argmin` and `compas.geometry.argmax`.
* Added STL witer.
* Added `compas.datastructures.Mesh.to_stl`.
* Added `unweld` option to obj writing.

### Changed

* Fixed bug in `FaceAttributeView.__get_item__`: access to default was tried before attrs.
* Fixed bug in `EdgeAttributeView.__get_item__`: access to default was tried before attrs.
* Changed `VertexAttributeView.__get_item__` to follow access logic of `FaceAttributeView`.
* Fixed bug in `draw_edges` in `compas_rhino`'s `EdgeArtist`.
* Fixed bug in `draw_edges` in `compas_ghpython`'s `EdgeArtist`.
* Fixed bug in ``compas_rhino.geometry.RhinoSurface.brep_to_compas``.
* Fixed bug in ``compas.geometry.Box.from_bounding_box``
* Fixed bug in ``compas.geometry.Box.from_width_height_depth``
* Fixed inconsistencies in ``compas.geometry._transformations``.
* Renamed ``compas.geometry.Frame.to_local_coords`` to ``compas.geometry.Frame.to_local_coordinates``
* Renamed ``compas.geometry.Frame.to_world_coords`` to ``compas.geometry.Frame.to_world_coordinates``
* Renamed ``compas.geometry.Transformation.change_basis`` to ``compas.geometry.Transformation.from_change_of_basis``
* Renamed ``compas.geometry.matrix_change_basis`` to ``compas.geometry.matrix_from_change_of_basis``
* Renamed ``compas.geometry.Projection.orthogonal`` to ``compas.geometry.Projection.from_plane`` and changed input params
* Renamed ``compas.geometry.Projection.parallel`` to ``compas.geometry.Projection.from_plane_and_direction`` and changed input params
* Renamed ``compas.geometry.Projection.perspective`` to ``compas.geometry.Projection.from_plane_and_point`` and changed input params
* Changed constructor of all ``compas.geometry.Transformation`` and derivatives. Preferred way of creating any ``compas.geometry.Transformation`` is with the classmethods ``from_*``
* Changed params (point, normal) into plane for ``compas.geometry.matrix_from_parallel_projection``, ``compas.geometry.matrix_from_orthogonal_projection`` and ``compas.geometry.matrix_from_perspective_projection``

### Removed

## [0.15.6] 2020-04-27

### Added

* Extended glTF support.
* Added classmethod `from_geometry` to `RhinoMesh`
* Added `intersection_sphere_line`
* Added `intersection_plane_circle`
* Added `tangent_points_to_circle_xy`
* Added basic OBJ file writing.
* Added `Mesh.to_obj`.

### Changed

* Fixed bug in `Box.from_bounding_box`.
* Updated Blender installation docs for latest release.
* Fixed `robot.forward_kinematics()` when requested for base link.
* Fixed bug in `to_compas` conversion of Rhino meshes.
* Fixed bug where `compas.geometry.Primitive` derived classes cannot be serialized by jsonpickle.

### Removed

## [0.15.5] 2020-03-29

### Added

* Added classmethod `from_geometry` to `RhinoMesh`.
* Added conversion to polygons to `BaseMesh`.
* Re-added length, divide, space methods of `RhinoCurve`.
* Added basic OFF file writing.
* Added basic PLY file writing.
* Added `Mesh.to_ply`.
* Added `Mesh.to_off`.

### Changed

* Fixed object naming in artists of `compas_ghpython`.
* Resizing of Rhino property form.
* Fixed orientation of `RhinoSurface` discretisation.
* Check for existence of object in Rhino purge functions.
* Fixed bug in mesh boundary functions.

### Removed


## [0.15.4] 2020-03-05

### Added

* Added algorithm for pulling points onto mesh.
* Added base ellipse class to geometry primitives.
* Added circle artist to plotters.
* Added mesh artist to plotters.
* Added ellipse artist to plotters.
* Added support for robot mimicking joints.

### Changed

* Fixed bugs in `compas_rhino.artists.NetworkArtist`.
* Add conda executable path to `compas_bootstrapper.py`.

### Removed


## [0.15.3] 2020-02-26

### Added

* Added optional class parameter to `RhinoMesh.to_compas`.
* Added max int key to serialization of graph.

### Changed

* Changed name of base mesh implementation to `BaseMesh`.
* Changed name of base network implementation to `BaseNetwork`.
* Fixed bug in face finding function.

### Removed

* Removed optional requirements from setup file.
* Removed parameters from default polyhedron constructor.

## [0.15.2] 2020-02-20

### Added

### Changed

### Removed

## [0.15.1] 2020-02-16

### Added

* Added glTF support.
* Added graph and halfedge data structures.
* Added Rhino line geometry.
* Added Rhino plane geometry.

### Changed

* Fixed `compas_hpc` import problem.
* Split up topology part from geometry part for network and mesh.
* Split up network and mesh naming conventions.
* Reworked network face cycle finding.
* Updated mesh from lines.
* Updated network plotter in correspondence with network.
* Integrated mixin functionality and removed mixins.
* Meshes are now initially hidden in `compas_blender.artists.RobotModelArtist`.
* `compas_blender.artists.RobotModelArtist.draw_visual` and `compas_blender.artists.RobotModelArtist.draw_collision` now show those meshes.
* Renamed the method `draw_geometry` of `compas.robots.base_artist.RobotModelBaseArtist` to `create_geometry`.

### Removed

* Removed parallelization from network algorithms.
* Removed numba based dr implementations.

## [0.15.0] 2020-01-24

### Added

* Added `to_compas` to `compas_rhino.geometry.RhinoPoint`.
* Added `to_compas` to `compas_rhino.geometry.RhinoLine`.
* Added `to_compas` to `compas_rhino.geometry.RhinoCurve`.
* Added `to_compas` to `compas_rhino.geometry.RhinoMesh`.
* Added `brep_to_compas` to `compas_rhino.geometry.RhinoSurface`.
* Added `uv_to_compas` to `compas_rhino.geometry.RhinoSurface`.
* Added `heightfield_to_compas` to `compas_rhino.geometry.RhinoSurface`.
* Added `compas.datastructures.mesh_pull_points_numpy`.

### Changed

* Moved `compas_rhino.conduits` into `compas_rhino.artists`.
* Fixed bug in `compas.datastructures.Mesh.edges_where`.
* Fixed bug in `compas.datastructures.Mesh.faces_where`.
* Fixed bug in `compas.datastructures.Mesh.edge_attributes`.
* Fixed bug in `compas.datastructures.Mesh.face_attributes`.
* Fixed bug in `compas.datastructures.Mesh.edges`.
* Fixed bug in `compas.datastructures.Mesh.faces`.
* Fixed bug in `compas.datastructures.Mesh.offset`.

### Removed

* Removed deprecated `compas.geometry.xforms`.
* Removed deprecated `compas_rhino.helpers`.
* Removed `compas_rhino.constructors`.

## [0.14.0] 2020-01-21

### Added

* Added `compas.datastructures.mesh.Mesh.any_vertex`.
* Added `compas.datastructures.mesh.Mesh.any_face`.
* Added `compas.datastructures.mesh.Mesh.any_edge`.
* Added `compas.datastructures.mesh.Mesh.vertex_attribute`.
* Added `compas.datastructures.mesh.Mesh.vertex_attributes`.
* Added `compas.datastructures.mesh.Mesh.vertices_attribute`.
* Added `compas.datastructures.mesh.Mesh.vertices_attributes`.
* Added `compas.datastructures.mesh.Mesh.edge_attribute`.
* Added `compas.datastructures.mesh.Mesh.edge_attributes`.
* Added `compas.datastructures.mesh.Mesh.edges_attribute`.
* Added `compas.datastructures.mesh.Mesh.edges_attributes`.
* Added `compas.datastructures.mesh.Mesh.face_attribute`.
* Added `compas.datastructures.mesh.Mesh.face_attributes`.
* Added `compas.datastructures.mesh.Mesh.faces_attribute`.
* Added `compas.datastructures.mesh.Mesh.faces_attributes`.
* Added mutable attribute view for mesh vertex/face/edge attributes.

### Changed

* Default Mesh vertex, face, edge attributes are no longer copied and stored explicitly per vertex, face, edge, repesctively.
* Updating default attributes now only changes the corresponding default attribute dict.
* Updated `mesh_quads_to_triangles` to copy only customised face attributes onto newly created faces.
* Fixed bug in `compas.geometry.is_point_in_circle`.
* Fixed bug in `compas.geometry.is_polygon_convex`.
* Fixed bug in `compas.geometry.Polygon.is_convex`.
* Renamed `compas.datastructures.Mesh.has_vertex` to `compas.datastructures.Mesh.is_vertex`.
* Renamed `compas.datastructures.Mesh.has_face` to `compas.datastructures.Mesh.is_face`.
* Split `compas.datastructures.Mesh.has_edge` into `compas.datastructures.Mesh.is_edge` and `compas.datastructures.Mesh.is_halfedge`.

### Removed

* Removed `compas.datastructures.mesh.Mesh.get_any_vertex`.
* Removed `compas.datastructures.mesh.Mesh.get_any_face`.
* Removed `compas.datastructures.mesh.Mesh.get_any_edge`.
* Removed `compas.datastructures.mesh.Mesh.get_vertex_attribute`.
* Removed `compas.datastructures.mesh.Mesh.get_vertex_attributes`.
* Removed `compas.datastructures.mesh.Mesh.get_vertices_attribute`.
* Removed `compas.datastructures.mesh.Mesh.get_vertices_attributes`.
* Removed `compas.datastructures.mesh.Mesh.get_edge_attribute`.
* Removed `compas.datastructures.mesh.Mesh.get_edge_attributes`.
* Removed `compas.datastructures.mesh.Mesh.get_edges_attribute`.
* Removed `compas.datastructures.mesh.Mesh.get_edges_attributes`.
* Removed `compas.datastructures.mesh.Mesh.get_face_attribute`.
* Removed `compas.datastructures.mesh.Mesh.get_face_attributes`.
* Removed `compas.datastructures.mesh.Mesh.get_faces_attribute`.
* Removed `compas.datastructures.mesh.Mesh.get_faces_attributes`.
* Removed `compas.datastructures.mesh.Mesh.set_vertex_attribute`.
* Removed `compas.datastructures.mesh.Mesh.set_vertex_attributes`.
* Removed `compas.datastructures.mesh.Mesh.set_vertices_attribute`.
* Removed `compas.datastructures.mesh.Mesh.set_vertices_attributes`.
* Removed `compas.datastructures.mesh.Mesh.set_edge_attribute`.
* Removed `compas.datastructures.mesh.Mesh.set_edge_attributes`.
* Removed `compas.datastructures.mesh.Mesh.set_edges_attribute`.
* Removed `compas.datastructures.mesh.Mesh.set_edges_attributes`.
* Removed `compas.datastructures.mesh.Mesh.set_face_attribute`.
* Removed `compas.datastructures.mesh.Mesh.set_face_attributes`.
* Removed `compas.datastructures.mesh.Mesh.set_faces_attribute`.
* Removed `compas.datastructures.mesh.Mesh.set_faces_attributes`.
* Removed `print` statement from curvature module.

## [0.13.3] 2020-01-10

### Added

* `compas_rhino.artists.ShapeArtist` as base artist for all shape artists.
* Added `layer`, `name`, `color` attributes to `compas_rhino.artists.PrimitiveArtist`.
* Added `layer`, `name` attributes to `compas_rhino.artists.ShapeArtist`.
* Added `layer`, `name` attributes to `compas_rhino.artists.MeshArtist`.
* Added `clear_layer` method to `compas_rhino.artists.PrimitiveArtist`.
* Added `clear_layer` method to `compas_rhino.artists.ShapeArtist`.
* Added `clear_layer` method to `compas_rhino.artists.MeshArtist`.

### Changed

* Renamed `compas.utilities.maps.geometric_key2` to `geometric_key_xy`.
* Fixed bug in mirror functions.
* Fixed mirroring tests.
* Moved `BaseMesh`, `matrices`, `operations` to `compas.datastructures.mesh.core`.
* Added `transform` and `transformed` (and others) to `Mesh`.

### Removed

* `compas_rhino.artists.BoxArtist`
* Removed `layer` attribute from `compas_rhino.artists.Artist`.
* Removed `clear_layer` method from `compas_rhino.artists.Artist`.

## [0.13.2] 2020-01-06

### Added

* File reading functions for ascii files in `compas.files` has moved from the individual reader classes to a new parent class, `BaseReader`.

### Changed

* Rebased `compas_rhino.artists.MeshArtist` on new-style artist `compas_rhino.artists.Artist`.
* Renamed `compas_rhino.artists.MeshArtist.defaults` to `compas_rhino.artists.MeshArtist.settings`.
* Changed usage of (nonexisting) `compas_rhino.get_object` to `compas_rhino.get_objects`.
* Integrated vertex, face, edge mixins into `compas_rhino.artists.MeshArtist`.
* Integrated vertex, edge mixins into `compas_rhino.artists.NetworkArtist`.
* Rebased `compas_rhino.artists.VolMeshArtist` on `compas_rhino.artists.MeshArtist`.

### Removed

## [0.13.0] 2019-12-16

### Added

* Added DOI to bibtex entry.
* Added conversion for old mesh JSON data.

### Changed

* Indirectly changed mesh serialization to JSON (by changing key conversion and moving conversion into JSON methods).
* Moved conversion of int keys of mesh data to strings for json serialization to from/to json.
* Moved from/to methods for mesh into mesh definition.
* Subdivision algorithms use fast mesh copy.

### Removed

* Support for non-integer vertex and face identifiers in mesh.

## [0.12.4] 2019-12-11

### Added

### Changed

### Removed

## [0.12.3] 2019-12-11

### Added

* Added `mesh_subdivide_frames` to `compas.datastructures.subdivision`

### Changed

### Removed

## [0.12.2] 2019-12-11

### Added

* Added `intersection_segment_polyline` to `compas.geometry.intersections`
* Added `intersection_segment_polyline_xy` to `compas.geometry.intersections`
* Added `from_sides_and_radius` to `compas.geometry.Polygon`

### Changed

* Reworked docstrings of methods in `compas.geometry.queries`
* Set default `tol` to `1e-6` in `compas.geometry.queries`

### Removed

## [[0.12.1] 2019-12-10] 2019-12-10

### Added

* Added inherited methods to class docs.
* Added data structure mixins to the docs.
* Added `data` and `from_data` to `compas.geometry.Polyhedron`
* Added explicit support for collections to `compas_blender`

### Changed

* Bottom face of cylinder shape should be flipped.
* Face reading mechanism of OFF reader.
* `compas.geometry.Box` is now centred at origin by default.

### Removed

* Removed `compas.remote` because it does not provide an advatage over `compas.rpc`.

## [[0.11.4] 2019-11-26] 2019-11-26

### Added

* Added `compas_rhino.etoforms.ImageForm`.
* Added `doc8` as dev requirement.

### Changed

* Changed `compas_rhino.install_plugin` to use only the plugin name, w/o the GUID.
* Changed `iterable_like` to prevent exhausting generators passed as targets.

### Removed

* Removed `compas_rhino.ui.Controller`.
* Removed `compas_rhino.ui.Button`.

## [[0.11.2] 2019-11-19] 2019-11-19

### Added

* Added factory methods for `compas_rhino.artists._Artist`

### Changed

* Set `compas_rhino.artists.FrameArtist` layer clear to false by default.
* Wrapped internals of RPC dispatch method in try-except to catch any import problems and report back on the client side.
* Stopping of HTTP server (`compas.remote`) is now handled properly through separate thread.
* Fixed mutable init parameters of `RobotModel`
* Fixed bug in `mesh_quads_to_triangles` that caused face data to be deleted even when not necessary.
* Switched to `compas.geometry.KDTree` as fallback for `scipy.spatial.cKDTree` instead of Rhino `RTree` because it currently fails.

### Removed

## [0.11.0] 2019-11-09

### Added

* Added `iterable_like` to `compas.utilities.itertools_`
* Added `compas.geometry.icp_numpy` for pointcloud alignment using ICP.
* Added RPC command-line utility: `$ compas_rpc {start|stop} [--port PORT]`
* Added `__version__` to `compas_plotters`.
* Added `compas_plotters` to `.bumpversion.cfg`.
* Added `Colormap` to `compas.utilities`.
* Added `is_line_line_colinear()` to `compas.geometry`
* Added link to Github wiki for devguide.
* Added pointcloud alignment example to docs.
* Show git hash on `compas.__version__` if installed from git.
* Added `autopep8` to dev requirements.
* Added methods `add_joint` and `add_link` to `RobotModel`
* Added support for geometric primitives to JSON data encoder and decoder.
* Added support for `data` to all geometric primitives.

### Changed

* Docs are only deployed to github pages for tagged commits.
* Fixing printing issue with `compas.geometry.Quarternion` in ironPython.
* Fixed a missing import in `compas.geometry.Polygon`.
* Removed unused imports in `compas.geometry.Polyline`.
* Adjusted `compas.geometry.Quarternion.conjugate()` to in-place change, added `compas.geometry.Quarternion.conjugated()` instead which returns a new quarternion object.
* Fixed `rotation` property of `Transformation`.
* Simplified plugin installation (use plugin name only, without GUID).
* Bind RPC server to `0.0.0.0` instead of `localhost`.
* Fixed different argument naming between Rhino5 and Rhino6 of `rs.LayerVisible()` in `compas_rhino.utilities.objects`.

### Removed

## [0.10.0] 2019-10-28

### Added

* Added method for computing the determinant of the matrix of a transformation `compas.geometry.Transformation.determinant`.
* Added method for transposing (the matrix of) a transformation in-place `compas.geometry.Transformation.transpose`.
* Added method creating a transposed copy of a transformation `compas.geometry.Transformation.transposed`.
* Added method for invertig (the matrix of) a transformation in-place `compas.geometry.Transformation.invert`.
* Added `compas.geometry.Transformation.inverted` as an alias for `compas.geometry.Transformation.inverse`.
* Added method creating a copy of a transformation instance with a given transformation concatenated `compas.geometry.Transformation.concatenated`.
* Added method `to_vertices_and_faces` to all the classes inheriting from `compas.geometry.Shape` to create a `Mesh` representation of them.

### Changed

* Changed `compas.geometry.Transformation.inverse` to return an inverted copy of the transformation.
* Changed `compas.geometry.Transformation.decompose` to `compas.geometry.Transformation.decomposed`.
* Changed `compas.geometry.Transformation.concatenate` to add another transformation to the transformation instance.

### Removed

## [0.9.1] 2019-10-28

### Added

* Added `compas.geometry.Point.transform_collection` and `compas.geometry.Point.transformed_collection`.
* Added `compas.geometry.Vector.transform_collection` and `compas.geometry.Vector.transformed_collection`.
* Added `compas.geometry.Line.transform_collection` and `compas.geometry.Line.transformed_collection`.
* Added support for new Python plugin location for Rhino 6.0 on Mac.
* Added `compas.geometry.bestfit_frame_numpy`

### Changed

* Fixed transformation of start and end point of `compas.geometry.Line` to update the point objects in place.
* Fixed return value of `compas.numerical.pca_numpy` to return mean not as nested list.

### Removed

## [0.9.0] 2019-10-21

### Added

* Added `matrix_change_basis`, `Transformation.change_basis`
* Added `matrix_from_frame_to_frame`
* Added non-numpy versions of `global_coords`, `local_coords`
* Added static method `Frame.local_to_local_coords`
* Added `__getitem__`, `__setitem__` and `__eq__` to `Quaternion`
* Added `Vector.scaled` and `Vector.unitized`
* Added `transform_frames` and respective helper functions `dehomogenize_and_unflatten_frames`, `homogenize_and_flatten_frames`
* Added `transform_frames_numpy` and respective helper functions `dehomogenize_and_unflatten_frames_numpy`, `homogenize_and_flatten_frames_numpy`

### Changed

* Renamed `global_coords_numpy` and `local_coords_numpy` to `local_to_world_coords_numpy` and `world_to_local_coords_numpy`.
* Changed parameters `origin` `uvw` of `local_to_world_coords_numpy` and `world_to_local_coords_numpy` to `frame`.
* Fixed some returns of `Frame` and `Rotation` to use `Vector` or `Quaternion`
* Renamed methods `Frame.represent_point/vector/frame_in_global_coordinates` and `Frame.represent_point/vector/frame_in_local_coordinates` to `Frame.to_local_coords` and `Frame.to_world_coords`.

### Removed

## [0.8.1] 2019-10-01

### Added

### Changed

* Fixed unguarded import of `numpy` based transformations in mesh package.

### Removed

## [0.8.0] 2019-10-01

### Added

* Added test section for `compas.geometry.transformations`
* Added `tol` parameter to `queries.is_colinear`
* Added compas rhino installer for Rhino Mac 6.0 `compas_rhino.__init__`.
* Added oriented bounding box for meshes `compas.datastructures.mesh_oriented_bounding_box_numpy`.
* Added full testing functions for `compas.datastructures.mesh`
* Added `draw_mesh` to `compas_ghpython.artists.MeshArtist`

### Changed

* Generate sphinx documentation from markdown files in repo root for top level sections.
* Merged `compas.geometry.xforms` into `compas.geometry.transformations`
* Fixed `AttributeError: 'Mesh' object has no attribute 'neighbors'`
* Fixed Key error with `Mesh.boundary()`
* Extended `offset_polygon` and `offset_polyline` to handle colinear segments
* Fixed unsorted mesh vertex coordinates `xyz` in `compas_viewers.viewer.MeshView`
* Changed stderr parameter from STDOUT to PIPE in `compas.rpc.Proxy` for Rhino Mac 6.0.
* Fixed import of `delaunay_from_points` in `Mesh.from_points`.
* More control over drawing of text labels in Rhino.
* Extension of `face_vertex_descendant` and `face_vertex_ancestor` in `Mesh`.
* Changed the name and meaning of the parameter `oriented` in the function `Mesh.edges_on_boundary`.
* Add `axis` and `origin` defaults to `compas.robots.Joint`
* Unified vertices and face import order for .obj files with python2 and 3
* Changed python interpreter selection (e.g. RPC calls) to fallback to `python` if `pythonw` is not present on the system
* Fixed `compas_ghpython.artists.MeshArtist` to support ngons.
* Deprecate the method `draw` of `compas_ghpython.artists.MeshArtist` in favor of `draw_mesh`.
* Fix icosahedron generation
* Examples in docs/rhino updated to work with current codebase
* Callbacks tutorial updated to work with current codebase
* Base geometric primitives on `compas.geometry.Primitive` and `compas.geometry.Shape`
* Separated `numpy` based tranformations into separate module.

### Removed

* Removed `compas_viewers` to separate repo.
* Removed `compas_hpc` to separate repo.

## [0.7.2] 2019-08-09

### Added

* Added `compas_rhino.geometry.RhinoGeometry` to the docs.
* Added `compas.remote.services`.
* Added `compas.remote.services.network.py` service for handling requests for a browser-based network viewer.
* Possibility to call forward_kinematics on `compas.robots.RobotModel`
* Added `compas.set_precision` function for the setting the global precision used by COMPAS as a floating point number.

### Changed

* Fix mesh genus in `compas.datastructures`.
* Fixed missing import in `compas_rhino.geometry`.
* Removed circular imports from `compas_rhino.geometry`.
* Fix duplicate hfkeys in `compas.datastructures.volmesh.halffaces_on_boundary`.
* Moved `compas.remote.service.py` to `compas.remote.services.default.py`.
* Removed processing of face keys from data getter and setter in `compas.datastructures.Network`.
* Using `SimpleHTTPRequestHandler` instead of `BaseHTTPRequestHandler` to provide basic support for serving files via `GET`.
* Mesh mapping on surface without creating new mesh to keep attributes in `compas_rhino.geometry.surface.py`.
* Moving functionality from `compas_fab.artists.BaseRobotArtist` to `compas.robots.RobotModel`
* Fix exception of null-area polygon of centroid polygon in `compas.geometry.average.py`.
* Fix loss of precision during mesh welding in `compas.datastructures.mesh_weld`.

### Removed

## [0.7.1] 2019-06-29

### Added

### Changed

* Include `compas_plotters` and `compas_viewers` in the build instructions.
* Moved import of `subprocess` to Windows-specific situations.
* Fixed document functions failing when document name is `None`.
* Downgraded `numpy` requirements.
* Loosened `scipy` requirements.
* Default Python to `pythonw`.

### Removed

## [0.7.0] 2019-06-27

### Added

* Added filter shorthand for selecting OBJ, JSON files in Rhino.
* Added `compas_plotters`
* Added `compas_viewers`
* Added `compas_rhino.draw_circles` and the equivalent Artist method
* Add class functions to `compas.datastructures.VolMesh`.
* Added `face_neighborhood` class function to `compas.datastructures.Mesh`.
* Added `get_face_attributes_all` to `compas.datastructures._mixins.attributes`.
* Added `get_faces_attributes_all` to `compas.datastructures._mixins.attributes`.
* Added `compas.remote` package for making HTTP based Remote Procedure Calls.

### Changed

* Restructure halffaces as lists in `compas.datastructures.VolMesh`.
* Correctly handle `python-net` module presence during IronPython imports.
* Switched to `compas.IPY` check instead of `try-except` for preventing non IronPython friendly imports.
* Changed installation of compas packages to Rhino to support non-admin user accounts on Windows.
* Copy facedata in `mesh_quads_to_triangles`
* Added non-imported service for `compas.remote` for starting the subprocess that runs the server.

### Removed

* Removed `compas.plotters`
* Removed `compas.viewers`

## [0.6.2] 2019-04-30

### Added

### Changed

* Based mesh drawing for Rhino on RhinoCommon rather than Rhinoscriptsyntax.
* Fixed mesh drawing for Rhino 6

### Removed

## [0.6.1] 2019-04-29

### Added

### Changed

* Fixed bug in RPC. The services cannot have a `pass` statement as class body.

### Removed

## [0.6.0] 2019-04-29

### Added

* Added `center` property getter to `compas.geometry.Cirle` primitive
* Add `astar_shortest_path` to `compas.topology.traversal`.

### Changed

* Updated configuration instructions for Blender.
* Changed naming convention for drawing functions from `xdraw_` to `draw_`.
* Changed mesh drawing in Rhino to use separate mesh vertices per face. This makes the mesh look more "as expected" in *Shaded* view.

### Removed

* Removed support for Python 3.5.x by setting the minimum requirements for Numpy and Scipy to `1.16` and `1.2`, respectively.

## [0.5.2] 2019-04-12

### Added

* Added `draw_polylines` to `compas_rhino.artists.Artist`.
* Added `color` argument to `compas_rhino.artists.MeshArtist.draw_mesh`.
* Added named colors to `compas.utilities.colors.py`.

### Changed

* Fix `mesh_uv_to_xyz` in `RhinoSurface`.
* Fix 'mesh_weld' and 'meshes_join_and_weld' against consecutive duplicates in face vertices.
* Fix setting of environment variables in `System.Diagnostics.Process`-based subprocess for `XFunc` and `RPC`.
* Fix `XFunc` on RhinoMac.
* Fix `trimesh_subdivide_loop` from `compas.datastructures`.
* Changed Numpy and Scipy version requirements to allow for Python 3.5.x.

### Removed

* Removed `mixing.py` from `compas.utilities`.
* Removed `singleton.py` from `compas.utilities`.
* Removed `xscript.py` from `compas.utilities`.
* Removed `sorting.py` from `compas.utilities`.
* Removed `names.py` from `compas.utilities`.
* Removed `xfunc.py` from `compas_rhino.utilities`, use `compas.utilities.XFunc` instead.

## [0.5.1] 2019-03-25

### Added

### Changed

* Fix `XFunc` and `RPC` environment activation.
* Fix exception on Rhino Mac.
* Fix missing import on `compas_rhino.geometry`.
* Fix `compas.geometry.offset_polygon`.
* Fix installation for Rhino, related to implicit import of `matplotlib`.

### Removed

## [0.5.0] 2019-03-15

### Added

* Add `Circle` and `Sphere` primitives to `compas.geometry`.
* Add functions to `Plane` and `Box` primitives.
* Add functions to `compas_rhino` curve: `length` and `is_closed`.
* Add functions to `compas_rhino` surface: `kinks`, `closest_point`, `closest_point_on_boundaries`, and functions for mapping/remapping between XYZ and UV(0) spaces based on surface's parametrization (`point_xyz_to_uv`, `point_uv_to_xyz`, `line_uv_to_xyz`, `polyline_uv_to_xyz`, `mesh_uv_to_xyz`)
* Add `is_scalable` to `compas.robots.Joint`.

### Changed

* Fix exception in `Plane.transform`.
* Fix installer to remove old symlinks.
* Fix RPC proxy server.

## [0.4.22] 2019-03-05

### Added

* Add pretty print option to JSON formatter.
* Add remeshing based on `triangle`.
* Add compatibility with ETO forms to `compas_rhino` edge modifiers.

## [0.4.21] 2019-03-04

### Changed

* Fix import in `compas_rhino` vertex modifiers.

## [0.4.20] 2019-03-04

### Removed

* Remove `download_image_from_remote` utility function.

## [0.4.12] 2019-03-04

### Changed

* Small fixes on Rhino forms support.

## [0.4.11] 2019-03-03

### Added

* New function to join network edges into polylines: `network_polylines`.
* New mesh functions: `mesh_offset`, `mesh_thicken`, `mesh_weld` and `meshes_join_and_weld`.
* New mesh functions: `face_skewness`, `face_aspect_ratio`, `face_curvature` and `vertex_curvature`.
* New functions to get disconnected elements of  `Mesh`: `mesh_disconnected_vertices`, `mesh_disconnected_faces`, `mesh_explode`.
* New functions to get disconnected elements of  `Network`: `network_disconnected_vertices`, `network_disconnected_edges`, `network_explode`.
* Add statistics utility functions: `average`, `variance`, `standard_deviation`.
* Add `binomial_coefficient` function.
* Add option to create `Network` and `Mesh` from dictionaries of vertices and faces.
* Add `face_adjacency_vertices` to `Mesh`
* Add optional prefix to the rhino name attribute processor
* Add `mesh_move_vertices` to `compas_rhino`.
* Add support for relative mesh references in URDF.

### Changed

* Fix mesh centroid and mesh normal calculation.
* Refactor of drawing functions in `compas_blender`.
* Fix material creation in `compas_blender`.
* New default for subdivision: `catmullclark`.

## [0.4.9] 2019-02-10

### Added

* New class methods for `Polyhedron`: `from_platonicsolid` and `from_vertices_and_faces`.
* Constrained and conforming Delaunay triangulations based on Triangle.
* Predicate-based filtering of vertices and edges.
* `mesh.geometry`for geometry-specific functions.
* `trimesh_face_circle` in `mesh.geometry`.

### Changed

* Fix exception in `angle_vectors_signed` if vectors aligned
* Fix exception in `Polyline.point`
* Update Rhino installation merging Win32 and Mac implementations and defaulting the bootstrapper to the active python even if no CONDA environment is active during install.

### Removed

* Bound mesh operations.

## [0.4.8] 2019-01-28

### Added

* Curve tangent at parameter.
* Box shape.
* Numpy-based mesh transformations.
* Option to share axes among plotters.<|MERGE_RESOLUTION|>--- conflicted
+++ resolved
@@ -10,22 +10,17 @@
 
 ### Added
 
-<<<<<<< HEAD
-* Added grasshopper component for drawing a frame.
-* Added ``draw_origin`` and ``draw_axes``  to ``compas_ghpython.artists.FrameArtist``.
-
-### Changed
-
-* ``compas_ghpython.artists.FrameArtist.draw`` now draws a Rhino Plane.
-=======
 * Added pluggable function `trimesh_gaussian_curvature` in `compas_rhino`.
 * Added pluggable function `trimesh_mean_curvature` in `compas_rhino`.
 * Added pluggable function `trimesh_principal_curvature` in `compas_rhino`.
 * Added `copy` and `deepcopy` functionality to `compas.robots.Configuration`.
+* Added grasshopper component for drawing a frame.
+* Added ``draw_origin`` and ``draw_axes``
 
 ### Changed
 
 * Allow str or int as joint type in `compas.robots.Joint` constructor.
+* ``compas_ghpython.artists.FrameArtist.draw`` now draws a Rhino Plane.
 
 ### Removed
 
@@ -47,7 +42,6 @@
 * Changed `compas.data.Data.data.setter` to raise `NotImplementedError`.
 * Changed annotations of `compas_blender.artists.BaseArtist`.
 * Fixed `__repr__` for primitives, shapes, transformations.
->>>>>>> 78e60371
 
 ### Removed
 
