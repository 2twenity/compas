--- conflicted
+++ resolved
@@ -22,11 +22,8 @@
 
 * Set `jinja >= 3.0` to dev dependencies to fix docs build error.
 * Fixed removing of collections for `compas_plotters`.
-<<<<<<< HEAD
 * Fixed bug in `compas_plotters.plotter.Plotter.add_from_list`.
-=======
 * Fixed bug in `compas.robots.Configuration`.
->>>>>>> 44d5f07b
 
 ### Removed
 
