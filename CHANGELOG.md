# Changelog

All notable changes to this project will be documented in this file.

The format is based on [Keep a Changelog](https://keepachangelog.com/en/1.0.0/),
and this project adheres to [Semantic Versioning](https://semver.org/spec/v2.0.0.html).

## Unreleased

### Added

<<<<<<< HEAD
* Added `compas_rhino.geometry.RhinoVector`.
* Added module autoreload to the RPC service.
=======
* Added abstract `DATASCHEMA` to `compas.base.Base`.
* Added abstract `JSONSCHEMA` to `compas.base.Base`.
* Added `validate_data` to `compas.base.Base`.
* Added `validate_json` to `compas.base.Base`.
* Added implementation of `DATASCHEMA` to `compas.datastructures.Halfedge`.
* Added implementation of `JSONSCHEMA` to `compas.datastructures.Halfedge`.
* Added `NodeAttributeView`.
* Added implementation of `DATASCHEMA` to `compas.datastructures.Graph`.
* Added implementation of `JSONSCHEMA` to `compas.datastructures.Graph`.
* Added `compas.rpc.Proxy.restart_server`.
* Added `compas_rhino.objects.NetworkObject`.
* Added constructors `from_matrix` and `from_rotation` to `compas.geometry.Quaternion`.
* Added `draw_collection` methods to Grasshopper artists.
>>>>>>> 83c7826b

### Changed

* Updated naming conventions in `compas.datastructures.HalfFace` and `compas.datastructures.VolMesh`
* Moved `compas.datastructures.Datastructure` to `compas.datastructures.datastructure`.
* Changed base class of `compas.datastructures.Datastructure` to `compas.base.Base`.
* Changed `from_json` to `to_json` of meshes to use encoders and decoders.
* Moved `MutableMapping` to `compas.datastructures._mutablemapping`.
* Moved attribute views to `compas.datastructure.attributes`.

### Removed

* Removed `from_json`, `to_json`, `to_data`, `copy`, `transformed` from primitives, defaulting to the base implementation in `compas.geometry.Primitive`.
* Removed `from_json`, `to_json`, `to_data`, `copy`, `__str__`, from datastructures, defaulting to the base implementation in `compas.datastructure.Datastructure`.

## [0.16.2] 2020-08-06

### Added

* Added plugin system based on decorators: `compas.plugins.pluggable` & `compas.plugins.plugin`.
* Added `compas_rhino` implementation of the boolean operation pluggable interfaces (union/difference/intersection).
* Added `compas.datastructures.Mesh.transform_numpy`.
* Added `PluginNotInstalledError`.
* Added `compas.geometry.booleans`.
* Added tolerance parameter to angle functions.
* Added support for Rhino 7 in install/uninstall routines.
* Added install/uninstall for Rhino plugins (with support for Rhino 7).
* Added base class for all COMPAS objects `compas.base.Base`.
* Added base class for all Rhino objects representing COMPAS objects `compas_rhino.objects.Object`.
* Added mesh object representing COMPAS meshes in Rhino `compas_rhino.objects.MeshObject`.
* Added the methods `to_data` and `from_data` to `compas.robots.RobotModel`.

### Changed

* Restructure and reorganize volmesh datastructure
* Fixed scaling bug in `compas.geometry.Sphere`
* Fixed bug in `compas.datastructures.Mesh.add_vertex`.
* Fixed performance issue affecting IronPython when iterating over vertices and their attributes.
* Changed return value of drawing functions of `compas_rhino.artists.MeshArtist` to list of GUID.
* Changed return value of drawing functions of `compas_rhino.artists.NetworkArtist` to list of GUID.
* Moved "inspectors" to `compas_rhino.objects`.
* Moved "modifiers" to `compas_rhino.objects`.
* Connection attempts can now be set for `compas.Proxy.start_server` using the
  attribute `Proxy.max_conn_attempts`.
* `Scale.from_factors` can now be created from anchor frame.
* Changed vertex reading of PLY files to include all property information.

### Removed

* Removed CGAL based boolean implementations.
* Removed artist mixins from `compas_rhino`.
* Removed `clear_` functions from `compas_rhino.artists.MeshArtist`.
* Removed `clear_` functions from `compas_rhino.artists.NetworkArtist`.
* Removed `to_data`, `from_data` from `compas_rhino.artists`.
* Removed `compas_rhino.artists.BoxArtist` stub.
* Removed references to "edge" dict from `compas.datastructures.VolMesh`.

## [0.16.1] 2020-06-08

### Added

### Changed

* Fixed scaling bug in `compas.geometry.Sphere`

### Removed

## [0.16.0] 2020-06-05

### Added

<<<<<<< HEAD
- Extended glTF support.
- Added classmethod `from_geometry` to `RhinoMesh`
- Added `intersection_sphere_line`
- Added `intersection_plane_circle`
- Added `tangent_points_to_circle_xy`
- Added basic OBJ file writing.
- Added `Mesh.to_obj`.

### Changed

- Fixed bug in `Box.from_bounding_box`.
- Updated Blender installation docs for latest release.
- Fixed `robot.forward_kinematics()` when requested for base link.
- Fixed bug in `to_compas` conversion of Rhino meshes.
- Fixed bug where `compas.geometry.Primitive` derived classes cannot be serialized by jsonpickle.
=======
* Added `compas_rhino.geometry.RhinoVector`.
* Added basic mesh cutting (`compas.datastructures.Mesh.cut()`).
* Added `compas.datastructures.Mesh.join(other)`.
* Added `compas.geometry.argmin` and `compas.geometry.argmax`.
* Added STL witer.
* Added `compas.datastructures.Mesh.to_stl`.
* Added `unweld` option to obj writing.

### Changed

* Fixed bug in `FaceAttributeView.__get_item__`: access to default was tried before attrs.
* Fixed bug in `EdgeAttributeView.__get_item__`: access to default was tried before attrs.
* Changed `VertexAttributeView.__get_item__` to follow access logic of `FaceAttributeView`.
* Fixed bug in `draw_edges` in `compas_rhino`'s `EdgeArtist`.
* Fixed bug in `draw_edges` in `compas_ghpython`'s `EdgeArtist`.
* Fixed bug in ``compas_rhino.geometry.RhinoSurface.brep_to_compas``.
* Fixed bug in ``compas.geometry.Box.from_bounding_box``
* Fixed bug in ``compas.geometry.Box.from_width_height_depth``
* Fixed inconsistencies in ``compas.geometry._transformations``.
* Renamed ``compas.geometry.Frame.to_local_coords`` to ``compas.geometry.Frame.to_local_coordinates``
* Renamed ``compas.geometry.Frame.to_world_coords`` to ``compas.geometry.Frame.to_world_coordinates``
* Renamed ``compas.geometry.Transformation.change_basis`` to ``compas.geometry.Transformation.from_change_of_basis``
* Renamed ``compas.geometry.matrix_change_basis`` to ``compas.geometry.matrix_from_change_of_basis``
* Renamed ``compas.geometry.Projection.orthogonal`` to ``compas.geometry.Projection.from_plane`` and changed input params
* Renamed ``compas.geometry.Projection.parallel`` to ``compas.geometry.Projection.from_plane_and_direction`` and changed input params
* Renamed ``compas.geometry.Projection.perspective`` to ``compas.geometry.Projection.from_plane_and_point`` and changed input params
* Changed constructor of all ``compas.geometry.Transformation`` and derivatives. Preferred way of creating any ``compas.geometry.Transformation`` is with the classmethods ``from_*``
* Changed params (point, normal) into plane for ``compas.geometry.matrix_from_parallel_projection``, ``compas.geometry.matrix_from_orthogonal_projection`` and ``compas.geometry.matrix_from_perspective_projection``
>>>>>>> 83c7826b

### Removed

## [0.15.6] 2020-04-27

### Added

* Extended glTF support.
* Added classmethod ``from_geometry`` to ``RhinoMesh``
* Added ``intersection_sphere_line``
* Added ``intersection_plane_circle``
* Added ``tangent_points_to_circle_xy``
* Added basic OBJ file writing.
* Added ``Mesh.to_obj``.

### Changed

* Fixed bug in ``Box.from_bounding_box``.
* Updated Blender installation docs for latest release.
* Fixed ``robot.forward_kinematics()`` when requested for base link.
* Fixed bug in ``to_compas`` conversion of Rhino meshes.
* Fixed bug where ``compas.geometry.Primitive`` derived classes cannot be serialized by jsonpickle.

### Removed

## [0.15.5] 2020-03-29

### Added

<<<<<<< HEAD
- Added classmethod `from_geometry` to `RhinoMesh`.
- Added conversion to polygons to `BaseMesh`.
- Re-added length, divide, space methods of `RhinoCurve`.
- Added basic OFF file writing.
- Added basic PLY file writing.
- Added `Mesh.to_ply`.
- Added `Mesh.to_off`.
=======
* Added classmethod `from_geometry` to `RhinoMesh`.
* Added conversion to polygons to `BaseMesh`.
* Re-added length, divide, space methods of `RhinoCurve`.
* Added basic OFF file writing.
* Added basic PLY file writing.
* Added ``Mesh.to_ply``.
* Added ``Mesh.to_off``.
>>>>>>> 83c7826b

### Changed

* Fixed object naming in artists of `compas_ghpython`.
* Resizing of Rhino property form.
* Fixed orientation of `RhinoSurface` discretisation.
* Check for existence of object in Rhino purge functions.
* Fixed bug in mesh boundary functions.

### Removed


## [0.15.4] 2020-03-05

### Added

* Added algorithm for pulling points onto mesh.
* Added base ellipse class to geometry primitives.
* Added circle artist to plotters.
* Added mesh artist to plotters.
* Added ellipse artist to plotters.
* Added support for robot mimicking joints.

### Changed

* Fixed bugs in `compas_rhino.artists.NetworkArtist`.
* Add conda executable path to `compas_bootstrapper.py`.

### Removed


## [0.15.3] 2020-02-26

### Added

* Added optional class parameter to `RhinoMesh.to_compas`.
* Added max int key to serialisation of graph.

### Changed

* Changed name of base mesh implementation to `BaseMesh`.
* Changed name of base network implementation to `BaseNetwork`.
* Fixed bug in face finding function.

### Removed

* Removed optional requirements from setup file.
* Removed parameters from default polyhedron constructor.

## [0.15.2] 2020-02-20

### Added

### Changed

### Removed

## [0.15.1] 2020-02-16

### Added

* Added glTF support.
* Added graph and halfedge data structures.
* Added Rhino line geometry.
* Added Rhino plane geometry.

### Changed

* Fixed `compas_hpc` import problem.
* Split up topology part from geometry part for network and mesh.
* Split up network and mesh naming conventions.
* Reworked network face cycle finding.
* Updated mesh from lines.
* Updated network plotter in correspondance with network.
* Integrated mixin functionality and removed mixins.

### Removed

* Removed parallelisation from network algorithms.
* Removed numba based dr implementations.

## [0.15.0] 2020-01-24

### Added

* Added `to_compas` to `compas_rhino.geometry.RhinoPoint`.
* Added `to_compas` to `compas_rhino.geometry.RhinoLine`.
* Added `to_compas` to `compas_rhino.geometry.RhinoCurve`.
* Added `to_compas` to `compas_rhino.geometry.RhinoMesh`.
* Added `brep_to_compas` to `compas_rhino.geometry.RhinoSurface`.
* Added `uv_to_compas` to `compas_rhino.geometry.RhinoSurface`.
* Added `heightfield_to_compas` to `compas_rhino.geometry.RhinoSurface`.
* Added `compas.datastructures.mesh_pull_points_numpy`.

### Changed

* Moved `compas_rhino.conduits` into `compas_rhino.artists`.
* Fixed bug in `compas.datastructures.Mesh.edges_where`.
* Fixed bug in `compas.datastructures.Mesh.faces_where`.
* Fixed bug in `compas.datastructures.Mesh.edge_attributes`.
* Fixed bug in `compas.datastructures.Mesh.face_attributes`.
* Fixed bug in `compas.datastructures.Mesh.edges`.
* Fixed bug in `compas.datastructures.Mesh.faces`.

### Removed

* Removed deprecated `compas.geometry.xforms`.
* Removed deprecated `compas_rhino.helpers`.
* Removed `compas_rhino.constructors`.

## [0.14.0] 2020-01-21

### Added

* Added `compas.datastructures.mesh.Mesh.any_vertex`.
* Added `compas.datastructures.mesh.Mesh.any_face`.
* Added `compas.datastructures.mesh.Mesh.any_edge`.
* Added `compas.datastructures.mesh.Mesh.vertex_attribute`.
* Added `compas.datastructures.mesh.Mesh.vertex_attributes`.
* Added `compas.datastructures.mesh.Mesh.vertices_attribute`.
* Added `compas.datastructures.mesh.Mesh.vertices_attributes`.
* Added `compas.datastructures.mesh.Mesh.edge_attribute`.
* Added `compas.datastructures.mesh.Mesh.edge_attributes`.
* Added `compas.datastructures.mesh.Mesh.edges_attribute`.
* Added `compas.datastructures.mesh.Mesh.edges_attributes`.
* Added `compas.datastructures.mesh.Mesh.face_attribute`.
* Added `compas.datastructures.mesh.Mesh.face_attributes`.
* Added `compas.datastructures.mesh.Mesh.faces_attribute`.
* Added `compas.datastructures.mesh.Mesh.faces_attributes`.
* Added mutable attribute view for mesh vertex/face/edge attributes.

### Changed

* Default Mesh vertex, face, edge attributes are no longer copied and stored explicitly per vertex, face, edge, repesctively.
* Updating default attributes now only changes the corresponding default attribute dict.
* Updated `mesh_quads_to_triangles` to copy only customised face attributes onto newly created faces.
* Fixed bug in `compas.geometry.is_point_in_circle`.
* Fixed bug in `compas.geometry.is_polygon_convex`.
* Fixed bug in `compas.geometry.Polygon.is_convex`.
* Renamed `compas.datastructures.Mesh.has_vertex` to `compas.datastructures.Mesh.is_vertex`.
* Renamed `compas.datastructures.Mesh.has_face` to `compas.datastructures.Mesh.is_face`.
* Split `compas.datastructures.Mesh.has_edge` into `compas.datastructures.Mesh.is_edge` and `compas.datastructures.Mesh.is_halfedge`.

### Removed

* Removed `compas.datastructures.mesh.Mesh.get_any_vertex`.
* Removed `compas.datastructures.mesh.Mesh.get_any_face`.
* Removed `compas.datastructures.mesh.Mesh.get_any_edge`.
* Removed `compas.datastructures.mesh.Mesh.get_vertex_attribute`.
* Removed `compas.datastructures.mesh.Mesh.get_vertex_attributes`.
* Removed `compas.datastructures.mesh.Mesh.get_vertices_attribute`.
* Removed `compas.datastructures.mesh.Mesh.get_vertices_attributes`.
* Removed `compas.datastructures.mesh.Mesh.get_edge_attribute`.
* Removed `compas.datastructures.mesh.Mesh.get_edge_attributes`.
* Removed `compas.datastructures.mesh.Mesh.get_edges_attribute`.
* Removed `compas.datastructures.mesh.Mesh.get_edges_attributes`.
* Removed `compas.datastructures.mesh.Mesh.get_face_attribute`.
* Removed `compas.datastructures.mesh.Mesh.get_face_attributes`.
* Removed `compas.datastructures.mesh.Mesh.get_faces_attribute`.
* Removed `compas.datastructures.mesh.Mesh.get_faces_attributes`.
* Removed `compas.datastructures.mesh.Mesh.set_vertex_attribute`.
* Removed `compas.datastructures.mesh.Mesh.set_vertex_attributes`.
* Removed `compas.datastructures.mesh.Mesh.set_vertices_attribute`.
* Removed `compas.datastructures.mesh.Mesh.set_vertices_attributes`.
* Removed `compas.datastructures.mesh.Mesh.set_edge_attribute`.
* Removed `compas.datastructures.mesh.Mesh.set_edge_attributes`.
* Removed `compas.datastructures.mesh.Mesh.set_edges_attribute`.
* Removed `compas.datastructures.mesh.Mesh.set_edges_attributes`.
* Removed `compas.datastructures.mesh.Mesh.set_face_attribute`.
* Removed `compas.datastructures.mesh.Mesh.set_face_attributes`.
* Removed `compas.datastructures.mesh.Mesh.set_faces_attribute`.
* Removed `compas.datastructures.mesh.Mesh.set_faces_attributes`.
* Removed `print` statement from curvature module.

## [0.13.3] 2020-01-10

### Added

* `compas_rhino.artists.ShapeArtist` as base artist for all shape artists.
* Added `layer`, `name`, `color` attributes to `compas_rhino.artists.PrimitiveArtist`.
* Added `layer`, `name` attributes to `compas_rhino.artists.ShapeArtist`.
* Added `layer`, `name` attributes to `compas_rhino.artists.MeshArtist`.
* Added `clear_layer` method to `compas_rhino.artists.PrimitiveArtist`.
* Added `clear_layer` method to `compas_rhino.artists.ShapeArtist`.
* Added `clear_layer` method to `compas_rhino.artists.MeshArtist`.

### Changed

* Renamed `compas.utilities.maps.geometric_key2` to `geometric_key_xy`.
* Fixed bug in mirror functions.
* Fixed mirroring tests.
* Moved `BaseMesh`, `matrices`, `operations` to `compas.datastructures.mesh.core`.
* Added `transform` and `transformed` (and others) to `Mesh`.

### Removed

* `compas_rhino.artists.BoxArtist`
* Removed `layer` attribute from `compas_rhino.artists.Artist`.
* Removed `clear_layer` method from `compas_rhino.artists.Artist`.

## [0.13.2] 2020-01-06

### Added

* File reading functions for ascii files in `compas.files` has moved from the individual reader classes to a new parent class, `BaseReader`.

### Changed

* Rebased `compas_rhino.artists.MeshArtist` on new-style artist `compas_rhino.artists.Artist`.
* Renamed `compas_rhino.artists.MeshArtist.defaults` to `compas_rhino.artists.MeshArtist.settings`.
* Changed usage of (nonexisting) `compas_rhino.get_object` to `compas_rhino.get_objects`.
* Integrated vertex, face, edge mixins into `compas_rhino.artists.MeshArtist`.
* Integrated vertex, edge mixins into `compas_rhino.artists.NetworkArtist`.
* Rebased `compas_rhino.artists.VolMeshArtist` on `compas_rhino.artists.MeshArtist`.

### Removed

## [0.13.0] 2019-12-16

### Added

* Added DOI to bibtex entry.
* Added conversion for old mesh JSON data.

### Changed

* Indirectly changed mesh serialisation to JSON (by changing key conversion and moving conversion into JSON methods).
* Moved conversion of int keys of mesh data to strings for json serialisation to from/to json.
* Moved from/to methods for mesh into mesh definition.
* Subdivision algorithms use fast mesh copy.

### Removed

* Support for non-integer vertex and face identifiers in mesh.

## [0.12.4] 2019-12-11

### Added

### Changed

### Removed

## [0.12.3] 2019-12-11

### Added

* Added `mesh_subdivide_frames` to `compas.datastructures.subdivision`

### Changed

### Removed

## [0.12.2] 2019-12-11

### Added

* Added `intersection_segment_polyline` to `compas.geometry.intersections`
* Added `intersection_segment_polyline_xy` to `compas.geometry.intersections`
* Added `from_sides_and_radius` to `compas.geometry.Polygon`

### Changed

* Reworked docstrings of methods in `compas.geometry.queries`
* Set default `tol` to `1e-6` in `compas.geometry.queries`

### Removed

## [[0.12.1] 2019-12-10] 2019-12-10

### Added

* Added inherited methods to class docs.
* Added data structure mixins to the docs.
* Added `data` and `from_data` to `compas.geometry.Polyhedron`
* Added explicit support for collections to `compas_blender`

### Changed

* Bottom face of cylinder shape should be flipped.
* Face reading mechanism of OFF reader.
* `compas.geometry.Box` is now centred at origin by default.

### Removed

* Removed `compas.remote` because it does not provide an advatage over `compas.rpc`.

## [[0.11.4] 2019-11-26] 2019-11-26

### Added

* Added `compas_rhino.etoforms.ImageForm`.
* Added `doc8` as dev requirement.

### Changed

* Changed `compas_rhino.install_plugin` to use only the plugin name, w/o the GUID.
* Changed `iterable_like` to prevent exhausting generators passed as targets.

### Removed

* Removed `compas_rhino.ui.Controller`.
* Removed `compas_rhino.ui.Button`.

## [[0.11.2] 2019-11-19] 2019-11-19

### Added

* Added factory methods for `compas_rhino.artists._Artist`

### Changed

* Set `compas_rhino.artists.FrameArtist` layer clear to false by default.
* Wrapped internals of RPC dispatch method in try-except to catch any import problems and report back on the client side.
* Stopping of HTTP server (`compas.remote`) is now handled properly through separate thread.
* Fixed mutable init parameters of `RobotModel`
* Fixed bug in `mesh_quads_to_triangles` that caused face data to be deleted even when not necessary.
* Switched to `compas.geometry.KDTree` as fallback for `scipy.spatial.cKDTree` instead of Rhino `RTree` because it currently fails.

### Removed

## [0.11.0] 2019-11-09

### Added

<<<<<<< HEAD
- Added `iterable_like` to `compas.utilities.itertools_`
- Added `compas.geometry.icp_numpy` for pointcloud alignment using ICP.
- Added RPC command-line utility: `$ compas_rpc {start|stop} [--port PORT]`
- Added `__version__` to `compas_plotters`.
- Added `compas_plotters` to `.bumpversion.cfg`.
- Added `Colormap` to `compas.utilities`.
- Added `is_line_line_colinear()` to `compas.geometry`
- Added link to Github wiki for devguide.
- Added pointcloud alignment example to docs.
- Show git hash on `compas.__version__` if installed from git.
- Added `autopep8` to dev requirements.
- Added methods `add_joint` and `add_link` to `RobotModel`
- Added support for geometric primitives to JSON data encoder and decoder.
- Added support for `data` to all geometric primitives.
=======
* Added `iterable_like` to `compas.utilities.itertools_`
* Added `compas.geometry.icp_numpy` for pointcloud alignment using ICP.
* Added RPC command-line utility: `$ compas_rpc {start|stop} [port]`
* Added `__version__` to `compas_plotters`.
* Added `compas_plotters` to `.bumpversion.cfg`.
* Added `Colormap` to `compas.utilities`.
* Added `is_line_line_colinear()` to `compas.geometry`
* Added link to Github wiki for devguide.
* Added pointcloud alignment example to docs.
* Show git hash on `compas.__version__` if installed from git.
* Added `autopep8` to dev requirements.
* Added methods `add_joint` and `add_link` to `RobotModel`
* Added support for geometric primitives to JSON data encoder and decoder.
* Added support for `data` to all geometric primitives.
>>>>>>> 83c7826b

### Changed

* Docs are only deployed to github pages for tagged commits.
* Fixing printing issue with `compas.geometry.Quarternion` in ironPython.
* Fixed a missing import in `compas.geometry.Polygon`.
* Removed unused imports in `compas.geometry.Polyline`.
* Adjusted `compas.geometry.Quarternion.conjugate()` to in-place change, added `compas.geometry.Quarternion.conjugated()` instead which returns a new quarternion object.
* Fixed `rotation` property of `Transformation`.
* Simplified plugin installation (use plugin name only, without GUID).
* Bind RPC server to `0.0.0.0` instead of `localhost`.
* Fixed different argument naming between Rhino5 and Rhino6 of `rs.LayerVisible()` in `compas_rhino.utilities.objects`.

### Removed

## [0.10.0] 2019-10-28

### Added

* Added method for computing the determinant of the matrix of a transformation `compas.geometry.Transformation.determinant`.
* Added method for transposing (the matrix of) a transformation in-place `compas.geometry.Transformation.transpose`.
* Added method creating a transposed copy of a transformation `compas.geometry.Transformation.transposed`.
* Added method for invertig (the matrix of) a transformation in-place `compas.geometry.Transformation.invert`.
* Added `compas.geometry.Transformation.inverted` as an alias for `compas.geometry.Transformation.inverse`.
* Added method creating a copy of a transformation instance with a given transformation concatenated `compas.geometry.Transformation.concatenated`.
* Added method `to_vertices_and_faces` to all the classes inheriting from `compas.geometry.Shape` to create a `Mesh` representation of them.

### Changed

* Changed `compas.geometry.Transformation.inverse` to return an inverted copy of the transformation.
* Changed `compas.geometry.Transformation.decompose` to `compas.geometry.Transformation.decomposed`.
* Changed `compas.geometry.Transformation.concatenate` to add another transformation to the transformation instance.

### Removed

## [0.9.1] 2019-10-28

### Added

* Added `compas.geometry.Point.transform_collection` and `compas.geometry.Point.transformed_collection`.
* Added `compas.geometry.Vector.transform_collection` and `compas.geometry.Vector.transformed_collection`.
* Added `compas.geometry.Line.transform_collection` and `compas.geometry.Line.transformed_collection`.
* Added support for new Python plugin location for Rhino 6.0 on Mac.
* Added `compas.geometry.bestfit_frame_numpy`

### Changed

* Fixed transformation of start and end point of `compas.geometry.Line` to update the point objects in place.
* Fixed return value of `compas.numerical.pca_numpy` to return mean not as nested list.

### Removed

## [0.9.0] 2019-10-21

### Added

* Added `matrix_change_basis`, `Transformation.change_basis`
* Added `matrix_from_frame_to_frame`
* Added non-numpy versions of `global_coords`, `local_coords`
* Added static method `Frame.local_to_local_coords`
* Added `__getitem__`, `__setitem__` and `__eq__` to `Quaternion`
* Added `Vector.scaled` and `Vector.unitized`
* Added `transform_frames` and respective helper functions `dehomogenize_and_unflatten_frames`, `homogenize_and_flatten_frames`
* Added `transform_frames_numpy` and respective helper functions `dehomogenize_and_unflatten_frames_numpy`, `homogenize_and_flatten_frames_numpy`

### Changed

* Renamed `global_coords_numpy` and `local_coords_numpy` to `local_to_world_coords_numpy` and `world_to_local_coords_numpy`.
* Changed parameters `origin` `uvw` of `local_to_world_coords_numpy` and `world_to_local_coords_numpy` to `frame`.
* Fixed some returns of `Frame` and `Rotation` to use `Vector` or `Quaternion`
* Renamed methods `Frame.represent_point/vector/frame_in_global_coordinates` and `Frame.represent_point/vector/frame_in_local_coordinates` to `Frame.to_local_coords` and `Frame.to_world_coords`.

### Removed

## [0.8.1] 2019-10-01

### Added

### Changed

* Fixed unguarded import of `numpy` based transformations in mesh package.

### Removed

## [0.8.0] 2019-10-01

### Added

* Added test section for `compas.geometry.transformations`
* Added `tol` parameter to `queries.is_colinear`
* Added compas rhino installer for Rhino Mac 6.0 `compas_rhino.__init__`.
* Added oriented bounding box for meshes `compas.datastructures.mesh_oriented_bounding_box_numpy`.
* Added full testing functions for `compas.datastructures.mesh`
* Added `draw_mesh` to `compas_ghpython.artists.MeshArtist`

### Changed

* Generate sphinx documentation from markdown files in repo root for top level sections.
* Merged `compas.geometry.xforms` into `compas.geometry.transformations`
* Fixed `AttributeError: 'Mesh' object has no attribute 'neighbors'`
* Fixed Key error with `Mesh.boundary()`
* Extended `offset_polygon` and `offset_polyline` to handle colinear segments
* Fixed unsorted mesh vertex coordinates `xyz` in `compas_viewers.viewer.MeshView`
* Changed stderr parameter from STDOUT to PIPE in `compas.rpc.Proxy` for Rhino Mac 6.0.
* Fixed import of `delaunay_from_points` in `Mesh.from_points`.
* More control over drawing of text labels in Rhino.
* Extension of `face_vertex_descendant` and `face_vertex_ancestor` in `Mesh`.
* Changed the name and meaning of the parameter `oriented` in the function `Mesh.edges_on_boundary`.
* Add `axis` and `origin` defaults to `compas.robots.Joint`
* Unified vertices and face import order for .obj files with python2 and 3
* Changed python interpreter selection (e.g. RPC calls) to fallback to `python` if `pythonw` is not present on the system
* Fixed `compas_ghpython.artists.MeshArtist` to support ngons.
* Deprecate the method `draw` of `compas_ghpython.artists.MeshArtist` in favor of `draw_mesh`.
* Fix icosahedron generation
* Examples in docs/rhino updated to work with current codebase
* Callbacks tutorial updated to work with current codebase
* Base geometric primitives on `compas.geometry.Primitive` and `compas.geometry.Shape`
* Separated `numpy` based tranformations into separate module.

### Removed

* Removed `compas_viewers` to separate repo.
* Removed `compas_hpc` to separate repo.

## [0.7.2] 2019-08-09

### Added

* Added `compas_rhino.geometry.RhinoGeometry` to the docs.
* Added `compas.remote.services`.
* Added `compas.remote.services.network.py` service for handling requests for a browser-based network viewer.
* Possibility to call forward_kinematics on `compas.robots.RobotModel`
* Added `compas.set_precision` function for the setting the global precision used by COMPAS as a floating point number.

### Changed

* Fix mesh genus in `compas.datastructures`.
* Fixed missing import in `compas_rhino.geometry`.
* Removed circular imports from `compas_rhino.geometry`.
* Fix duplicate hfkeys in `compas.datastructures.volmesh.halffaces_on_boundary`.
* Moved `compas.remote.service.py` to `compas.remote.services.default.py`.
* Removed processing of face keys from data getter and setter in `compas.datastructures.Network`.
* Using `SimpleHTTPRequestHandler` instead of `BaseHTTPRequestHandler` to provide basic support for serving files via `GET`.
* Mesh mapping on surface without creating new mesh to keep attributes in `compas_rhino.geometry.surface.py`.
* Moving functionality from `compas_fab.artists.BaseRobotArtist` to `compas.robots.RobotModel`
* Fix exception of null-area polygon of centroid polygon in `compas.geometry.average.py`.
* Fix loss of precision during mesh welding in `compas.datastructures.mesh_weld`.

### Removed

## [0.7.1] 2019-06-29

### Added

### Changed

* Include `compas_plotters` and `compas_viewers` in the build instructions.
* Moved import of `subprocess` to Windows-specific situations.
* Fixed document functions failing when document name is `None`.
* Downgraded `numpy` requirements.
* Loosened `scipy` requirements.
* Default Python to `pythonw`.

### Removed

## [0.7.0] 2019-06-27

### Added

* Added filter shorthand for selecting OBJ, JSON files in Rhino.
* Added `compas_plotters`
* Added `compas_viewers`
* Added `compas_rhino.draw_circles` and the equivalent Artist method
* Add class functions to `compas.datastructures.VolMesh`.
* Added `face_neighborhood` class function to `compas.datastructures.Mesh`.
* Added `get_face_attributes_all` to `compas.datastructures._mixins.attributes`.
* Added `get_faces_attributes_all` to `compas.datastructures._mixins.attributes`.
* Added `compas.remote` package for making HTTP based Remote Procedure Calls.

### Changed

* Restructure halffaces as lists in `compas.datastructures.VolMesh`.
* Correctly handle `python-net` module presence during IronPython imports.
* Switched to `compas.IPY` check instead of `try-except` for preventing non IronPython friendly imports.
* Changed installation of compas packages to Rhino to support non-admin user accounts on Windows.
* Copy facedata in `mesh_quads_to_triangles`
* Added non-imported service for `compas.remote` for starting the subprocess that runs the server.

### Removed

* Removed `compas.plotters`
* Removed `compas.viewers`

## [0.6.2] 2019-04-30

### Added

### Changed

* Based mesh drawing for Rhino on RhinoCommon rather than Rhinoscriptsyntax.
* Fixed mesh drawing for Rhino 6

### Removed

## [0.6.1] 2019-04-29

### Added

### Changed

* Fixed bug in RPC. The services cannot have a `pass` statement as class body.

### Removed

## [0.6.0] 2019-04-29

### Added

* Added `center` property getter to `compas.geometry.Cirle` primitive
* Add `astar_shortest_path` to `compas.topology.traversal`.

### Changed

* Updated configuration instructions for Blender.
* Changed naming convention for drawing functions from `xdraw_` to `draw_`.
* Changed mesh drawing in Rhino to use separate mesh vertices per face. This makes the mesh look more "as expected" in *Shaded* view.

### Removed

* Removed support for Python 3.5.x by setting the minimum requirements for Numpy and Scipy to `1.16` and `1.2`, respectively.

## [0.5.2] 2019-04-12

### Added

* Added `draw_polylines` to `compas_rhino.artists.Artist`.
* Added `color` argument to `compas_rhino.artists.MeshArtist.draw_mesh`.
* Added named colors to `compas.utilities.colors.py`.

### Changed

* Fix `mesh_uv_to_xyz` in `RhinoSurface`.
* Fix 'mesh_weld' and 'meshes_join_and_weld' against consecutive duplicates in face vertices.
* Fix setting of environment variables in `System.Diagnostics.Process`-based subprocess for `XFunc` and `RPC`.
* Fix `XFunc` on RhinoMac.
* Fix `trimesh_subdivide_loop` from `compas.datastructures`.
* Changed Numpy and Scipy version requirements to allow for Python 3.5.x.

### Removed

* Removed `mixing.py` from `compas.utilities`.
* Removed `singleton.py` from `compas.utilities`.
* Removed `xscript.py` from `compas.utilities`.
* Removed `sorting.py` from `compas.utilities`.
* Removed `names.py` from `compas.utilities`.
* Removed `xfunc.py` from `compas_rhino.utilities`, use `compas.utilities.XFunc` instead.

## [0.5.1] 2019-03-25

### Added

### Changed

* Fix `XFunc` and `RPC` environment activation.
* Fix exception on Rhino Mac.
* Fix missing import on `compas_rhino.geometry`.
* Fix `compas.geometry.offset_polygon`.
* Fix installation for Rhino, related to implicit import of `matplotlib`.

### Removed

## [0.5.0] 2019-03-15

### Added

* Add `Circle` and `Sphere` primitives to `compas.geometry`.
* Add functions to `Plane` and `Box` primitives.
* Add functions to `compas_rhino` curve: `length` and `is_closed`.
* Add functions to `compas_rhino` surface: `kinks`, `closest_point`, `closest_point_on_boundaries`, and functions for mapping/remapping between XYZ and UV(0) spaces based on surface's parametrization (`point_xyz_to_uv`, `point_uv_to_xyz`, `line_uv_to_xyz`, `polyline_uv_to_xyz`, `mesh_uv_to_xyz`)
* Add `is_scalable` to `compas.robots.Joint`.

### Changed

* Fix exception in `Plane.transform`.
* Fix installer to remove old symlinks.
* Fix RPC proxy server.

## [0.4.22] 2019-03-05

### Added

* Add pretty print option to JSON formatter.
* Add remeshing based on `triangle`.
* Add compatibility with ETO forms to `compas_rhino` edge modifiers.

## [0.4.21] 2019-03-04

### Changed

* Fix import in `compas_rhino` vertex modifiers.

## [0.4.20] 2019-03-04

### Removed

* Remove `download_image_from_remote` utility function.

## [0.4.12] 2019-03-04

### Changed

* Small fixes on Rhino forms support.

## [0.4.11] 2019-03-03

### Added

* New function to join network edges into polylines: `network_polylines`.
* New mesh functions: `mesh_offset`, `mesh_thicken`, `mesh_weld` and `meshes_join_and_weld`.
* New mesh functions: `face_skewness`, `face_aspect_ratio`, `face_curvature` and `vertex_curvature`.
* New functions to get disconnected elements of  `Mesh`: `mesh_disconnected_vertices`, `mesh_disconnected_faces`, `mesh_explode`.
* New functions to get disconnected elements of  `Network`: `network_disconnected_vertices`, `network_disconnected_edges`, `network_explode`.
* Add statistics utility functions: `average`, `variance`, `standard_deviation`.
* Add `binomial_coefficient` function.
* Add option to create `Network` and `Mesh` from dictionaries of vertices and faces.
* Add `face_adjacency_vertices` to `Mesh`
* Add optional prefix to the rhino name attribute processor
* Add `mesh_move_vertices` to `compas_rhino`.
* Add support for relative mesh references in URDF.

### Changed

* Fix mesh centroid and mesh normal calculation.
* Refactor of drawing functions in `compas_blender`.
* Fix material creation in `compas_blender`.
* New default for subdivision: `catmullclark`.

## [0.4.9] 2019-02-10

### Added

* New class methods for `Polyhedron`: `from_platonicsolid` and `from_vertices_and_faces`.
* Constrained and conforming Delaunay triangulations based on Triangle.
* Predicate-based filtering of vertices and edges.
* `mesh.geometry`for geometry-specific functions.
* `trimesh_face_circle` in `mesh.geometry`.

### Changed

* Fix exception in `angle_vectors_signed` if vectors aligned
* Fix exception in `Polyline.point`
* Update Rhino installation merging Win32 and Mac implementations and defaulting the bootstrapper to the active python even if no CONDA environment is active during install.

### Removed

* Bound mesh operations.

## [0.4.8] 2019-01-28

### Added

* Curve tangent at parameter.
* Box shape.
* Numpy-based mesh transformations.
* Option to share axes among plotters.<|MERGE_RESOLUTION|>--- conflicted
+++ resolved
@@ -9,10 +9,7 @@
 
 ### Added
 
-<<<<<<< HEAD
-* Added `compas_rhino.geometry.RhinoVector`.
-* Added module autoreload to the RPC service.
-=======
+* Added functionality to the RPC service to automatically reload modules if a change is detected.
 * Added abstract `DATASCHEMA` to `compas.base.Base`.
 * Added abstract `JSONSCHEMA` to `compas.base.Base`.
 * Added `validate_data` to `compas.base.Base`.
@@ -26,7 +23,6 @@
 * Added `compas_rhino.objects.NetworkObject`.
 * Added constructors `from_matrix` and `from_rotation` to `compas.geometry.Quaternion`.
 * Added `draw_collection` methods to Grasshopper artists.
->>>>>>> 83c7826b
 
 ### Changed
 
@@ -98,23 +94,6 @@
 
 ### Added
 
-<<<<<<< HEAD
-- Extended glTF support.
-- Added classmethod `from_geometry` to `RhinoMesh`
-- Added `intersection_sphere_line`
-- Added `intersection_plane_circle`
-- Added `tangent_points_to_circle_xy`
-- Added basic OBJ file writing.
-- Added `Mesh.to_obj`.
-
-### Changed
-
-- Fixed bug in `Box.from_bounding_box`.
-- Updated Blender installation docs for latest release.
-- Fixed `robot.forward_kinematics()` when requested for base link.
-- Fixed bug in `to_compas` conversion of Rhino meshes.
-- Fixed bug where `compas.geometry.Primitive` derived classes cannot be serialized by jsonpickle.
-=======
 * Added `compas_rhino.geometry.RhinoVector`.
 * Added basic mesh cutting (`compas.datastructures.Mesh.cut()`).
 * Added `compas.datastructures.Mesh.join(other)`.
@@ -143,7 +122,6 @@
 * Renamed ``compas.geometry.Projection.perspective`` to ``compas.geometry.Projection.from_plane_and_point`` and changed input params
 * Changed constructor of all ``compas.geometry.Transformation`` and derivatives. Preferred way of creating any ``compas.geometry.Transformation`` is with the classmethods ``from_*``
 * Changed params (point, normal) into plane for ``compas.geometry.matrix_from_parallel_projection``, ``compas.geometry.matrix_from_orthogonal_projection`` and ``compas.geometry.matrix_from_perspective_projection``
->>>>>>> 83c7826b
 
 ### Removed
 
@@ -152,20 +130,20 @@
 ### Added
 
 * Extended glTF support.
-* Added classmethod ``from_geometry`` to ``RhinoMesh``
-* Added ``intersection_sphere_line``
-* Added ``intersection_plane_circle``
-* Added ``tangent_points_to_circle_xy``
+* Added classmethod `from_geometry` to `RhinoMesh`
+* Added `intersection_sphere_line`
+* Added `intersection_plane_circle`
+* Added `tangent_points_to_circle_xy`
 * Added basic OBJ file writing.
-* Added ``Mesh.to_obj``.
-
-### Changed
-
-* Fixed bug in ``Box.from_bounding_box``.
+* Added `Mesh.to_obj`.
+
+### Changed
+
+* Fixed bug in `Box.from_bounding_box`.
 * Updated Blender installation docs for latest release.
-* Fixed ``robot.forward_kinematics()`` when requested for base link.
-* Fixed bug in ``to_compas`` conversion of Rhino meshes.
-* Fixed bug where ``compas.geometry.Primitive`` derived classes cannot be serialized by jsonpickle.
+* Fixed `robot.forward_kinematics()` when requested for base link.
+* Fixed bug in `to_compas` conversion of Rhino meshes.
+* Fixed bug where `compas.geometry.Primitive` derived classes cannot be serialized by jsonpickle.
 
 ### Removed
 
@@ -173,23 +151,13 @@
 
 ### Added
 
-<<<<<<< HEAD
-- Added classmethod `from_geometry` to `RhinoMesh`.
-- Added conversion to polygons to `BaseMesh`.
-- Re-added length, divide, space methods of `RhinoCurve`.
-- Added basic OFF file writing.
-- Added basic PLY file writing.
-- Added `Mesh.to_ply`.
-- Added `Mesh.to_off`.
-=======
 * Added classmethod `from_geometry` to `RhinoMesh`.
 * Added conversion to polygons to `BaseMesh`.
 * Re-added length, divide, space methods of `RhinoCurve`.
 * Added basic OFF file writing.
 * Added basic PLY file writing.
-* Added ``Mesh.to_ply``.
-* Added ``Mesh.to_off``.
->>>>>>> 83c7826b
+* Added `Mesh.to_ply`.
+* Added `Mesh.to_off`.
 
 ### Changed
 
@@ -515,25 +483,9 @@
 
 ### Added
 
-<<<<<<< HEAD
-- Added `iterable_like` to `compas.utilities.itertools_`
-- Added `compas.geometry.icp_numpy` for pointcloud alignment using ICP.
-- Added RPC command-line utility: `$ compas_rpc {start|stop} [--port PORT]`
-- Added `__version__` to `compas_plotters`.
-- Added `compas_plotters` to `.bumpversion.cfg`.
-- Added `Colormap` to `compas.utilities`.
-- Added `is_line_line_colinear()` to `compas.geometry`
-- Added link to Github wiki for devguide.
-- Added pointcloud alignment example to docs.
-- Show git hash on `compas.__version__` if installed from git.
-- Added `autopep8` to dev requirements.
-- Added methods `add_joint` and `add_link` to `RobotModel`
-- Added support for geometric primitives to JSON data encoder and decoder.
-- Added support for `data` to all geometric primitives.
-=======
 * Added `iterable_like` to `compas.utilities.itertools_`
 * Added `compas.geometry.icp_numpy` for pointcloud alignment using ICP.
-* Added RPC command-line utility: `$ compas_rpc {start|stop} [port]`
+* Added RPC command-line utility: `$ compas_rpc {start|stop} [--port PORT]`
 * Added `__version__` to `compas_plotters`.
 * Added `compas_plotters` to `.bumpversion.cfg`.
 * Added `Colormap` to `compas.utilities`.
@@ -545,7 +497,6 @@
 * Added methods `add_joint` and `add_link` to `RobotModel`
 * Added support for geometric primitives to JSON data encoder and decoder.
 * Added support for `data` to all geometric primitives.
->>>>>>> 83c7826b
 
 ### Changed
 
