# Changelog

All notable changes to this project will be documented in this file.

The format is based on [Keep a Changelog](https://keepachangelog.com/en/1.0.0/),
and this project adheres to [Semantic Versioning](https://semver.org/spec/v2.0.0.html).

## Unreleased

### Added

* Added instructions for creating new data types to the dev guide.

### Changed

* Fixed `RuntimeError` when using `compas_rhino.unload_modules` in CPython`. 
* Fixed bug in `Box.scaled` causing a `TypeError` due to incorrect parameter forwarding.
* Changed argument names of `Box.scale()` to `x`, `y`, `z`, instead of `factor` and made `y` and `z` optional to keep positional arguments backwards compatible.
* Fixed import errors in `compas_rhino.conduits` for Rhino 8.
<<<<<<< HEAD
* Fixed doctest failures.
=======
* Fixed bug in serialization when `compas.datastructures.attributes.AttributeView` is used.
>>>>>>> fa49860a

### Removed


## [2.4.3] 2024-10-04

### Added

### Changed

* Fixed support for `compas_gpython` in Rhino 8 Grasshopper CPython components.
* Changed installation instructions for Rhino 8 in the user guide.
* Fixed `Graph.from_edges` always returning `None`.

### Removed

* Removed deprecated module `compas_ghpython.utilities`. For drawing functions, use `compas_ghpython.drawing` directly.

## [2.4.2] 2024-09-17

### Added

* Added `compas.scene.Scene.find_by_name` to find the first scene object with the given name.
* Added `compas.scene.Scene.find_by_itemtype` to find the first scene object with a data item of the given type.

### Changed

* Fixed args for `SceneObject` on Grasshopper `Draw` component.
* Replaced use of `Rhino.Geometry.VertexColors.SetColors` with a for loop and `SetColor` in `compas_ghpyton` since the former requires a `System.Array`.
* Fixed `Mesh.face_circle`.

### Removed


## [2.4.1] 2024-08-25

### Added

### Changed

* Changed supported Blender versions to latest LTS versions (3.3, 3.6, 4.2).
* Fixed bug in `compas_rhino.conversions.cone_to_compas`.
* Fixed bug in `compas_rhino.conversions.cylinder_to_compas`.
* Fixed bug in `compas_rhino.scene.RhinoMeshObject.draw_vertexnormals` (scale not used).
* Fixed bug in `compas_rhino.scene.RhinoMeshObject.draw_facenormals` (scale not used).
* Changed scene object registration to stop printing messages.

### Removed

## [2.4.0] 2024-08-22

### Added

* Added `compas.scene.Scene.redraw`.
* Added `compas.scene.Scene.context_objects` representing all objects drawn in the visualisation context by the scene.
* Added `compas.scene.Scene.clear_context` with optional `guids` to clear some or all objects from the visualisation context.
* Added `clear_scene` and `clear_context` parameters to `compas.scene.Scene.clear` to differentiate between removing objects from the scene internally or removing corresponding objects from the viz context, or both (default).
* Added `compas_rhino.conversions.extrusion_to_compas_box` as direct conversion of extrusion breps.

### Changed

* Changed the `__str__` of `compas.geometry.Frame`, `compas.geometry.Plane`, `compas.geometry.Polygon`, `compas.geometry.Polyhedron`, `compas.geometry.Quaternion` to use a limited number of decimals (determined by `Tolerance.PRECISION`). Note: `__repr__` will instead maintain full precision.
* Changed the `__str__` of `compas.geometry.Pointcloud` to print total number of points instead of the long list of points. Note: `__repr__` will still print all the points with full precision.
* Fixed bug in `Pointcloud.from_box()`.
* Changed `compas.scene.MeshObject` to not use vertex coordinate caching because it is too fragile.
* Changed `compas_rhino.scene.RhinoMeshObject` to keep track of element-guid pairs in dicts.
* Changed `compas.scene.Scene._guids` to a default value of `[]`.
* Fixed bug due to missing import in `compas_rhino.scene.graphobject`.
* Changed `compas_rhino.scene.RhinoMeshObject.draw_vertexnormals` to use the same selection of vertices as `draw_vertices`.
* Changed `compas_rhino.scene.RhinoMeshObject.draw_vertexnormals` to use the corresponding vertex color if no color is specified.
* Changed `compas_rhino.scene.RhinoMeshObject.draw_facenormals` to use the same selection of vertices as `draw_faces`.
* Changed `compas_rhino.scene.RhinoMeshObject.draw_facenormals` to use the corresponding face color if no color is specified.

### Removed


## [2.3.0] 2024-07-06

### Added

* Added code coverage report uploads to codecov.io.
* Added `compas.geometry.surfaces.surface.Surface.from_native`.
* Added `compas.geometry.surfaces.nurbs.NurbsSurface.from_plane`.
* Added `compas.geometry.surfaces.nurbs.NurbsSurface.from_cylinder`.
* Added `compas.geometry.surfaces.nurbs.NurbsSurface.from_extrusion`.
* Added `compas.geometry.surfaces.nurbs.NurbsSurface.from_frame`.
* Added `compas.geometry.surfaces.nurbs.NurbsSurface.from_interpolation`.
* Added `compas.geometry.surfaces.nurbs.NurbsSurface.from_revolution`.
* Added `compas.geometry.surfaces.nurbs.NurbsSurface.from_sphere`.
* Added `compas.geometry.surfaces.nurbs.NurbsSurface.from_torus`.
* Added `compas_rhino.geometry.surfaces.surface_from_native`.
* Added `compas_rhino.geometry.surfaces.nurbssurface_from_native`.
* Added `compas_rhino.geometry.surfaces.nurbssurface_from_cylinder`.
* Added `compas_rhino.geometry.surfaces.nurbssurface_from_fill`.
* Added `compas_rhino.geometry.surfaces.nurbssurface_from_torus`.
* Added `compas_rhino.geometry.surfaces.nurbs.NurbsSurface.from_corners`.
* Added `compas_rhino.geometry.surfaces.nurbs.NurbsSurface.from_cylinder`.
* Added `compas_rhino.geometry.surfaces.nurbs.NurbsSurface.from_frame`.
* Added `compas_rhino.geometry.surfaces.nurbs.NurbsSurface.from_sphere`.
* Added `compas_rhino.geometry.surfaces.nurbs.NurbsSurface.from_torus`.
* Added `compas.geometry.curves.curve.Curve.from_native`.
* Added `compas_rhino.geometry.curves.curve.Curve.from_native`.
* Added `compas_rhino.geometry.curves.nurbs.NurbsCurve.from_native`.
* Added `compas_rhino.conversions.breps.brep_to_compas_mesh`.
* Added `compas_rhino.conversions.docobjects.brepobject_to_compas`.
* Added `compas_rhino.conversions.docobjects.curveobject_to_compas`.
* Added `compas_rhino.conversions.docobjects.meshobject_to_compas`.
* Added `compas_rhino.conversions.docobjects.pointobject_to_compas`.
* Added `compas.datastructures.HashTree` and `compas.datastructures.HashNode`.

### Changed

* Fixed bug in `compas.geometry.curves.curve.Curve.reversed` by adding missing parenthesis.
* Fixed all doctests so we can run `invoke test --doctest`.
* Changed `compas.geometry.surfaces.surface.Surface.__new__` to prevent instantiation of `Surface` directly.
* Changed `compas.geometry.surfaces.nurbs.NurbsSurface.__new__` to prevent instantiation of `NurbsSurface` directly.
* Fixed bug in `compas.geometry.surfaces.nurbs.NurbsSurface.__data__`.
* Changed `compas.geometry.surfaces.nurbs.new_nurbssurface_from_...` to `nurbssurface_from_...`.
* Changed `compas.geometry.curves.curve.Curve.__new__` to prevent instantiation of `Curve` directly.
* Changed `compas.geometry.curves.nurbs.new_nurbscurve_from_...` to `nurbscurve_from_...`.
* Changed `compas.geometry.curves.nurbs.NurbsCurve.__new__` to prevent instantiation of `NurbsCurve` directly.
* Changed `compas_rhino.geometry.curves.new_nurbscurve_from_...` to `nurbscurve_from_...`.
* Fixed `compas_ghpython` Grasshopper components not included in published pakcage.
* Changed `compas.colors.Color.coerce` to take color as is, if it is already an instance of `compas.colors.Color`.
* Changed `compas_rhino.conversions.surfaces.surface_to_compas` to work only with surface geometry.
* Changed `compas_rhino.conversions.curves.curve_to_compas_line` to work only with geometry.
* Changed `compas_rhino.conversions.curves.curve_to_compas_circle` to work only with geometry.
* Changed `compas_rhino.conversions.curves.curve_to_compas_ellipse` to work only with geometry.
* Changed `compas_rhino.conversions.curves.curve_to_compas_polyline` to work only with geometry.
* Changed `compas_rhino.objects.get_point_coordinates` to deprecated (removed in v2.3).
* Changed `compas_rhino.objects.get_line_coordinates` to deprecated (removed in v2.3).
* Changed `compas_rhino.objects.get_polyline_coordinates` to deprecated (removed in v2.3).
* Changed `compas_rhino.objects.get_polygon_coordinates` to deprecated (removed in v2.3).
* Fixed a bug in `worldtransformation` of `compas.scene.SceneObject` to include the object's own frame.

### Removed

* Removed pluggable `compas.geometry.surfaces.surface.new_surface`.
* Removed pluggable `compas.geometry.surfaces.surface.new_surface_from_plane`.
* Removed `compas.geometry.surfaces.surface.Surface.from_plane`.
* Removed `compas.geometry.surfaces.surface.ConicalSurface.__new__`.
* Removed `compas.geometry.surfaces.surface.CylindricalSurface.__new__`.
* Removed `compas.geometry.surfaces.surface.PlanarSurface.__new__`.
* Removed `compas.geometry.surfaces.surface.SphericalSurface.__new__`.
* Removed `compas.geometry.surfaces.surface.ToroidalSurface.__new__`.
* Removed `compas.geometry.surfaces.nurbs.NurbsSurface.__init__`.
* Removed `compas_rhino.geometry.surfaces.new_surface`.
* Removed `compas_rhino.geometry.surfaces.new_nurbssurface`.
* Removed `compas_rhino.geometry.surfaces.nurbs.NurbsSurface.__from_data__`.
* Removed `compas_rhino.geometry.surfaces.surface.Surface.from_corners`.
* Removed `compas_rhino.geometry.surfaces.surface.Surface.from_cylinder`.
* Removed `compas_rhino.geometry.surfaces.surface.Surface.from_frame`.
* Removed `compas_rhino.geometry.surfaces.surface.Surface.from_sphere`.
* Removed `compas_rhino.geometry.surfaces.surface.Surface.from_torus`.
* Removed `compas.geometry.curves.arc.Arc.__new__`.
* Removed `compas.geometry.curves.bezier.Bezier.__new__`.
* Removed `compas.geometry.curves.conic.Conic.__new__`.
* Removed `compas.geometry.curves.polyline.Polyline.__new__`.
* Removed `compas.geometry.curves.curve.new_curve`.
* Removed `compas.geometry.curves.curve.new_nurbscurve`.
* Removed `compas_rhino.geometry.curves.new_curve`.
* Removed `compas_rhino.geometry.curves.new_nurbscurve`.
* Removed `compas_rhino.conversions.surfaces.data_to_rhino_surface`.
* Removed `compas_rhino.conversions.surfaces.surface_to_compas_data`.
* Removed `compas_rhino.conversions.surfaces.surface_to_compas_quadmesh`.
* Removed `compas_rhino.conversions.curves.curve_to_compas_data`.

## [2.2.1] 2024-06-25

### Added

### Changed

* Fixed error in `compas_ghpython` causing `Scene` to fail in Grasshopper.

### Removed

## [2.2.0] 2024-06-24

### Added

* Added `maxiter` parameter to `compas.geometry.icp_numpy`.
* Added `resolution_u` and `resolution_v` to `compas.geometry.Shape` to control discretisation resolution.
* Added `vertices`, `edges`, `faces`, `triangles` to `compas.geometry.Shape`.
* Added `points`, `lines`, `polygons` to `compas.geometry.Shape`.
* Added abstract `compute_vertices`, `compute_edges`, `compute_faces`, `compute_triangles` to `compas.geometry.Shape`.
* Added implementation of `compute_vertices`, `compute_edges`, `compute_faces` to `compas.geometry.Box`.
* Added implementation of `compute_vertices`, `compute_edges`, `compute_faces` to `compas.geometry.Capsule`.
* Added implementation of `compute_vertices`, `compute_edges`, `compute_faces` to `compas.geometry.Cone`.
* Added implementation of `compute_vertices`, `compute_edges`, `compute_faces` to `compas.geometry.Cylinder`.
* Added implementation of `compute_vertices`, `compute_edges`, `compute_faces` to `compas.geometry.Sphere`.
* Added implementation of `compute_vertices`, `compute_edges`, `compute_faces` to `compas.geometry.Torus`.
* Added `compas_blender.scene.ShapeObject`.
* Added `compas.geometry.vector.__radd__`.
* Added `compas.geometry.vector.__rsub__`.
* Added `compas.geometry.vector.__rmul__`.
* Added `compas.geometry.vector.__rtruediv__`.
* Added `VolMesh.cell_lines`, `VolMesh.cell_polygons`.
* Added `VolMesh.vertex_edges`.
* Added `VolMesh.from_meshes`.
* Added `VolMesh.from_polyhedrons`.

### Changed

* Changed `compas_ghpython/utilities/drawing.py` to remove `System` dependency.
* Fixed bug in `compas.geometry.ic_numpy`, which was caused by returning only the last transformation of the iteration process.
* Changed `compas.geometry.Geometry.scaled` to use `compas.geometry.Geometry.scale` on a copy.
* Changed `compas.geometry.Geometry.translated` to use `compas.geometry.Geometry.translate` on a copy.
* Changed `compas.geometry.Geometry.rotated` to use `compas.geometry.Geometry.rotate` on a copy.
* Changed `VolMesh._plane` back to point to a cell for every triplet of vertices.
* Fixed `VolMesh.add_halfface`, `VolMesh.add_cell`, `VolMesh.vertex_halffaces`, `VolMesh.vertex_cells`, `VolMesh.edge_halffaces`, `VolMesh.halfface_cell`, `VolMesh.halfface_opposite_cell`, `VolMesh.halfface_opposite_halfface`, `VolMesh.cell_neighbors`.
* Changed ordering of `Volmesh.edges()` to be deterministic.
* Changed ordering and direction of `Volmesh.vertex_edges()` to be deterministic.
* Changed check for empty vertices and faces to use `is None` to add support for `numpy` arrays.
* Changed order of `u` and `v` of `compas.geometry.SphericalSurface` to the match the excpected parametrisation.
* Changed `compas.geometry.Shape.to_vertices_and_faces` to use `Shape.vertices` and `Shape.faces` or `Shape.triangles`.
* Changed default of `compas.scene.descriptors.color.ColorAttribute` to `None` to support native coloring in CAD contexts.
* Changed `compas.colors.ColorDict.__data__` and `compas.colors.ColorDict.__from_data__` to properly support serialisation.
* Moved `compas_blender.utilities.drawing` to `compas_blender.drawing` with backward compatible imports and deprecation warning.
* Moved `compas_ghpython.utilities.drawing` to `compas_ghpython.drawing` with backward compatible imports and deprecation warning.
* Moved `compas_rhino.utilities.drawing` to `compas_rhino.drawing` with backward compatible imports and deprecation warning.
* Changed `draw_nodes` and `draw_edges` of `compas_blender.scene.GraphObject`, `compas_ghpython.scene.GraphObject`, and `compas_rhino.scene.GraphObject` to use only attributes instead of parameters.
* Changed `draw_vertices`, `draw_edges` and `draw_faces` of `compas_blender.scene.MeshObject`, `compas_ghpython.scene.MeshObject`, and `compas_rhino.scene.MeshObject` to use only attributes instead of parameters.
* Changed `draw_vertices`, `draw_edges` and `draw_faces` of `compas_blender.scene.VolMeshObject`, `compas_ghpython.scene.VolMeshObject`, and `compas_rhino.scene.VolMeshObject` to use only attributes instead of parameters.
* Changed registration of `Capsule`, `Cone`, `Cylinder`, `Sphere`, `Torus` to `ShapeObject` in `compas_blender.scene`.
* Updated `compas.geometry.vector.__mul__` to allow element-wise multiplication with another vector.
* Updated `compas.geometry.vector.__truediv__` to allow element-wise division with another vector.
* Fixed bug in registration `shapely` boolean plugins.
* Temporarily restrict `numpy` to versions lower than `2.x`.

### Removed

* Removed `System` dependency in `compas_ghpython/utilities/drawing.py`.
* Removed GH plugin for `compas.scene.clear` since it clashed with the Rhino version.

## [2.1.1] 2024-05-14

### Added

* Added `compas.geometry.Line.point_from_start` and `compas.geometry.Line.point_from_end`.
* Added `compas.geometry.Line.flip` and `compas.geometry.Line.flipped`.
* Added an `compas.geometry.Frame.interpolate_frame(s)` method
* Added `compas.colors.Color.contrast`.
* Added `compas.geometry.Brep.from_plane`.
* Added `compas.tolerance.Tolerance.angulardeflection`.
* Added `compas.tolerance.Tolerance.update_from_dict`.
* Added `compas.scene.SceneObject.scene` attribute.
* Added `compas.datastructures.CellNetwork.is_faces_closed`
* Added `compas.datastructures.CellNetwork.delete_edge`
* Added `compas.datastructures.CellNetwork.delete_cell`
* Added `compas.datastructures.CellNetwork.delete_face`
* Added `compas.datastructures.CellNetwork.cells_to_graph`
* Added `compas.datastructures.CellNetwork.face_plane`
* Added `compas.datastructures.CellNetwork.cell_volume`
* Added `compas.datastructures.CellNetwork.cell_neighbors`

### Changed

* Changed and update the `compas_view2` examples into `compas_viewer`.
* Changed and updated the `compas_view2` examples into `compas_viewer`.
* Changed `compas.scene.Scene` to inherent from `compas.datastructrues.Tree`.
* Changed `compas.scene.SceneObject` to inherent from `compas.datastructrues.TreeNode`.
* Changed `compas.geoemetry._core.predicates_3` bug fix in `is_coplanar` while loop when there are 4 points.
* Changed to implementation of `Mesh.unify_cycles` to use the corresponding function of `compas.topology.orientation`.
* Fixed bug in `compas.topology.orientation.unify_cycles`.
* Fixed bug in `Mesh.thickened`.
* Fixed various bugs in `compas.geometry.Quaternion`.
* Changed repo config to `pyproject.toml`.
* Fixed broken import in `copas.geometry.trimesh_smoothing_numpy`.
* Changed `RhinoBrep.trimmed` to return single result or raise `BrepTrimmingError` instead of returning a list.
* Changed order of imports according to `isort` and changed line length to `179`.
* Changed use of `compas.geometry.allclose` to `compas.tolerance.TOL.is_allclose`.
* Changed use of `compas.geometry.close` to `compas.tolerance.TOL.is_close`.
* Changed imports of itertools to `compas.itertools` instead of `compas.utilities`.
* Changed `compas.tolerance.Tolerance` to a singleton, to ensure having only library-wide tolerance values.
* Updated `compas_rhino.conversions.point_to_compas` to allow for `Rhino.Geometry.Point` as input.
* Changed `compas.datastructures.Tree.print_hierarchy` to `compas.datastructures.Tree.__str__`.
* Changed `compas.scene.SceneObject.__init__` to accept `item` as kwarg.
* Fixed `compas.geometry.bbox_numpy.minimum_volume_box` to avoid `numpy.linalg.LinAlgError`.

### Removed

* Removed `compas.scene.SceneObjectNode`, functionalities merged into `compas.scene.SceneObject`.
* Removed `compas.scene.SceneTree`, functionalities merged into `compas.scene.Scene`.
* Removed default implementation of `compas.geometry.trimesh_geodistance` since nonexistent.
* Removed `compas.utilities.geometric_key` and replaced it by `compas.tolerance.TOL.geometric_key`.
* Removed `compas.utilities.geometric_key_xy` and replaced it by `compas.tolerance.TOL.geometric_key_xy`.
* Removed indexed attribute access from all geometry classes except `Point`, `Vector`, `Line`, `Polygon`, `Polyline`.
* Removed `compas.datastructures.Tree.print_hierarchy`.

## [2.1.0] 2024-03-01

### Added

* Added optional argument `cap_ends` to `Brep.from_extrusion()`.
* Added implementation in `RhinoBrep.from_extrusion()`.
* Added `max_depth` to `compas.datastructures.Tree.print_hierarchy()`.
* Added `compas.datastructures.Tree.to_graph()`.

### Changed

* Changed `compas.datastructures.TreeNode` to skip serialising `attributes`, `name` and `children` if being empty.
* Changed `compas.datastructures.TreeNode.__repr__` to omit `name` if `None`.
* Fix bug in `compas_rhino.geometry.NurbsCurve.from_parameters` and `compas_rhino.geometry.NurbsCurve.from_points` related to the value of the parameter `degree`.
* Changed `compas.scene.descriptors.ColorDictAttribute` to accept a `compas.colors.ColorDict` as value.
* Changed `compas_rhino.scene.RhinoMeshObject.draw` to preprocess vertex and face color dicts into lists.
* Changed `compas_rhino.conversions.vertices_and_faces_to_rhino` to handle vertex color information correctly.
* Changed `compas_rhino.conversions.average_color` return type `compas.colors.Color` instead of tuple.

### Removed

## [2.0.4] 2024-02-12

### Added

### Changed

* Fixed bug in `compas_rhino.scene`.

### Removed

## [2.0.3] 2024-02-09

### Added

* Added `compas.linalg`.
* Added `compas.matrices`.
* Added `compas.itertools`.
* Added `compas_rhino.scene.helpers`.
* Added `compas.scene.SceneObject.contrastcolor`.

### Changed

* Fixed bug in `compas.geometry.oriented_bounding_box_numpy` to support points in plane.
* Changed `compas_rhino.scene.RhinoSceneObject` to pass on positional arguments.
* Changed `compas_rhino.scene.RhinoBoxObject.draw` to use attributes only.
* Changed `compas_rhino.scene.RhinoBrepObject.draw` to use attributes only.
* Changed `compas_rhino.scene.RhinoCapsuleObject.draw` to use attributes only.
* Changed `compas_rhino.scene.RhinoCircleObject.draw` to use attributes only.
* Changed `compas_rhino.scene.RhinoConeObject.draw` to use attributes only.
* Changed `compas_rhino.scene.RhinoCurveObject.draw` to use attributes only.
* Changed `compas_rhino.scene.RhinoCylinderObject.draw` to use attributes only.
* Changed `compas_rhino.scene.RhinoEllipseObject.draw` to use attributes only.
* Changed `compas_rhino.scene.RhinoFrameObject.draw` to use attributes only.
* Changed `compas_rhino.scene.RhinoGraphObject.draw` to use attributes only.
* Changed `compas_rhino.scene.RhinoLineObject.draw` to use attributes only.
* Changed `compas_rhino.scene.RhinoMeshObject.draw` to use attributes only.
* Changed `compas_rhino.scene.RhinoPlaneObject.draw` to use attributes only.
* Changed `compas_rhino.scene.RhinoPointObject.draw` to use attributes only.
* Changed `compas_rhino.scene.RhinoPolygonObject.draw` to use attributes only.
* Changed `compas_rhino.scene.RhinoPolyhedronObject.draw` to use attributes only.
* Changed `compas_rhino.scene.RhinoPolylineObject.draw` to use attributes only.
* Changed `compas_rhino.scene.RhinoSphereObject.draw` to use attributes only.
* Changed `compas_rhino.scene.RhinoSurfaceObject.draw` to use attributes only.
* Changed `compas_rhino.scene.RhinoTorusObject.draw` to use attributes only.
* Changed `compas_rhino.scene.RhinoVectorObject.draw` to use attributes only.
* Changed `compas_rhino.scene.RhinoVolMeshObject.draw` to use attributes only.

### Removed

* Removed `compas.geometry.linalg`.
* Removed `compas.topology.matrices`.
* Removed `compas.utilities.itertools`.

## [2.0.2] 2024-02-06

### Added

* Added Blender paths for Windows.
* Added `compas_rhino.print_python_path`.
* Added `compas_blender.print_python_path`.

### Changed

* Fixed bug in `compas.tolerange.Tolerance.format_number()` related to IronPython environment.

### Removed


## [2.0.1] 2024-02-01

### Added

* Added pluggable `compas.geometry.surfaces.nurbs.new_nurbssurface_from_native`.
* Added `compas.geometry.NurbsSurface.from_native`.
* Added plugin `compas_rhino.geometry.surfaces.new_nurbssurface_from_plane`.

### Changed

* Fixed bug in `compas_blender.clear`.
* Fixed bug in `compas_rhino.conversions.surface_to_compas`.
* Fixed bug in `compas_rhino.conversions.surface_to_compas_mesh`.
* Fixed bug in `compas_rhino.conversions.surface_to_compas_quadmesh`.
* Fixed bug in plugin `compas_rhino.geometry.curves.new_nurbscurve_from_native`.
* Fixed bug in plugin `compas_rhino.geometry.surfaces.new_nurbssurface_from_native`.

### Removed

* Removed plugin `compas_rhino.geometry.surfaces.new_surface_from_plane`.


## [2.0.0] 2024-01-31

### Added

* Added `group` attribute to `compas_rhino.scene.RhinoSceneObject`.
* Added `_guid_mesh`, `_guids_vertices`, `_guids_edges`, `_guids_faces`, `_guids_vertexlabels`, `_guids_edgelables`, `_guids_facelabels`, `_guids_vertexnormals`, `_guids_facenormals`, `_guids_spheres`, `_guids_pipes`, `disjoint` attributes to `compas_rhino.scene.MeshObject`.
* Added `_guids_nodes`, `_guids_edges`, `_guids_nodelabels`, `_guids_edgelables`, `_guids_spheres`, `_guids_pipes` attributes to `compas_rhino.scene.GraphObject`.
* Added `_guids_vertices`, `_guids_edges`, `_guids_faces`, `_guids_cells`, `_guids_vertexlabels`, `_guids_edgelables`, `_guids_facelabels`, `_guids_celllabels`, `disjoint` attributes to `compas_rhino.scene.MeshObject`.
* Added test for `compas.scene.Scene` serialisation.

### Changed

* Changed `compas.scene.Mesh`'s `show_vertices`, `show_edges`, `show_faces` to optionally accept a sequence of keys.
* Changed `compas.scene.Graph`'s `show_nodes`, `show_edges` to optionally accept a sequence of keys.
* Changed `compas.scene.VolMesh`'s `show_vertices`, `show_edges`, `show_faces`, `show_cells` to optionally accept a sequence of keys.
* Fixed missing implementation of `Sphere.base`.
* Fixed bug in `intersection_sphere_sphere`.

### Removed

* Removed kwargs from `compas_rhino.scene.MeshObject.draw`.
* Removed kwargs from `compas_rhino.scene.GraphObject.draw`.
* Removed kwargs from `compas_rhino.scene.VolMeshObject.draw`.

## [2.0.0-beta.4] 2024-01-26

### Added

* Added `compas_rhino.objects`.
* Added `compas_rhino.layers`.
* Added `compas_rhino.install_with_pip`.
* Added `before_draw` pluggable to `compas.scene.Scene.draw`.
* Added `after_draw` pluggable to `compas.scene.Scene.draw`.
* Added description in tutorial about `compas.scene.context`.
* Added `compas_blender.data`.
* Added `compas_blender.collections`.
* Added `compas_blender.objects`.
* Added `compas_rhino.ui`.
* Added `compas_rhino.unload_modules`.
* Added `compas_ghpython.unload_modules`.
* Added `compas_ghpython.sets`.
* Added `compas_ghpython.timer`.
* Added `scale` and `scaled` to `compas.datastructures.Datastructure`.
* Added `rotate` and `rotated` to `compas.datastructures.Datastructure`.
* Added `translate` and `translated` to `compas.datastructures.Datastructure`.

### Changed

* Changed `compas.tolerance.Tolerance` into singleton.
* Changed `compas_rhino.geometry.curves.nursb.RhinoNurbsCurve` to use private data API.
* Changed `compas_rhino.geometry.surfaces.nursb.RhinoNurbsSurface` to use private data API.
* Changed `compas.scene.Scene.redraw` to `draw`.
* Fixed `register_scene_objects` not called when there is a context given in kwargs of `SceneObject`.

### Removed

* Removed `compas_blender.geometry.curves`.
* Removed `compas_rhino.utilities.objects`.
* Removed `compas_rhino.utilities.layers`.
* Removed `compas_rhino.utilities.constructors`.
* Removed `compas_rhino.utilities.document`.
* Removed `compas_rhino.utilities.geometry`.
* Removed `compas_rhino.utilities.misc`.
* Removed `compas_blender.utilities.data`.
* Removed `compas_blender.utilities.collections`.
* Removed `compas_blender.utilities.objects`.
* Removed `compas_ghpython.utilities.sets`.
* Removed `compas_ghpython.utilities.timer`.

## [2.0.0-beta.3] 2024-01-19

### Added

* Added `compas.dtastructures.Network` as alias of `compas.datastructures.Graph`.
* Added `compas.data.Data.name` and included it in serialisation in case `compas.data.Data._name is not None`.

### Changed

* Merged `compas.datastructures.Halfedge` into `compas.datastructures.Mesh`.
* Merged `compas.datastructures.Network` into `compas.datastructures.Graph`.
* Merged `compas.datastructures.Halfface` into `compas.datastructures.VolMesh`.
* Fixed `RhinoBrep` doesn't get capped after trimming.
* Changed `compas.data.Data.data` to `compas.data.Data.__data__`.
* Changed `compas.data.Data.dtype` to `compas.data.Data.__dtype__`.
* Changed `compas.data.Data.from_data` to `compas.data.Data.__from_data__`.
* Changed `compas.geometry.triangulation_earclip` face vertex index reversion when the polygon is flipped.

### Removed

* Removed `compas.datastructures.Network`.
* Removed `compas.datastructures.Halfedge`.
* Removed `compas.datastructures.Halfface`.
* Removed `compas.data.Data.attributes`.
* Removed `compas.data.Datastructure.attributes`.
* Removed `attributes` from `compas.datastructures.Assembly.data`.
* Removed `attributes` from `compas.datastructures.CellNetwork.data`.
* Removed `attributes` from `compas.datastructures.Graph.data`.
* Removed `attributes` from `compas.datastructures.Mesh.data`.
* Removed `attributes` from `compas.datastructures.Tree.data`.
* Removed `attributes` from `compas.datastructures.VolMesh.data`.
* Removed `compas.data.Data.to_data`.
* Removed `compas.rpc.XFunc`.

## [2.0.0-beta.2] 2024-01-12

### Added

* Added `viewerinstance` in `compas.scene.Scene` to support viewers context detection.
* Added `compas_rhino8` as starting point for Rhino8 support.
* Added `compas.scene.SceneObjectNode`.
* Added `compas.scene.SceneTree`.
* Added `compas.scene.SceneObject.node`.
* Added `compas.scene.SceneObject.frame`.
* Added `compas.scene.SceneObject.worldtransformation`.
* Added `compas.scene.SceneObject.parent`.
* Added `compas.scene.SceneObject.children`.
* Added `compas.scene.SceneObject.add()`.
* Added tutorial for `compas.datastructures.Tree`.
* Added Serialisation capability to `compas.scene.Scene`.
* Added `show` flag to `compas.scene.SceneObject`.
* Added `show_points` flag to `compas.scene.GeometryObject`.
* Added `show_lines` flag to `compas.scene.GeometryObject`.
* Added `show_surfaces` flag to `compas.scene.GeometryObject`.
* Added `show_vertices` flag to `compas.scene.MeshObject`.
* Added `show_edges` flag to `compas.scene.MeshObject`.
* Added `show_faces` flag to `compas.scene.MeshObject`.
* Added `show_nodes` flag to `compas.scene.NetworkObject`.
* Added `show_edges` flag to `compas.scene.NetworkObject`.
* Added `show_vertices` flag to `compas.scene.VolMeshObject`.
* Added `show_edges` flag to `compas.scene.VolMeshObject`.
* Added `show_faces` flag to `compas.scene.VolMeshObject`.
* Added `show_cells` flag to `compas.scene.VolMeshObject`.
* Added `compas.data.Data.to_jsonstring` and `compas.data.Data.from_jsonstring`.
* Added `compas.data.Data.attributes`.
* Added optional param `working_directory` to `compas.rpc.Proxy` to be able to start services defined in random locations.
* Added `compas.datastructures.Datastructure.transform` and `compas.datastructures.Datastructure.transformed`.
* Added `compas.datastructures.Datastructure.transform_numpy` and `compas.datastructures.Datastructure.transformed_numpy`.
* Added `compas.datastructures.Halfedge.flip_cycles`.
* Added `compas.datastructures.Halfedge.is_connected`, `compas.datastructures.Halfedge.connected_vertices`, `compas.datastructures.Halfedge.connected_faces`.
* Added `compas.datastructures.Mesh.join`.
* Added `compas.datastructures.Mesh.weld` and `compas.datastructures.Mesh.remove_duplicate_vertices`.
* Added `compas.datastructures.Mesh.quads_to_triangles`.
* Added `compas.datastructures.Mesh.unify_cycles`.
* Added `compas.datastructures.Mesh.aabb` and `compas.datastructures.Mesh.obb`.
* Added `compas.datastructures.Mesh.offset` and `compas.datastructures.Mesh.thickened`.
* Added `compas.datastructures.Mesh.exploded`.
* Added `compas.datastructures.Mesh.adjacency_matrix`, `compas.datastructures.Mesh.connectivity_matrix`, `compas.datastructures.Mesh.degree_matrix`, `compas.datastructures.Mesh.laplacian_matrix`.
* Added `compas.topology.vertex_adjacency_from_edges`, `compas.topology.vertex_adjacency_from_faces`, `compas.topology.edges_from_faces`, `compas.topology.faces_from_edges`.
* Added `compas.datastructures.Network.split_edge`, `compas.datastructures.Network.join_edges`.
* Added `compas.datastructures.Network.smooth`.
* Added `compas.datastructures.Network.is_crossed`, `compas.datastructures.Network.is_xy`, `compas.datastructures.Network.is_planar`, `compas.datastructures.Network.is_planar_embedding`, `compas.datastructures.Network.count_crossings`, `compas.datastructures.Network.find_crossings`, `compas.datastructures.Network.embed_in_plane`.
* Added `compas.datastructures.Network.find_cycles`.
* Added `compas.datastructures.Network.shortest_path`.
* Added `compas.datastructures.Network.transform`.
* Added `compas.datastructures.Graph.is_connected`.
* Added `compas.datastructures.Graph.adjacency_matrix`, `compas.datastructures.Graph.connectivity_matrix`, `compas.datastructures.Graph.degree_matrix`, `compas.datastructures.Graph.laplacian_matrix`.

### Changed

* Changed the `__str__` of `compas.geometry.Point` and `compas.geometry.Vector` to use a limited number of decimals (determined by `Tolerance.PRECISION`). Note: `__repr__` will instead maintain full precision.
* Changed `docs` Workflow to only be triggered on review approval in pull requests.
* Changed `draw` implementations of `compas.scene.SceneObject` to always use the `worldtransformation` of the `SceneObject`.
* Fixed typo in name `Rhino.Geometry.MeshingParameters` in `compas_rhino.geometry.RhinoBrep.to_meshes()`.
* Fixed `TypeErrorException` when serializing a `Mesh` which has been converted from Rhino.
* Fixed color conversions in `compas_rhion.conversions.mesh_to_compas`.
* Changed `SceneObject` registration to allow for `None` context.
* Changed `compas.data.Data.name` to be stored in `compas.data.Data.attributes`.
* Changed `compas.data.Data.__jsondump__` to include `compas.data.Data.attributes` if the dict is not empty.
* Changed `compas.data.Data.__jsonload__` to update `compas.data.Data.attributes` if the attribute dict is provided.
* Changed `compas.datastructures.Graph` to take additional `**kwargs`, instead of only `name=None` specifically.
* Changed `compas.datastructures.Network` to take additional `**kwargs`, instead of only `name=None` specifically.
* Changed `compas.datastructures.Halfedge` to take additional `**kwargs`, instead of only `name=None` specifically.
* Changed `compas.datastructures.Mesh` to take additional `**kwargs`, instead of only `name=None` specifically.
* Moved registration of `ping` and `remote_shutdown` of the RPC server to `compas.rpc.Server.__init__()`.
* Moved `FileWatcherService` to `compas.rpc.services.watcher` so it can be reused.
* Changed `compas.datastructures.Mesh.subdivide` to `compas.datastructures.Mesh.subdivided`.
* Moved `compas.numerical.pca_numpy` to `compas.geometry.pca_numpy`.
* Moved `compas.numerical.scalafield_contours` to `compas.geometry.scalarfield_contours`.
* Moved `compas.numerical.matrices` to `compas.topology.matrices`.
* Moved `compas.numerical.linalg` to `compas.geometry.linalg`.
* Changed `watchdog` dependency to be only required for platforms other than `emscripten`.
* Changed `compas.geometry.earclip_polygon` algorithm because the current one does not handle several cases.

### Removed

* Removed `compas_rhino.forms`. Forms will be moved to `compas_ui`.
* Removed `compas.scene.NoSceneObjectContextError`.
* Removed `compas.datastructures.Datastructure.attributes` and `compas.datastructures.Datastructure.name` (moved to `compas.data.Data`).
* Removed `attributes` from `compas.datastructures.Graph.data`.
* Removed `attributes` from `compas.datastructures.Network.data`.
* Removed `attributes` from `compas.datastructures.Halfedge.data`.
* Removed `attributes` from `compas.datastructures.Mesh.data`.
* Removed `compas.datastructures.mesh_bounding_box` and `compas.datastructures.mesh_bounding_box_xy`.
* Removed `compas.datastructures.mesh_oriented_bounding_box_numpy` and `compas.datastructures.mesh_oriented_bounding_box_xy_numpy`.
* Removed `compas.datastructures.mesh_delete_duplicate_vertices`.
* Removed `compas.datastructures.mesh_is_connected` and `compas.datastructures.mesh_connected_components`.
* Removed `compas.datastructures.mesh_isolines_numpy` and `compas.datastructures.mesh_contours_numpy`.
* Removed `compas.datastructures.trimesh_gaussian_curvature`.
* Removed `compas.datastructures.trimesh_descent`.
* Removed `compas.datastructures.mesh_disconnected_vertices`, `compas.datastructures.mesh_disconnected_faces` and `compas.datastructures.mesh_explode`.
* Removed `compas.datastructures.mesh_geodesic_distances_numpy`.
* Removed `compas.datastructures.trimesh_face_circle`.
* Removed `compas.datastructures.mesh_weld`, `compas.datastructures.meshes_join`, `compas.datastructures.meshes_join_and_weld`.
* Removed `compas.datastructures.mesh_offset` and `compas.datastructures.mesh_thicken`.
* Removed `compas.datastructures.mesh_face_adjacency` and `compas.datastructures.mesh_unify_cycles`.
* Removed `compas.datastructures.mesh_transform`, `compas.datastructures.mesh_transformed`, `compas.datastructures.mesh_transform_numpy`, `compas.datastructures.mesh_transformed_numpy`.
* Removed `compas.datastructures.mesh_quads_to_triangles`.
* Removed `compas.datastructures.volmesh_bounding_box`.
* Removed `compas.datastructures.volmesh_transform` and `compas.datastructures.volmesh_transformed`.
* Removed `compas.topology.unify_cycles_numpy` and `compas.topology.face_adjacency_numpy`.
* Removed `compas.topology.unify_cycles_rhino` and `compas.topology.face_adjacency_rhino`.
* Removed `compas.datastructures.network_is_connected`.
* Removed `compas.datastructures.network_complement`.
* Removed `compas.datastructures.network_disconnected_nodes`, `compas.datastructures.network_disconnected_edges`, `compas.datastructures.network_explode`.
* Removed `compas.datastructures.network_adjacency_matrix`, `compas.datastructures.network_connectivity_matrix`, `compas.datastructures.network_degree_matrix`, `compas.datastructures.network_laplacian_matrix`.
* Removed `compas.datastructures.network_transform`, `compas.datastructures.network_transformed`.
* Removed `compas.datastructures.network_shortest_path`.
* Removed `compas.numerical`.

## [2.0.0-beta.1] 2023-12-20

### Added

* Added `compas.geometry.Box.to_brep()`.
* Added `compas.geometry.Cone.to_brep()`.
* Added `compas.geometry.Cylinder.to_brep()`.
* Added `compas.geometry.Sphere.to_brep()`.
* Added `compas.geometry.Torus.to_brep()`.
* Added `compas.brep.Brep.from_iges()`.
* Added `compas.brep.Brep.to_iges()`.
* Added `compas.tolerance`.
* Added `compas.tolerance.Tolerance`.
* Added `compas.tolerance.Tolerance.ABSOLUTE` and `compas.tolerance.Tolerance.absolute`.
* Added `compas.tolerance.Tolerance.RELATIVE` and `compas.tolerance.Tolerance.relative`.
* Added `compas.tolerance.Tolerance.ANGULAR` and `compas.tolerance.Tolerance.angular`.
* Added `compas.tolerance.Tolerance.APPROXIMATION` and `compas.tolerance.Tolerance.approximation`.
* Added `compas.tolerance.Tolerance.PRECISION` and `compas.tolerance.Tolerance.precision`.
* Added `compas.tolerance.Tolerance.LINEARDEFLECTION` and `compas.tolerance.Tolerance.lineardeflection`.
* Added `compas.tolerance.Tolerance.is_zero`.
* Added `compas.tolerance.Tolerance.is_positive`.
* Added `compas.tolerance.Tolerance.is_negative`.
* Added `compas.tolerance.Tolerance.is_between`.
* Added `compas.tolerance.Tolerance.is_angle_zero`.
* Added `compas.tolerance.Tolerance.is_close`.
* Added `compas.tolerance.Tolerance.is_allclose`.
* Added `compas.tolerance.Tolerance.is_angles_close`.
* Added `compas.tolerance.Tolerance.geometric_key`.
* Added `compas.tolerance.Tolerance.format_number`.
* Added `compas.tolerance.Tolerance.precision_from_tolerance`.
* Added `compas.scene.Scene`.
* Added `compas.json_loadz()` and `compas.json_dumpz()` to support ZIP compressed JSON files.
* Added `compas.datastructures.assembly.delete_part()`.
* Added `compas.datastructures.assembly.delete_connection()`.
* Added `compas.geometry.Brep.from_breps()`.
* Added `compas.geometry.Brep.from_planes()`.
* Added `compas.geometry.Brep.to_iges()`.
* Added `compas.geometry.Brep.to_meshes()`.
* Added `compas.geometry.Brep.to_polygons()`.
* Added `compas.geometry.Brep.to_stl()`.
* Added `compas.geometry.Brep.heal()`.
* Added `compas.geometry.Brep.edge_faces()`.
* Added `compas.geometry.Brep.edge_loop()`.
* Added `compas.geometry.Brep.fillet()`.
* Added `compas.geometry.Brep.filleted()`.
* Added `compas.geometry.BrepFilletError`.
* Added `compas.geometry.Brep.is_shell`.
* Added `compas.geometry.Brep.contains()`.
* Added `compas.geometry.BrepFace.adjacent_faces()`.
* Added `compas_rhino.geometry.RhinoBrep.is_manifold`.
* Added `compas_rhino.geometry.RhinoBrep.contains()`.
* Added `compas_rhino.geometry.RhinoBrepFace.adjacent_faces()`.
* Added `compas_rhino.geometry.RhinoBrepFace.as_brep()`.
* Added `compas.geometry.BrepEdge.orientation`.
* Added `compas.geometry.BrepEdge.type`.
* Added `compas.geometry.BrepEdge.length`.
* Added `compas.geometry.BrepFace.type`.
* Added `compas.geometry.BrepFace.add_loop()`.
* Added `compas.geometry.BrepFace.add_loops()`.
* Added `compas.geometry.BrepFace.to_polygon()` with generic implementation.
* Added `compas.geometry.BrepFace.try_get_nurbssurface()`.
* Added `compas_rhino.geometry.RhinoBrepFace.area`.
* Added `compas_rhino.geometry.RhinoBrepFace.centroid`.
* Added `compas_rhino.geometry.RhinoBrepFace.edges`.
* Added `compas_rhino.geometry.RhinoBrepFace.is_cone`.
* Added `compas_rhino.geometry.RhinoBrepFace.is_cylinder`.
* Added `compas_rhino.geometry.RhinoBrepFace.is_torus`.
* Added `compas_rhino.geometry.RhinoBrepFace.is_sphere`.
* Added `compas_rhino.geometry.RhinoBrepFace.nurbssurface`.
* Added `compas_rhino.geometry.RhinoBrepFace.vertices`.
* Added `compas_rhino.geometry.RhinoBrepLoop.trims`.
* Added `compas_rhino.geometry.RhinoBrepEdge.length`.
* Added `compas_rhino.geometry.RhinoBrepEdge.centroid`.
* Added `compas.geometry.BrepFace.native_face`.
* Added `compas.geometry.BrepEdge.native_edge`.
* Added `compas.geometry.BrepLoop.native_loop`.
* Added `compas.geometry.BrepTrim.native_trim`.
* Added `compas.geometry.BrepVertex.native_vertex`.
* Added `compas_rhino.geometry.RhinoBrepFace.native_face`.
* Added `compas_rhino.geometry.RhinoBrepEdge.native_edge`.
* Added `compas_rhino.geometry.RhinoBrepLoop.native_loop`.
* Added `compas_rhino.geometry.RhinoBrepTrim.native_trim`.
* Added `compas_rhino.geometry.RhinoBrepVertex.native_vertex`.
* Added `color`, `opacity` attributes to `compas.scene.SceneObject`.
* Added `pointcolor`, `linecolor`, `surfacecolor`, `pointsize`, `linewidth` attributes to `compas.scene.GeometryObject`.
* Added `compas_rhino.geometry.brep.RhinoBrep.to_meshes()`.
* Added `compas_blender.`
* Added `compas.geometry.Brep.trimmed()`.
* Added `compas.geometry.RhinoBrep.slice()`.

### Changed

* Changed `compas.geometry.NurbsSurface.u_space` to `space_u`.
* Changed `compas.geometry.NurbsSurface.v_space` to `space_v`.
* Changed `compas.geometry.NurbsSurface.u_isocurve` to `isocurve_u`.
* Changed `compas.geometry.NurbsSurface.v_isocurve` to `isocurve_v`.
* Changed `compas.brep.Brep.from_step_file` to `from_step`.
* Moved `compas.brep` to `compas.geometry.brep`.
* Updated `compas-actions.docs` workflow to `v3`.
* `Artists` classes are renamed to `SceneObject` classes and now under `compas.scene`, `compas_rhino.scene`, `compas_ghpython.scene`, `compas_blender.scene`.
* Context related functions like `register`, `build`, `redraw` and `clear` are moved to `compas.scene.context` from `compas.scene.SceneObject`.
* Changed plugin selection to fall back to a default implementation if possible.
* Fixed `AttributeError` `_edges` in `compas_rhino.geometry.RhinoBrepLoop.edges`.
* Fixed `compas_rhino.geometry.RhinoBrep` serialization.
* Naming convention for `ColorDictAttributes` in `compas.scene.MeshObject`, `compas.scene.NetworkObject` and `compas.scene.VolmeshObject` is changed e.g. from `vertex_color` to `vertexcolor`.
* The building of correct type of `SceneObject` is moved backed to `__new__` of `SceneObject` itself.
* Changed `compas_blender.install` to use symlinks.
* Moved `URDF` parsing from `compas.files` to the `compas_robots` extension (`compas_robots.files.URDF`).
* Changed signature of `compas.geometry.Brep.slice()`

### Removed

* Removed `compas_rhino.geometry.RhinoBrepFace.data.setter`.
* Removed `compas_rhino.geometry.RhinoBrepEdge.data.setter`.
* Removed `compas_rhino.geometry.RhinoBrepLoop.data.setter`.
* Removed `compas_rhino.geometry.RhinoBrepTrim.data.setter`.
* Removed `compas_rhino.geometry.RhinoBrepVertex.data.setter`.
* Removed `compas.PRECISION`.
* Removed `compas.set_precision`.

## [2.0.0-alpha.2] 2023-11-07

### Added

* Added `Frame.axes`
* Added `compas.datastructures.TreeNode` and `compas.datastructures.Tree` classes.
* Added `EllipseArtist` to `compas_rhino` and `compas_ghpython`.
* Added `compas.scene.Scene`.

### Changed

* Changed `Network.is_planar` to rely on `NetworkX` instead `planarity` for planarity checking.
* Removed `planarity` from requirements.
* Fixed argument order at `compas.geometry.cone.circle`.
* Pinned `jsonschema` version to >=4.17, <4.18 to avoid Rust toolchain
* Fixed `box_to_compas` in `compas_rhino.conversions` to correctly take in the center of the box as the center point of the frame.
* Removed `cython` from requirements.
* Made X and Y axis optional in the constructor of `Frame`.
* Moved `compas.geometry.brep` to `compas.brep`.
* Changed `networkx` version to `>=3.0` to ensure support for `is_planar`.
* Moved `compas.geometry.curves.nurbs_.py` and `compas.geometry.surfaces.nurbs_.py` to `compas_nurbs`.
* Fixed `mesh_to_compas` returning an empty `Mesh` when colors and/or face normals are missing.

### Removed


## [2.0.0-alpha.1] 2023-09-20

### Added

* Added `create_id` to `compas_ghpython.utilities`. (moved from `compas_fab`)
* Added representation for features in `compas.datastructures.Part`.
* Added `split` and `split_by_length` to `compas.geometry.Polyline`.
* Added `compas.rpc.XFunc`.
* Added attribute `compas.color.Color.DATASCHEMA`.
* Added attribute `compas.data.Data.DATASCHEMA`.
* Added attribute `compas.datastructures.Graph.DATASCHEMA`.
* Added attribute `compas.datastructures.Halfedge.DATASCHEMA`.
* Added attribute `compas.datastructures.Halfface.DATASCHEMA`.
* Added attribute `compas.geometry.Arc.DATASCHEMA`.
* Added attribute `compas.geometry.Bezier.DATASCHEMA`.
* Added attribute `compas.geometry.Box.DATASCHEMA`.
* Added attribute `compas.geometry.Capsule.DATASCHEMA`.
* Added attribute `compas.geometry.Circle.DATASCHEMA`.
* Added attribute `compas.geometry.Cone.DATASCHEMA`.
* Added attribute `compas.geometry.Cylinder.DATASCHEMA`.
* Added attribute `compas.geometry.Ellipse.DATASCHEMA`.
* Added attribute `compas.geometry.Frame.DATASCHEMA`.
* Added attribute `compas.geometry.Line.DATASCHEMA`.
* Added attribute `compas.geometry.NurbsCurve.DATASCHEMA`.
* Added attribute `compas.geometry.NurbsSurface.DATASCHEMA`.
* Added attribute `compas.geometry.Plane.DATASCHEMA`.
* Added attribute `compas.geometry.Point.DATASCHEMA`.
* Added attribute `compas.geometry.Pointcloud.DATASCHEMA`.
* Added attribute `compas.geometry.Polygon.DATASCHEMA`.
* Added attribute `compas.geometry.Polyhedron.DATASCHEMA`.
* Added attribute `compas.geometry.Polyline.DATASCHEMA`.
* Added attribute `compas.geometry.Sphere.DATASCHEMA`.
* Added attribute `compas.geometry.Torus.DATASCHEMA`.
* Added attribute `compas.geometry.Quaternion.DATASCHEMA`.
* Added attribute `compas.geometry.Vector.DATASCHEMA`.
* Added implementation of property `compas.color.Color.data`.
* Added `compas.data.Data.validate_data`.
* Added `compas.data.Data.__jsondump__`.
* Added `compas.data.Data.__jsonload__`.
* Added `compas.data.schema.dataclass_dataschema`.
* Added `compas.data.schema.dataclass_typeschema`.
* Added `compas.data.schema.dataclass_jsonschema`.
* Added `compas.data.schema.compas_jsonschema`.
* Added `compas.data.schema.compas_dataclasses`.
* Added `compas.datastructures.Graph.to_jsondata`.
* Added `compas.datastructures.Graph.from_jsondata`.
* Added `compas.datastructures.Halfedge.halfedge_loop_vertices`.
* Added `compas.datastructures.Halfedge.halfedge_strip_faces`.
* Added `compas.datastructures.Mesh.vertex_point`.
* Added `compas.datastructures.Mesh.vertices_points`.
* Added `compas.datastructures.Mesh.set_vertex_point`.
* Added `compas.datastructures.Mesh.edge_start`.
* Added `compas.datastructures.Mesh.edge_end`.
* Added `compas.datastructures.Mesh.edge_line`.
* Added `compas.datastructures.Mesh.face_points`.
* Added `compas.datastructures.Mesh.face_polygon`.
* Added `compas.datastructures.Mesh.face_circle`.
* Added `compas.datastructures.Mesh.face_frame`.
* Added `compas.datastructures.Graph.node_index` and `compas.datastructures.Graph.index_node`.
* Added `compas.datastructures.Graph.edge_index` and `compas.datastructures.Graph.index_edge`.
* Added `compas.datastructures.Halfedge.vertex_index` and `compas.datastructures.Halfedge.index_vertex`.
* Added `compas.geometry.Hyperbola`.
* Added `compas.geometry.Parabola`.
* Added `compas.geometry.PlanarSurface`.
* Added `compas.geometry.CylindricalSurface`.
* Added `compas.geometry.SphericalSurface`.
* Added `compas.geometry.ConicalSurface`.
* Added `compas.geometry.ToroidalSurface`.
* Added `compas.geometry.trimesh_descent_numpy`.
* Added `compas.geometry.trimesh_gradient_numpy`.
* Added `compas.geometry.boolean_union_polygon_polygon` pluggable.
* Added `compas.geometry.boolean_intersection_polygon_polygon` pluggable.
* Added `compas.geometry.boolean_difference_polygon_polygon` pluggable.
* Added `compas.geometry.boolean_symmetric_difference_polygon_polygon` pluggable.
* Added `compas.geometry.boolean_union_polygon_polygon` Shapely-based plugin.
* Added `compas.geometry.boolean_intersection_polygon_polygon` Shapely-based plugin.
* Added `compas.geometry.boolean_difference_polygon_polygon` Shapely-based plugin.
* Added `compas.geometry.boolean_symmetric_difference_polygon_polygon` Shapely-based plugin.
* Added `compas.geometry.Pointcloud.from_ply`.
* Added `compas.geometry.Curve.to_points`.
* Added `compas.geometry.Curve.to_polyline`.
* Added `compas.geometry.Curve.to_polygon`.
* Added `compas.geometry.Surface.to_vertices_and_faces`.
* Added `compas.geometry.Surface.to_triangles`.
* Added `compas.geometry.Surface.to_quads`.
* Added `compas.geometry.Surface.to_mesh`.
* Added `compas.geometry.Curve.point_at`.
* Added `compas.geometry.Curve.tangent_at`.
* Added `compas.geometry.Curve.normal_at`.
* Added `compas.geometry.Surface.point_at`.
* Added `compas.geometry.Surface.normal_at`.
* Added `compas.geometry.Surface.frame_at`.
* Added `compas.geometry.Polyline.parameter_at`.
* Added `compas.geometry.Polyline.divide_at_corners`.
* Added `mesh_to_rhino` to `compas_rhino.conversions`.
* Added `vertices_and_faces_to_rhino` to `compas_rhino.conversions`.
* Added `polyhedron_to_rhino` to `compas_rhino.conversions`.
* Added `from_mesh` plugin to `compas_rhino.geometry.RhinoBrep`.
* Added `compas.geometry.Plane.worldYZ` and `compas.geometry.Plane.worldZX`.
* Added `compas.datastructures.CellNetwork`.
* Added `compas_rhino.conversions.brep_to_compas_box`.
* Added `compas_rhino.conversions.brep_to_compas_cone`.
* Added `compas_rhino.conversions.brep_to_compas_cylinder`.
* Added `compas_rhino.conversions.brep_to_compas_sphere`.
* Added `compas_rhino.conversions.brep_to_rhino`.
* Added `compas_rhino.conversions.capsule_to_rhino_brep`.
* Added `compas_rhino.conversions.cone_to_rhino_brep`.
* Added `compas_rhino.conversions.curve_to_rhino`.
* Added `compas_rhino.conversions.cylinder_to_rhino_brep`.
* Added `compas_rhino.conversions.extrusion_to_compas_box`.
* Added `compas_rhino.conversions.extrusion_to_rhino_cylinder`.
* Added `compas_rhino.conversions.extrusion_to_rhino_torus`.
* Added `compas_rhino.conversions.polyline_to_rhino_curve`.
* Added `compas_rhino.conversions.surface_to_compas`.
* Added `compas_rhino.conversions.surface_to_compas_mesh`.
* Added `compas_rhino.conversions.surface_to_compas_quadmesh`.
* Added `compas_rhino.conversions.surface_to_rhino`.
* Added `compas_rhino.conversions.torus_to_rhino_brep`.
* Added `compas_rhino.artists._helpers.attributes`.
* Added `compas_rhino.artists._helpers.ngon`.
* Added `compas.geometry.find_span`.
* Added `compas.geometry.construct_knotvector`.
* Added `compas.geometry.knotvector_to_knots_and_mults`.
* Added `compas.geometry.knots_and_mults_to_knotvector`.
* Added `compas.geometry.compute_basisfuncs`.
* Added `compas.geometry.compute_basisfuncsderivs`.
* Added `compas.geometry.DefaultNurbsCurve` as try-last, Python-only plugin for `compas.geometry.NurbsCurve`.
* Added `compas.geometry.DefaultNurbsSurface` as try-last, Python-only plugin for `compas.geometry.NurbsSurface`.
* Added color count to constructor functions of `compas.colors.ColorMap`.

### Changed

* Temporarily skip testing for python 3.7 due to a bug related to MacOS 13.
* Fixed bug that caused a new-line at the end of the `compas.HERE` constant in IronPython for Mac.
* Fixed unbound method usage of `.cross()` on `Plane`, `Vector` and `Frame`.
* Fixed Grasshopper `draw_polylines` method to return `PolylineCurve` instead of `Polyline` because the latter shows as only points.
* Fixed bug in the `is_polygon_in_polygon_xy` that was not correctly generating all the edges of the second polygon before checking for intersections.
* Fixed `area_polygon` that was, in some cases, returning a negative area.
* Fixed uninstall post-process.
* Fixed support for `System.Decimal` data type on json serialization.
* Fixed `offset_polygon` raising a TypeError when inputing a Polygon instead of a list of Points.
* Simplified `compas.datastructures.Part` for more generic usage.
* Changed `GLTFMesh.from_mesh` to read texture coordinates, vertex normals and colors if available and add to `GLTFMesh`
* Fixed bug in `VolMeshArtist.draw_cells` for Rhino, Blender and Grasshopper.
* Changed edge parameter of `compas.datastructures.Halfedge.edge_faces` to 1 edge identifier (tuple of vertices) instead of two serparate vertex identifiers.
* Changed edge parameter of `compas.datastructures.Halfedge.halfedge_face` to 1 edge identifier (tuple of vertices) instead of two serparate vertex identifiers.
* Changed edge parameter of `compas.datastructures.Halfedge.is_edge_on_boundary` to 1 edge identifier (tuple of vertices) instead of two serparate vertex identifiers.
* Changed edge parameter of `compas.datastructures.Halfedge.halfedge_after` to 1 edge identifier (tuple of vertices) instead of two serparate vertex identifiers.
* Changed edge parameter of `compas.datastructures.Halfedge.halfedge_before` to 1 edge identifier (tuple of vertices) instead of two serparate vertex identifiers.
* Changed edge parameter of `compas.datastructures.trimesh_edge_cotangent` to 1 edge identifier (tuple of vertices) instead of two serparate vertex identifiers.
* Changed edge parameter of `compas.datastructures.trimesh_edge_cotangents` to 1 edge identifier (tuple of vertices) instead of two serparate vertex identifiers.
* Changed edge parameter of `compas.datastructures.Mesh.edge_coordinates` to 1 edge identifier (tuple of vertices) instead of two serparate vertex identifiers.
* Changed edge parameter of `compas.datastructures.Mesh.edge_length` to 1 edge identifier (tuple of vertices) instead of two serparate vertex identifiers.
* Changed edge parameter of `compas.datastructures.Mesh.edge_vector` to 1 edge identifier (tuple of vertices) instead of two serparate vertex identifiers.
* Changed edge parameter of `compas.datastructures.Mesh.edge_point` to 1 edge identifier (tuple of vertices) instead of two serparate vertex identifiers.
* Changed edge parameter of `compas.datastructures.Mesh.edge_midpoint` to 1 edge identifier (tuple of vertices) instead of two serparate vertex identifiers.
* Changed edge parameter of `compas.datastructures.Mesh.edge_direction` to 1 edge identifier (tuple of vertices) instead of two serparate vertex identifiers.
* Changed edge parameter of `compas.datastructures.is_collapse_legal` to 1 edge identifier (tuple of vertices) instead of two serparate vertex identifiers.
* Changed edge parameter of `compas.datastructures.mesh_collapse_edge` to 1 edge identifier (tuple of vertices) instead of two serparate vertex identifiers.
* Changed edge parameter of `compas.datastructures.trimesh_collapse_edge` to 1 edge identifier (tuple of vertices) instead of two serparate vertex identifiers.
* Changed edge parameter of `compas.datastructures.mesh_insert_vertex_on_edge` to 1 edge identifier (tuple of vertices) instead of two serparate vertex identifiers.
* Changed edge parameter of `compas.datastructures.mesh_split_edge` to 1 edge identifier (tuple of vertices) instead of two serparate vertex identifiers.
* Changed edge parameter of `compas.datastructures.trimesh_split_edge` to 1 edge identifier (tuple of vertices) instead of two serparate vertex identifiers.
* Changed edge parameter of `compas.datastructures.trimesh_swap_edge` to 1 edge identifier (tuple of vertices) instead of two serparate vertex identifiers.
* Changed `compas.datastructures.Mesh.vertex_laplacian` to return `compas.geometry.Vector`.
* Changed `compas.datastructures.Mesh.neighborhood_centroid` to return `compas.geometry.Point`.
* Changed `compas.datastructures.Mesh.vertex_normal` to return `compas.geometry.Vector`.
* Changed `compas.datastructures.Mesh.edge_vector` to return `compas.geometry.Vector`.
* Changed `compas.datastructures.Mesh.edge_direction` to return `compas.geometry.Vector`.
* Changed `compas.datastructures.Mesh.edge_point` to return `compas.geometry.Point`.
* Changed `compas.datastructures.Mesh.edge_midpoint` to return `compas.geometry.Point`.
* Changed `compas.datastructures.Mesh.face_normal` to return `compas.geometry.Vector`.
* Changed `compas.datastructures.Mesh.face_centroid` to return `compas.geometry.Point`.
* Changed `compas.datastructures.Mesh.face_center` to return `compas.geometry.Point`.
* Changed `compas.datastructures.Mesh.face_plane` to return `compas.geometry.Plane`.
* Changed JSON validation to Draft202012.
* Changed `compas.data.Data.to_json` to include `compact=False` parameter.
* Changed `compas.data.Data.to_jsonstring` to include `compact=False` parameter.
* Changed `compas.data.json_dump` to include `compact=False` parameter.
* Changed `compas.data.json_dumps` to include `compact=False` parameter.
* Changed `compas.data.DataEncoder` and `compas.data.DataDecoder` to support `to_jsondata` and `from_jsondata`.
* Moved all API level docstrings from the `__init__.py` to the correspoding `.rst` file in the docs.
* Fixed `AttributeError` in Plotter's `PolylineArtist` and `SegementArtist`.
* Fixed wrong key type when de-serializing `Graph` with integer keys leading to node not found.
* Changed base class for `compas.geometry.Transformation` to `compas.data.Data`.
* Moved all core transformation functions to `compas.geometry._core`.
* Changed base class of `compas.geometry.Arc` to `compas.geometry.Curve.`
* Changed base class of `compas.geometry.Bezier` to `compas.geometry.Curve.`
* Changed base class of `compas.geometry.Circle` to `compas.geometry.Curve.`
* Changed base class of `compas.geometry.Ellipse` to `compas.geometry.Curve.`
* Changed base class of `compas.geometry.Line` to `compas.geometry.Curve.`
* Changed base class of `compas.geometry.Polyline` to `compas.geometry.Curve.`
* Changed `compas.geometry.oriented_bounding_box_numpy` to minimize volume.
* Fixed data interface `compas.datastructures.Assembly` and `compas.datastructures.Part`.
* Changed data property of `compas.datastructures.Graph` to contain only JSON compatible data.
* Changed data property of `compas.datastructures.Halfedge` to contain only JSON compatible data.
* Changed data property of `compas.datastructures.Halfface` to contain only JSON compatible data.
* Changed `__repr__` of `compas.geometry.Point` and `compas.geometry.Vector` to not use limited precision (`compas.PRECISION`) to ensure proper object reconstruction through `eval(repr(point))`.
* Changed `compas.datastructures.Graph.delete_edge` to delete invalid (u, u) edges and not delete edges in opposite directions (v, u)
* Fixed bug in `compas.datastructures.Mesh.insert_vertex`.
* Fixed bug in `compas.geometry.angle_vectors_signed`.
* Fixed bug in `compas.geometry.Polyline.split_at_corners` where angles were sometimes wrongly calculated.
* Changed `compas.artists.MeshArtist` default colors.
* Fixed bug in `compas.geometry.curves.Polyline` shorten and extend methods.
* Changed internal _plane storage of the `compas.datastructures.Halfface` from `_plane[u][v][w]` to `_plane[u][v][fkey]`
* Fixed `SyntaxError` when importing COMPAS in GHPython.

### Removed

* Removed all `__all__` beyond second level package.
* Removed deprecated `compas.utilities.coercing`.
* Removed deprecated `compas.utilities.encoders`.
* Removed deprecated `compas.utilities.xfunc`.
* Removed `compas.datastructures.Halfedge.get_any_vertex`.
* Removed `compas.datastructures.Halfedge.get_any_vertices`.
* Removed `compas.datastructures.Halfedge.get_any_face`.
* Removed "schemas" folder and all contained `.json` files from `compas.data`.
* Removed `compas.data.Data.jsondefinititions`.
* Removed `compas.data.Data.jsonvalidator`.
* Removed `compas.data.Data.validate_json`.
* Removed `compas.data.Data.validate_jsondata`.
* Removed `compas.data.Data.validate_jsonstring`.
* Removed `compas.data.Data.__getstate__`.
* Removed `compas.data.Data.__setstate__`.
* Removed setter of property `compas.data.Data.data` and similar setters in all data classes.
* Removed properties `compas.data.Data.DATASCHEMA` and `compas.data.Data.JSONSCHEMANAME`.
* Removed properties `compas.datastructures.Graph.DATASCHEMA` and `compas.datastructures.Graph.JSONSCHEMANAME`.
* Removed properties `compas.datastructures.Halfedge.DATASCHEMA` and `compas.datastructures.Halfedge.JSONSCHEMANAME`.
* Removed properties `compas.datastructures.Halfface.DATASCHEMA` and `compas.datastructures.Halfface.JSONSCHEMANAME`.
* Removed properties `compas.geometry.Arc.DATASCHEMA` and `compas.geometry.Arc.JSONSCHEMANAME`.
* Removed properties `compas.geometry.Bezier.DATASCHEMA` and `compas.geometry.Bezier.JSONSCHEMANAME`.
* Removed properties `compas.geometry.Box.DATASCHEMA` and `compas.geometry.Box.JSONSCHEMANAME`.
* Removed properties `compas.geometry.Capsule.DATASCHEMA` and `compas.geometry.Capsule.JSONSCHEMANAME`.
* Removed properties `compas.geometry.Circle.DATASCHEMA` and `compas.geometry.Circle.JSONSCHEMANAME`.
* Removed properties `compas.geometry.Cone.DATASCHEMA` and `compas.geometry.Cone.JSONSCHEMANAME`.
* Removed properties `compas.geometry.Cylinder.DATASCHEMA` and `compas.geometry.Cylinder.JSONSCHEMANAME`.
* Removed properties `compas.geometry.Ellipse.DATASCHEMA` and `compas.geometry.Ellipse.JSONSCHEMANAME`.
* Removed properties `compas.geometry.Frame.DATASCHEMA` and `compas.geometry.Frame.JSONSCHEMANAME`.
* Removed properties `compas.geometry.Line.DATASCHEMA` and `compas.geometry.Line.JSONSCHEMANAME`.
* Removed properties `compas.geometry.NurbsCurve.DATASCHEMA` and `compas.geometry.NurbsCurve.JSONSCHEMANAME`.
* Removed properties `compas.geometry.NurbsSurface.DATASCHEMA` and `compas.geometry.NurbsSurface.JSONSCHEMANAME`.
* Removed properties `compas.geometry.Plane.DATASCHEMA` and `compas.geometry.Plane.JSONSCHEMANAME`.
* Removed properties `compas.geometry.Point.DATASCHEMA` and `compas.geometry.Point.JSONSCHEMANAME`.
* Removed properties `compas.geometry.Pointcloud.DATASCHEMA` and `compas.geometry.Pointcloud.JSONSCHEMANAME`.
* Removed properties `compas.geometry.Polygon.DATASCHEMA` and `compas.geometry.Polygon.JSONSCHEMANAME`.
* Removed properties `compas.geometry.Polyhedron.DATASCHEMA` and `compas.geometry.Polyhedron.JSONSCHEMANAME`.
* Removed properties `compas.geometry.Polyline.DATASCHEMA` and `compas.geometry.Polyline.JSONSCHEMANAME`.
* Removed properties `compas.geometry.Sphere.DATASCHEMA` and `compas.geometry.Sphere.JSONSCHEMANAME`.
* Removed properties `compas.geometry.Torus.DATASCHEMA` and `compas.geometry.Torus.JSONSCHEMANAME`.
* Removed properties `compas.geometry.Quaternion.DATASCHEMA` and `compas.geometry.Quaternion.JSONSCHEMANAME`.
* Removed properties `compas.geometry.Vector.DATASCHEMA` and `compas.geometry.Vector.JSONSCHEMANAME`.
* Removed `compas.datastructures.Graph.key_index`and `compas.datastructures.Graph.index_key`.
* Removed `compas.datastructures.Graph.uv_index`and `compas.datastructures.Graph.index_uv`.
* Removed `compas.datastructures.Halfedge.key_index` and `compas.datastructures.Halfedge.index_key`.
* Removed `compas.numerical.dr` and `compas.numerical.dr_numpy` (moved to separate `compas_dr`).
* Removed `compas.numerical.fd_numpy` to (moved to separate `compas_fd`).
* Removed `compas.numerical.topop_numpy` (moved to separate `compas_topopt`).
* Removed `compas.numerical.mma` and `compas.numerical.lma`.
* Removed `compas.numerical.descent`, `compas.numerical.devo`, and `compas.numerical.ga`.
* Removed `compas.numerical.utilities`.
* Removed class attribute `CONTEXT` from `compas.artists.Artist`.
* Removed class attribute `AVAILABLE_CONTEXTS` form `compas.artists.Artist`.
* Removed `compas.geometry.Primitive`.
* Removed classmethod `compas.color.Color.from_data`.
* Removed `validate_data` from `compas.data.validators`.
* Removed `json_validate` from `compas.data.json`.
* Removed `compas_rhino.conversions.Box`.
* Removed `compas_rhino.conversions.Circle`.
* Removed `compas_rhino.conversions.Cone`.
* Removed `compas_rhino.conversions.Curve`.
* Removed `compas_rhino.conversions.Cylinder`.
* Removed `compas_rhino.conversions.Ellipse`.
* Removed `compas_rhino.conversions.Line`.
* Removed `compas_rhino.conversions.Mesh`.
* Removed `compas_rhino.conversions.Plane`.
* Removed `compas_rhino.conversions.Point`.
* Removed `compas_rhino.conversions.Polyline`.
* Removed `compas_rhino.conversions.Vector`.
* Removed `compas_rhino.artists.NetworkArtist.draw_nodelabels`.
* Removed `compas_rhino.artists.NetworkArtist.draw_edgelabels`.
* Removed `compas_rhino.artists.MeshArtist.draw_vertexlabels`.
* Removed `compas_rhino.artists.MeshArtist.draw_edgelabels`.
* Removed `compas_rhino.artists.MeshArtist.draw_facelabels`.
* Removed `compas_rhino.artists.VolMeshArtist.draw_vertexlabels`.
* Removed `compas_rhino.artists.VolMeshArtist.draw_edgelabels`.
* Removed `compas_rhino.artists.VolMeshArtist.draw_facelabels`.
* Removed `compas_rhino.artists.VolMeshArtist.draw_celllabels`.
* Removed `compas.robots`, replaced with `compas_robots` package.
* Removed `compas.artists.robotmodelartist`.
* Removed `compas_blender.artists.robotmodelartist`.
* Removed `compas_ghpython.artists.robotmodelartist`.
* Removed `compas_rhino.artists.robotmodelartist`.

## [1.17.5] 2023-02-16

### Added

* Added conversion function `frame_to_rhino_plane` to `compas_rhino.conversions`.
* Added `RhinoSurface.from_frame` to `compas_rhino.geometry`.
* Added representation for trims with `compas.geometry.BrepTrim`.
* Added `Arc` to `compas.geometry`.
* Added `Arc` conversion functions to `compas_rhino.conversions`.
* Added `from_sphere` alternative constructor to `RhinoBrep`.
* Added support for singular trims to `RhinoBrep`.

### Changed

* Patched [CVE-2007-4559](https://github.com/advisories/GHSA-gw9q-c7gh-j9vm) vulnerability.
* Updated workflows to v2.
* Fixed attribute error in `compas_rhino.conversions.ellipse_to_compas`.
* Changed deepcopy of `RhinoBrep` to use the native `Rhino.Geometry` mechanism.
* The normal of the cutting plane is no longer flipped in `compas_rhino.geometry.RhinoBrep`.
* Planar holes caused by `RhinoBrep.trim` are now automatically capped.
* Fixed `Polygon` constructor to not modify the input list of points.
* Fixed serialization of sphere and cylinder Breps in `RhinoBrep`.
* Fixed serialization of some trimmed shapes in `RhinoBrep`.
* Freeze black version to 22.12.0.
* Fixed `is_point_in_circle_xy` second argument to access the origin of the plane of the circle.
* Changed `compas.datastructures.Graph.data` to contain unprocessed `node` and `edge` dicts.
* Changed `compas.datastructures.Halfedge.data` to contain unprocessed `vertex`, `face`, `facedata`, and `edgedata` dicts.
* Changed `compas.datastructures.Halfface.data` to contain unprocessed `vertex`, `cell`, `edge_data`, `face_data`, and `cell_data` dicts.
* Changed `compas.geometry.Arc.data` to contain unprocessed COMPAS geometry objects, instead of their data dicts.
* Changed `compas.geometry.Bezier.data` to contain unprocessed COMPAS geometry objects, instead of their data dicts.
* Changed `compas.geometry.Box.data` to contain unprocessed COMPAS geometry objects, instead of their data dicts.
* Changed `compas.geometry.Capsule.data` to contain unprocessed COMPAS geometry objects, instead of their data dicts.
* Changed `compas.geometry.Circle.data` to contain unprocessed COMPAS geometry objects, instead of their data dicts.
* Changed `compas.geometry.Cone.data` to contain unprocessed COMPAS geometry objects, instead of their data dicts.
* Changed `compas.geometry.Cylinder.data` to contain unprocessed COMPAS geometry objects, instead of their data dicts.
* Changed `compas.geometry.Ellipse.data` to contain unprocessed COMPAS geometry objects, instead of their data dicts.
* Changed `compas.geometry.Frame.data` to contain unprocessed COMPAS geometry objects, instead of their data dicts.
* Changed `compas.geometry.Line.data` to contain unprocessed COMPAS geometry objects, instead of their data dicts.
* Changed `compas.geometry.NurbsCurve.data` to contain unprocessed COMPAS geometry objects, instead of their data dicts.
* Changed `compas.geometry.NurbsSurface.data` to contain unprocessed COMPAS geometry objects, instead of their data dicts.
* Changed `compas.geometry.Plane.data` to contain unprocessed COMPAS geometry objects, instead of their data dicts.
* Changed `compas.geometry.Pointcloud.data` to contain unprocessed COMPAS geometry objects, instead of their data dicts.
* Changed `compas.geometry.Polygon.data` to contain unprocessed COMPAS geometry objects, instead of their data dicts.
* Changed `compas.geometry.Polyhedron.data` to contain unprocessed COMPAS geometry objects, instead of their data dicts.
* Changed `compas.geometry.Polyline.data` to contain unprocessed COMPAS geometry objects, instead of their data dicts.
* Changed `compas.geometry.Sphere.data` to contain unprocessed COMPAS geometry objects, instead of their data dicts.
* Changed `compas.geometry.Torus.data` to contain unprocessed COMPAS geometry objects, instead of their data dicts.
* Changed `compas.geometry.Quaternion.data` to contain unprocessed COMPAS geometry objects, instead of their data dicts.

### Removed

## [1.17.4] 2022-12-06

### Added

* Added option for per-vertex color specification to `compas_rhino.utilities.drawing.draw_mesh`.

### Changed

* Fixed strange point values in RhinoNurbsCurve caused by conversion `ControlPoint` to COMPAS instead of `ControlPoint.Location`.
* Fixed flipped order of NURBS point count values when creating RhinoNurbsSurface from parameters.
* Changed serialization format and reconstruction procedure of `RhinoBrep`.

### Removed

* Removed Python 3.6 from build workflows as it reached end-of-life at the end of 2021.

## [1.17.3] 2022-11-09

### Added

* Added `compas_rhino.INSTALLATION_ARGUMENTS`.

### Changed

* Fixed bug in Rhino installation due to redefinition of command line arguments in `compas_ghpython.components.get_version_from_args`.

### Removed

## [1.17.2] 2022-11-07

### Added

### Changed

* Changed `compas._os._polyfill_symlinks` to use junction (/J) instead of symbolic link (/D).

### Removed

## [1.17.1] 2022-11-06

### Added

* Added `compas_rhino.geometry.RhinoCurve.offset`.
* Added `compas.geometry.Surface.from_plane`.
* Added `compas.geometry.surfaces.surface.new_surface_from_plane` pluggable.
* Added `compas_rhino.geometry.surfaces.new_surface_from_plane` plugin.
* Added `compas_rhino.geometry.RhinoSurface.intersections_with_curve`.

### Changed

* Fixed bug in `compas_rhino.geometry.RhinoCurve.frame_at`.
* Changed implementation of `compas.datastructures.mesh_planarize_faces` to include edge midpoints.

### Removed

## [1.17.0] 2022-10-07

### Added

* Added gltf extensions: `KHR_materials_transmission`, `KHR_materials_specular`, `KHR_materials_ior`, `KHR_materials_clearcoat`, `KHR_Texture_Transform`, `KHR_materials_pbrSpecularGlossiness`
* Added `GLTFContent.check_extensions_texture_recursively`
* Added `GLTFContent.get_node_by_name`, `GLTFContent.get_material_index_by_name`
* Added `GLTFContent.add_material`, `GLTFContent.add_texture`, `GLTFContent.add_image`
* Added pluggable `Brep` support with `compas.geometry.brep`.
* Added Rhino `Brep` plugin in `compas_rhino.geometry.brep`.
* Added boolean operations to the `compas_rhino` `Brep` backend.
* Added boolean operation operator overloads in `compas.geometry.Brep`
* Added `format` task using `black` formatter.
* Added a `test_intersection_circle_circle_xy` in the `test_intersections`
* Added split operation to `compas_rhino.geometry.Brep`.
* Added a `RhinoArtist` in `compas_rhino`.
* Added a `RhinoArtist` in `compas_ghpython`.

### Changed

* Based all gltf data classes on `BaseGLTFDataClass`
* Fixed `Color.__get___` AttributeError.
* Fixed  `RhinoSurface.curvature_at` not returning a Vector, but a Rhino SurfaceCurvature class object
* Fixed `cylinder_to_rhino` conversion to match `compas.geometry.Cylinder` location.
* Changed identification of cylinder brep face to non-zero in `compas_rhino.conversions.cylinder.Cylinder`.
* Changed linter to `black`.
* Automatically trigger `invoke format` during `invoke release`.
* Fixed bug in `intersections.intersection_circle_circle_xy` where the Circle's Plane was accessed instead of the centre.
* Fixed bug in `_core.tangent` where the Circle's Plane was accessed instead of the centre.
* Fixed the `test_tangent` to work with a properly defined circle
* `RhinoBrep` serialization works now with surface types other than NURBS.
* Fixed bug in finding halfedge before a given halfedge if that halfedge is on the boundary (`Mesh.halfedge_before`).
* Renamed `Brep.from_brep` to `Brep.from_native`.

### Removed

## [1.16.0] 2022-06-20

### Added

* Added `Polyline.extend`, `Polyline.extended`, `Polyline.shorten`,  `Polyline.shortened`.
* Added `Data.sha256` for computing a hash value of data objects, for example for comparisons during version control.
* Added optional `path` parameter to `compas.rpc.Proxy` to allow for non-package calls.
* Added Grasshopper component to call RPC functions.
* Added alternative installation procedure for Blender on Windows.
* Added `Mesh.to_lines` method and tests.
* Added `Data.guid` to JSON serialization.
* Added `Data.guid` to pickle state.
* Added `Assembly.find_by_key` to locate parts by key.
* Added `clear_edges` and `clear_nodes` to `NetworkArtist` for ghpython.
* Added `ToString` method to `Data` to ensure that Rhino/Grasshopper correctly casts objects to string.

### Changed

* Set `jinja >= 3.0` to dev dependencies to fix docs build error.
* Fixed removing of collections for `compas_plotters`.
* Fixed bug in `compas_plotters.plotter.Plotter.add_from_list`.
* Fixed bug in `compas.robots.Configuration`.
* Rebuild part index after deserialization in `Assembly`.
* Fixed bug in `compas.artists.colordict.ColorDict`.
* Change `Mesh.mesh_dual` with option of including the boundary.
* Fixed type error in `compas_rhino.conversions.box_to_rhino`.
* Moved from `autopep8` to `black`
* Fixed bug in `compas.utilities.linspace` for number series with high precision start and stop values.
* Fixed uncentered viewbox in `Plotter.zoom_extents()`
* Changed `RobotModelArtists.atteched_tool_models` to dictionary to support multiple tools.
* Locked `sphinx` to 4.5.
* Changed `GLTFExporter` such that generated gltfs can be viewed with webxr
* Fixed source directory path in `compas_ghpython.uninstall` plugin.
* Fixed bug in `compas_ghpython.components`that ignored input list of `.ghuser` objects to uninstall.
* Fixed conversion bug of transformed `Box` in `compas_rhino.conversions`

### Removed

* Removed unused `compas_rhino.objects` (moved to `compas_ui`).
* Removed unused `compas_rhino.ui` (moved to `compas_ui`).

## [1.15.1] 2022-03-28

### Added

* Added optional `triangulated` flag to `Mesh.to_vertices_and_faces`.
* Added geometry information of active meshes to the serialization/deserialization of robot model's `MeshDescriptor`.
* Added Grasshopper component to draw any COMPAS object.
* Added new icons to Grasshopper components and default to icon style.

### Changed

* Fixed bug in `normal_polygon` in `compas.geometry`.
* Fixed bug in Blender mesh conversion.
* Changed Rhino plugin installer to check for and install required plugin packages.
* Refactor robot model artists to use the same `Mesh.to_vertices_and_faces` everywhere.
* Fix debug print on Blender artist.

### Removed

## [1.15.0] 2022-03-22

### Added

* Added descriptor support to `compas.colors.Color`.
* Added descriptor protocol metaclass to `compas.artists.Artist`.
* Added `compas.artists.colordict.ColorDict` descriptor.
* Added `allclose` to doctest fixtures.
* Added `compas.colors.Color.coerce` to construct a color out og hex, RGB1, and RGB255 inputs.
* Added `compas.datastructures.Network.from_pointcloud`.
* Added `compas.datastructures.VolMesh.from_meshgrid`.
* Added `vertices_where`, `vertices_where_predicate`, `edges_where`, `edges_where_predicate` to `compas.datastructures.HalfFace`.
* Added `faces_where`, `faces_where_predicate`, `cells_where`, `cells_where_predicate` to `compas.datastructures.HalfFace`.
* Added `VolMeshArtist` to registered Blender artists.
* Added `3.1` to supported versions for Blender installer.
* Added `compas.artist.NoArtistContextError`.

### Changed

* Changed `compas.geometry.surfaces.nurbs.from_fill` to accept up to 4 curves as input.
* Changed `compas_rhino.artists.MeshArtist.draw` to draw the mesh only.
* Changed `compas_blender.artists.MeshArtist.draw` to draw the mesh only.
* Changed `compas_ghpython.artists.MeshArtist.draw` to draw the mesh only.
* Changed `compas_rhino.artists.MeshArtist.draw_vertexlabels` to use the colors of the vertex color dict.
* Changed `compas_rhino.artists.MeshArtist.draw_edgelabels` to use the colors of the edge color dict.
* Changed `compas_rhino.artists.MeshArtist.draw_facelabels` to use the colors of the face color dict.
* Changed `compas_blender.artists.MeshArtist.draw_vertexlabels` to use the colors of the vertex color dict.
* Changed `compas_blender.artists.MeshArtist.draw_edgelabels` to use the colors of the edge color dict.
* Changed `compas_blender.artists.MeshArtist.draw_facelabels` to use the colors of the face color dict.
* Changed `compas_ghpython.artists.MeshArtist.draw_vertexlabels` to use the colors of the vertex color dict.
* Changed `compas_ghpython.artists.MeshArtist.draw_edgelabels` to use the colors of the edge color dict.
* Changed `compas_ghpython.artists.MeshArtist.draw_facelabels` to use the colors of the face color dict.
* Fixed `compas_blender.uninstall`.
* Changed `planarity` to optional requirement on all platforms.
* Changed `numba` to optional requirement on all platforms.
* Changed raw github content path for `compas.get`.
* Changed `compas.datastructures.Graph.nodes_where` to accept conditions as kwargs.
* Changed `compas.datastructures.Graph.edges_where` to accept conditions as kwargs.
* Changed `compas.datastructures.Halfedge.vertices_where` to accept conditions as kwargs.
* Changed `compas.datastructures.Halfedge.edges_where` to accept conditions as kwargs.
* Changed `compas.datastructures.Halfedge.faces_where` to accept conditions as kwargs.
* Changed `compas.datastructures.Halfface.vertices_where` to accept conditions as kwargs.
* Changed `compas.datastructures.Halfface.edges_where` to accept conditions as kwargs.
* Changed `compas.datastructures.Halfface.faces_where` to accept conditions as kwargs.
* Changed `compas.datastructures.Halfface.cells_where` to accept conditions as kwargs.
* Fixed `compas_blender.artists.VolMeshArtist.draw` and `compas_blender.artists.VolMeshArtist.draw_cells`.
* Fixed `compas_ghpython.artists.VolMeshArtist.draw` and `compas_ghpython.artists.VolMeshArtist.draw_cells`.
* Fixed `compas_rhino.artists.VolMeshArtist.draw` and `compas_rhino.artists.VolMeshArtist.draw_cells`.
* Improved error messages when artist instance cannot be created.
* Fixed exception when calculating geometry of `compas.datastructures.Part` without features.
* Fixed bug in `compas_rhino.conversions.RhinoCurve.to_compas`.
* Fixed bug in `compas_rhino.conversions.RhinoSurface.to_compas`.

### Removed

* Removed `compas.numerical.drx`.

## [1.14.1] 2022-02-16

### Added

* Added doc test step in CI/CD.

### Changed

* Fixed symlink expansion for directories relative to the COMPAS installation folder, eg. `compas.DATA` when used from IronPython.
* Fixed the result of `compas.__version__` on dev installs to properly include git hash.
* Move `data` files inside the folder included in the source distribution (ie. non-dev installs).
* Fixed IronPython detection on ipy 2.7.12 and higher.

### Removed

## [1.14.0] 2022-02-06

### Added

* Added `compas.colors.Color`.
* Added `compas.colors.ColorMap`.
* Added `compas_blender.conversions.BlenderGeometry`.
* Added `compas_blender.conversions.BlenderCurve`.
* Added `compas_blender.conversions.BlenderMesh`.
* Added option to return strip faces from `compas.datastructure.Halfedge.edge_strip`.
* Added `compas.geometry.Bezier.transform`.
* Added `compas.geometry.Curve` as base class for curves.
* Added `compas.geometry.Surface` as base class for surfaces.
* Added `compas_rhino.geometry.RhinoCurve` as Rhino plugin for basic curves.
* Added `compas_rhino.geometry.RhinoSurface` as Rhino plugin for basic surfaces.
* Added pluggable `compas.geometry.curves.curve.new_curve`.
* Added pluggable `compas.geometry.surfaces.surface.new_surface`.
* Added `compas.artists.CurveArtist`.
* Added `compas.artists.SurfaceArtist`.
* Added `compas_rhino.artists.CurveArtist`.
* Added `compas_rhino.artists.SurfaceArtist`.
* Added `compas_ghpython.artists.CurveArtist`.
* Added `compas_ghpython.artists.SurfaceArtist`.
* Added `compas_blender.artists.CurveArtist`.
* Added `compas_blender.artists.SurfaceArtist`.
* Added `compas_rhino.utilities.draw_curves`.
* Added `compas_rhino.utilities.draw_surfaces`.
* Added `compas_blender.utilities.draw_curves`.
* Added `compas_blender.utilities.draw_surfaces`.
* Added `rgba` and `rgba255` properties to `compas.colors.Color`.
* Added `from_name` method to `compas.colors.Color`.
* Added Python 3.10 support.
* Added `RobotModel.ur5` for the sake of example.

### Changed

* Fixed bug in `mesh_slice_plane()` , `Mesh.slice_plane()`.
* Changed `compas_rhino.geometry.RhinoNurbsSurface.closest_point` to fix bug of rhino_curve to rhino_surface, plus return tuple instead.
* Changed `compas_plotters.plotter.Plotter` to normal class instead of singleton.
* Moved functionality of `compas.utilities.coercion` to `compas.data`.
* Fixed bug in `compas.geometry.NurbsSurface.to_triangles()`.
* Renamed docs site folders `latest` to `stable` and `dev` to `latest`.
* Rebased `compas.geometry.NurbsCurve` on `compas.geometry.Curve`.
* Rebased `compas.geometry.NurbsSurface` on `compas.geometry.Surface`.
* Rebased `compas_rhino.geometry.RhinoNurbsCurve` on `compas.geometry.NurbsCurve` and `compas_rhino.geometry.RhinoCurve`.
* Rebased `compas_rhino.geometry.RhinoNurbsSurface` on `compas.geometry.NurbsSurface` and `compas_rhino.geometry.RhinoSurface`.
* Fixed error message for unsupported joint types.
* Fixed support for non-standard URDF attributes on limit and mesh geometry.
* Fixed data serialization for URDF materials without color.
* Removed geometric primitives (`Origin`, `Box`, `Sphere`, `Cylinder` and `Capsule`) from `compas.robots` and replaced them with the core ones from `compas.geometry`. The old names are still available but deprecated.
* Deprecated the `load_mesh` method of `compas.robots.AbstractMeshLoader` and its sub-classes in favor of `load_meshes`.
* Fixed bug in `compas_rhino.conversions.RhinoGeometry.transform`.

### Removed

* Removed `compas.geometry.Collection`.
* Removed `compas.geometry.CollectionNumpy`.
* Removed `compas.geometry.PointCollection`.
* Removed `compas.geometry.PointCollectionNumpy`.
* Removed `compas.interop`.
* Removed `numba`; `compas.numerical.drx` will be moved to a dedicated extension package.
* Removed `ezdxf` (unused).
* Removed `laspy` (unused).
* Removed `compas_rhino.artists.MeshArtist.draw_mesh`.
* Removed `compas_blender.artists.MeshArtist.draw_mesh`.

## [1.13.3] 2021-12-17

### Added

* Added `compas_plotters.artists.NetworkArtist.draw_nodelabels`.
* Added `compas_plotters.artists.NetworkArtist.draw_edgelabels`.
* Added `compas_plotters.Plotter.fontsize`.
* Added `INSTALLED_VERSION` variable to `compas_rhino.install` to interally inform rhino version context post-installation steps.
* Added `compas_rhino.geometry.RhinoNurbsSurface`.
* Added `compas_rhino.geometry.surfaces.new_nurbssurface` plugin.
* Added `compas_rhino.geometry.surfaces.new_nurbssurface_from_parameters` plugin.
* Added `compas_rhino.geometry.surfaces.new_nurbssurface_from_points` plugin.
* Added `compas_rhino.geometry.surfaces.new_nurbssurface_from_fill` plugin.
* Added `compas_rhino.geometry.surfaces.new_nurbssurface_from_step` plugin.
* Added `compas_rhino.conversions.RhinoSurface.to_compas`.

### Changed

* Fixed bug in inheritance of `compas_plotters.artists.NetworkArtist`.
* Changed `compas_plotters.artists.MeshArtist.draw_edges` to ignore edge direction for assignment of edge colors and widths.
* Changed `compas_plotters.artists.MeshArtist.draw_vertexlabels` to use `compas_plotters.Plotter.fontsize`.
* Changed `compas_plotters.artists.MeshArtist.draw_edgelabels` to use `compas_plotters.Plotter.fontsize`.
* Changed `compas_plotters.artists.MeshArtist.draw_facelabels` to use `compas_plotters.Plotter.fontsize`.
* Fixed bug in `compas_rhino.conversions.plane_to_compas_frame`.
* Changed implementation of `compas.geometry.NurbsSurface.xyz`.
* Fixed bug in `compas.geometry.NurbsSurface.to_mesh`.
* Changed `compas_rhino.geometry.RhinoNurbsSurface.from_points` to use transposed points.
* Fixed bug in `compas_rhino.conversions.RhinoSurface.to_compas_mesh`.

### Removed

## [1.13.2] 2021-12-11

### Added

* Added `compas_ghpython.fetch_ghio_lib` to simplify the loading of Grasshopper's IO library for extension developers.

### Changed

### Removed

## [1.13.1] 2021-12-11

### Added

### Changed

* Fixed bug in `Grasshopper` plugin path on Windows.
* Fixed bug in `Grasshopper` `UserObjects` uninstall.

### Removed

## [1.13.0] 2021-12-10

### Added

* Added `compas_rhino.DEFAULT_VERSION`.
* Added `clean` option to `compas_rhino.install` to remove existing symlinks if they cannot be imported from the current environment.
* Added basic implementation of `compas.datastructures.Assembly`.
* Added `compas.is_grasshopper`.
* Added `compas.GH`.
* Added `compas.artists.Artist.CONTEXT`.
* Added `compas.artists.Artist.AVAILABLE_CONTEXTS`.
* Added `compas.artists.artist.register_artists` pluggable.

### Changed

* Updated `pr-checks` workflow for checking Changelog entry.
* Fixed return value of attributes of empty `compas_rhino.geometry.RhinoNurbsCurve`.
* Fixed error in parameter list of `compas_rhino.geometry.curves.new_nurbscurve`.
* Fixed error in parameter list of `compas_rhino.geometry.curves.new_nurbscurve_from_interpolation`.
* Fixed error in parameter list of `compas_rhino.geometry.curves.new_nurbscurve_from_step`.
* Changed `compas_rhino.install` to remove broken symlinks.
* Changed `compas_rhino.install` to reinstall broken symlinks if they can be imported from the current environment.
* Changed `compas_rhino.uninstall` to remove broken symlinks.
* Changed `compas_rhino.install_plugin` to remove broken symlinks.
* Changed default Rhino version for installation to `7.0`.
* Fixed bug in `compas_ghpython` related to importing `Grasshopper` prematurely.
* Changed `compas.artists.Artist.ITEM_ARTIST` to context-based dict.
* Changed `compas_rhino.__init__.py` functions.
* Changed `compas_ghpython.__init__.py` functions.
* Renamed `compas_ghpython.get_grasshopper_plugin_path` to `compas_ghpython.get_grasshopper_managedplugin_path`.

### Removed

* Removed `compas.artists.artist.new_artist` pluggable.

## [1.12.2] 2021-11-30

### Added

### Changed

* Moved import of `subprocess` to top of file `compas._os.py`.

### Removed

## [1.12.1] 2021-11-29

### Added

### Changed

* Fixed bug in `compas_rhino.conversions.RhinoPoint.from_geometry`.
* Changed `compas_rhino.install` to remove broken symlinks.
* Changed `compas_rhino.install` to reinstall broken symlinks if they can be imported from the current environment.
* Changed `compas_rhino.uninstall` to remove broken symlinks.
* Changed `compas_rhino.install_plugin` to remove broken symlinks.

### Removed

## [1.12.0] 2021-11-17

### Added

* Added `CircleArtist`, `LineArtist`, `PointArtist`, `PolygonArtist`, `PolylineArtist`, and `VectorArtist` to `compas_blender`.
* Added `draw_circles` and `draw_planes` to `compas_blender`.
* Added `compas_rhino.geometry.curves` plugins for `compas.geometry.curves` pluggables.
* Added `compas_rhino.geometry.RhinoNurbsCurve`.
* Added `to_compas_quadmesh` to `compas_rhino.conversions.RhinoSurface`.

### Changed

* Replaced implementation of `RGBColour` and `Float` with deprecation warning in `compas.utilities.descriptors`.
* Moved all Rhino geometry and objects wrappers to `compas_rhino.conversions`.
* Fixed bug in `compas_rhino.conversions.RhinoSurface.from_geometry`.
* Changed `compas_rhino.conversions.RhinoLine.from_geometry` to accept line curves.
* Fixed bug in `compas_rhino.geometry.RhinoNurbsCurve.closest_point`.
* Modify `to_compas_mesh` in `compas_rhino.conversions.RhinoSurface` to use brep loops.

### Removed

## [1.11.1] 2021-11-09

### Added

### Changed

* Changed `compas_rhino.uninstall` to also remove broken symlinks if no specific packages are provided for un-installation.
* Changed `compas_rhino.install` to also remove broken symlinks.

### Removed

## [1.11.0] 2021-11-08

### Added

* Added halfedge loops in `compas.datastructures.Halfedge.halfedge_loop`.
* Added halfedge strips in `compas.datastructures.Halfedge.halfedge_strip`.
* Added `compas.datastructures.mesh_split_strip` and `compas.datastructures.Mesh.split_strip`.
* Added boundingbox to `compas_rhino.conduits.BaseConduit`

### Changed

* Fixed bug in combination of `compas_rhino.artists.MeshArtist.draw_mesh` and `compas_rhino.utilities.drawing.draw_mesh`.
* Fixed bug in continuous loops in `compas.datastructures.Halfedge.edge_loop`.
* Fixed bug in continuous strips in `compas.datastructures.Halfedge.edge_strip`.
* Changed abstract method `compas.artists.MeshArtist.draw_mesh` to implemented method in `compas_plotters.artists.MeshArtist.draw_mesh`.

### Removed

## [1.10.0] 2021-11-04

### Added

* Added `compas.geometry.Curve` and `compas.geometry.NurbsCurve`.
* Added `compas.geometry.Surface` and `compas.geometry.NurbsSurface`.
* Added pluggables for `compas.geometry.NurbsCurve.__new__`, `compas.geometry.NurbsCurve.from_parameters`, `compas.geometry.NurbsCurve.from_points`, `compas.geometry.NurbsCurve.from_interpolation`, `compas.geometry.NurbsCurve.from_step`.
* Added pluggables for `compas.geometry.NurbsSurface.__new__`, `compas.geometry.NurbsSurface.from_parameters`, `compas.geometry.NurbsSurface.from_points`, `compas.geometry.NurbsSurface.from_fill`, `compas.geometry.NurbsSurface.from_step`.
* Added missing implementations for abstract clear methods of `compas_rhino.artists.volmeshartist`.
* Added `compas_rhino.geometry.RhinoBox`, `compas_rhino.geometry.RhinoCircle`, `compas_rhino.geometry.RhinoCone`, `compas_rhino.geometry.RhinoCurve`, `compas_rhino.geometry.RhinoCylinder`, `compas_rhino.geometry.RhinoEllipse`, `compas_rhino.geometry.RhinoLine`, `compas_rhino.geometry.RhinoMesh`, `compas_rhino.geometry.RhinoPlane`, `compas_rhino.geometry.RhinoPoint`, `compas_rhino.geometry.RhinoPolyline`, `compas_rhino.geometry.RhinoSphere`, `compas_rhino.geometry.RhinoSurface`, `compas_rhino.geometry.RhinoVector` as wrappers for working with Rhino geometry through geometry conversions or coercion of doc objects.
* Added `compas_rhino.conversions` from COMPAS geometry to Rhino geometry and vice versa, for primitives, shapes, curves, surfaces, meshes.
* Added `compas_rhino.coercion` from Rhino doc objects to Rhino geometry compatible with COMPAS geometry.

### Changed

* Fixed bug in directions of `compas.datastructures.Mesh.from_meshgrid`.
* Fixed bug in Rhino mesh face drawing.
* Fixed bug related to legacy uninstall on Rhino for Mac.

### Removed

## [1.9.3] 2021-11-02

### Added

### Changed

* Changed default path for Rhino 7 legacy install cleanup to Rhino7.app in `compas_rhino.__init__.py`.
* Changed z-coordinate of `compas.datastructures.Mesh.from_meshgrid` to `0.0` instead of `0`.

### Removed

## [1.9.2] 2021-11-02

### Added

* Added `draw_mesh` method to `compas_ghpython.artists.MeshArtist` to match all other mesh artists.

### Changed

* Changed new artist registration to check if subclass.
* Fixed `RobotModelArtist` for blender: missing abstract method impl and handle init order.

### Removed

## [1.9.1] 2021-10-22

### Added

* Added `Plane.offset`.
* Added `is_mesh_closed` property to `compas.datastructures.mesh_slice_plane`.

### Changed

* Fixed backward compatibility problem with artists by adding back `Artist.build` and `Artist.build_as`.
* Fixed backward compatibility problem with artists by adding `compas_rhino.artists.BaseArtist` alias for `compas_rhino.artists.RhinoArtist`.

### Removed

## [1.9.0] 2021-10-21

### Added

* Added `draw_vertexlabels`, `draw_edgelabels`, `draw_facelabels`, `draw_vertexnormals`, and `draw_facenormals` to `compas_blender.artists.MeshArtist`.
* Added optional `triangulated` flag to `to_vertices_and_faces` of all shapes.
* Added `compas.geometry.Geometry` base class.
* Added `__add__`, `__sub__`, `__and__` to `compas.geometry.Shape` for boolean operations using binary operators.
* Added `is_closed` to `compas.geometry.Polyhedron`.
* Added `Plane.offset`.
* Added `compas.artists.Artist`.
* Added pluggable `compas.artists.new_artist`.
* Added plugin `compas_rhino.artists.new_artist_rhino`.
* Added plugin `compas_blender.artists.new_artist_blender`.
* Added `compas.artist.DataArtistNotRegistered`.
* Added `draw_node_labels` and `draw_edgelabels` to `compas_blender.artists.NetworkArtist`.
* Added `compas_blender.artists.RobotModelArtist.clear`.
* Added `compas_blender.geometry.booleans` as plugin for boolean pluggables.
* Added version-based installation for Blender.
* Added several shape artists to `compas_ghpython`: `BoxArtist`, `CapsuleArtist`, `ConeArtist`, `CylinderArtist`, `PolygonArtist`, `PolyhedronArtist`, `SphereArtist`, `TorusArtist` and `VectorArtist`.
* Added support for CLR generic dictionaries to the `compas.data` decoders.
* Added `Graph.node_sample`, `Graph.edge_sample`.
* Added `Halfedge.vertex_sample`, `Halfedge.edge_sample`, `Halfedge.face_sample`.
* Added `Halfface.vertex_sample`, `Halfface.edge_sample`, `Halfface.face_sample`, `Halfface.cell_sample`.
* Added `Mesh.from_meshgrid`.

### Changed

* Fixed bug in `compas_blender.draw_texts`.
* Changed `compas_rhino.artists.BaseArtist` to `compas_rhino.artists.RhinoArtist`.
* Changed `compas_blender.artists.BaseArtist` to `compas_blender.artists.BlenderArtist`.
* Changed default resolution for shape discretisation to 16 for both u and v where relevant.
* Changed base class of `compas.geometry.Primitive` and `compas.geometry.Shape` to `compas.geometry.Geometry`.
* `compas_blender.artists.RobotModelArtist.collection` can be assigned as a Blender collection or a name.
* Generalized the parameter `color` of `compas_blender.draw_texts` and various label drawing methods.
* Changed `compas.IPY` to `compas.RHINO` in `orientation_rhino`.
* Changed `planarity` to `requires_extra` for pip installations.
* Fixed bug in handling of ngonal meshes in `compas_ghpython` artists / drawing functions.

### Removed

## [1.8.1] 2021-09-08

### Added

### Changed

### Removed

## [1.8.0] 2021-09-08

### Added

* Added pluggable function `trimesh_slice` in `compas_rhino`.
* Added equality comparison for pointclouds.
* Added `compas.data.is_sequence_of_uint`.
* Added general plotter for geometry objects and data structures based on the artist registration mechanism.
* Added support for multimesh files to OBJ reader/writer.
* Added support for attaching and detaching meshes in `compas.robots.RobotModelArtist` and drawing them.
* Added `reshape` in `compas.utilities`.
* Added `compas.geometry.NurbsCurve`.
* Added `compas.geometry.NurbsSurface`.
* Added `compas_rhino.conversions`.
* Added `compas_rhino.geometry.RhinoBox`.
* Added `compas_rhino.geometry.RhinoCone`.
* Added `compas_rhino.geometry.RhinoCylinder`.
* Added `compas_rhino.geometry.RhinoPolyline`.
* Added `compas_rhino.geometry.RhinoSphere`.
* Added basic implementation of `compas.datastructures.Assembly`.
* Added `meshes` method to artists of `compas.robots.RobotModel`.
* Added `FrameArtist` class to `compas_blender`.

### Changed

* `compas.robots.Axis` is now normalized upon initialization.
* Fixed a bug in `compas.numerical.dr_numpy` when using numpy array as inputs.
* Allowed for varying repository file structures in `compas.robots.GithubPackageMeshLoader`.
* Fixed data schema of `compas.geometry.Polyline`, `compas.geometry.Polygon`, `compas.geometry.Pointcloud`.
* Fixed `Configuration.from_data` to be backward-compatible with JSON data generated before `compas 1.3.0`.
* Changed `compas_rhino.drawing.draw_breps` to assume provided polygon is closed and automatically add missing corner to polycurve constructor.
* Changed conversion of edges and faces to uniques keys for the data dicts to use the string representation of a sorted tuple of identifiers.
* Added `dtype` to JSON decoding error message.
* Moved `compas.datastructures.mesh.core.halfedge.HalfEdge` to `compas.datastructures.halfedge.halfedge.HalfEdge`
* Moved `compas.datastructures.network.core.graph.Graph` to `compas.datastructures.graph.graph.Graph`.

### Removed

* Removed `compas.datastructures.mesh.core.mesh.BaseMesh`.
* Removed `compas.datastructures.BaseNetwork`.

## [1.7.1] 2021-06-14

### Added

### Changed

* Fixed bundling of ghuser components.

### Removed

## [1.7.0] 2021-06-14

### Added

### Changed

* `compas.robots.Axis` is now normalized upon initialization.
* Fixed a bug in `compas.numerical.dr_numpy` when using numpy array as inputs.
* Allowed for varying repository file structures in `compas.robots.GithubPackageMeshLoader`.
* Remove default implementation of `__str__` for data objects.

### Fixed

* Fixed `Configuration.from_data` to be backward-compatible with JSON data generated before `compas 1.3.0`.

### Removed

## [1.7.1] 2021-06-14

### Added

### Changed

* Fixed bundling of ghuser components.

### Removed

## [1.7.0] 2021-06-14

### Added

* Added pluggable function `trimesh_gaussian_curvature` in `compas_rhino`.
* Added pluggable function `trimesh_mean_curvature` in `compas_rhino`.
* Added pluggable function `trimesh_principal_curvature` in `compas_rhino`.
* Added `copy` and `deepcopy` functionality to `compas.robots.Configuration`.
* Added `compas.data.is_sequence_of_int` and `compas.data.is_sequence_of_float`.
* Added `compas.data.Data.JSONSCHEMANAME`.
* Added `kwargs` to all child classes of `compas.data.Data`.
* Added grasshopper component for drawing a frame.
* Added `draw_origin` and `draw_axes`.
* Added `compas.PY2`.

### Changed

* Allow str or int as joint type in `compas.robots.Joint` constructor.
* Moved json schemas to `compas.data`.
* Nested json schemas.
* `compas_ghpython.artists.FrameArtist.draw` now draws a Rhino Plane.
* Fixed bugs in `compas.geometry.bestfit_circle_numpy`.
* Changed directory where ghuser components are installed.
* Added ghuser components directory to those removed by the `clean` task.
* Clean up the ghuser directory before building ghuser components.
* Exposed function `draw_breps` in `compas_rhino.utilities`; example added.
* Added `join` flag to function `draw_breps` in `compas_rhino.utilities`
* Fixed bug in `compas.geometry.distance.closest_point_on_segment_xy`.
* Fixed bug in Rhino implementations of `trimesh` curvature functions.

### Removed

## [1.6.3] 2021-05-26

### Added

* Added `compas.topology.astar_lightest_path`.
* Added JSONSCHEMA definitions for primitives and transformations.
* Added schema implementation to primitives and transformations.
* Added JSONSCHEMA implementation to primitives and transformations.
* Added `compas.data.is_int3`, `compas.data.is_float3`, `compas_data.is_float4x4`.

### Changed

* Extended `compas.topology.astar_shortest_path` to work on `compas.datastructures.Mesh` and `compas.datastructures.Network`.
* Fixed `compas.data.Data.to_jsonstring`.
* Changed `compas.data.Data.data.setter` to raise `NotImplementedError`.
* Changed annotations of `compas_blender.artists.BaseArtist`.
* Fixed `__repr__` for primitives, shapes, transformations.

### Removed

* Removed duplicate cases from `compas.data.DataEncoder`.

## [1.6.2] 2021-05-12

### Added

### Changed

### Removed

## [1.6.1] 2021-05-12

### Added

### Changed

### Removed

## [1.6.0] 2021-05-12

### Added

* Added infrastructure for building Grasshopper components for compas packages.
* Added first Grasshopper component: COMPAS Info.
* Added Grasshopper components for JSON serialization.
* Added `compas_rhino.utilities.set_object_attributes`.
* Added `from_jsonstring` and `to_jsonstring`.
* Added Grasshopper component documentation.

### Changed

* Moved json dump and load to data package.
* Changed parameters and return value of `compas_rhino.utilities.get_object_attributes`.
* Removed `doctest` execution code from src.
* Removed `if __name__ == '__main__'` section from src.
* Optimized the conversion of Rhino Meshes to COMPAS meshes.
* Fix issue with GH User symlink created as directory symlink on some cases.

### Removed

## [1.5.0] 2021-04-20

### Added

* Added support for file-like objects, path strings and URLs to most of the methods previously accepting only file paths, eg. `compas.datastructures.Datastructure`, `compas.json_dump`, `compas.json_load`, etc.
* Added `pretty` parameter to `compas.json_dump` and `compas.json_dumps`.
* Added `compas.data.Data` as base object for all data objects (geometry, data structures, ...).

### Changed

* Moved `compas.utilities.DataEncoder` to `compas.data`.
* Moved `compas.utilities.DataDecoder` to `compas.data`.
* Changed base object of `compas.datastructures.Datastructure` to `compas.data.Data`.
* Changed base object of `compas.geometry.Primitive` to `compas.data.Data`.
* Renamed `Base` to `Data` for all data based classes.
* Fixed calculation of triangle normals.
* Fixed calculation of triangle areas.

### Removed

## [1.4.0] 2021-04-09

### Added

* Added Python 3.9 support.
* Added crease handling to catmull-clark subdivision scheme.
* Added `compas_ghpython.get_grasshopper_userobjects_path` to retrieve User Objects target folder.
* Added direction option for mesh thickening.
* Added check for closed meshes.
* Added 'loop' and 'frames' to schemes of `compas.datastructures.mesh.subdivision.mesh_subdivide`.

### Changed

* Fixed box scaling.
* Fixed a bug in `Polyline.divide_polyline_by_length` related to a floating point rounding error.
* Fixed bug in `RobotModel.zero_configuration`.
* Fixed bug in `compas.geometry.normals`.
* Fixed bug in `compas.datastructures.mesh.subdivision.mesh_subdivide_frames`.

### Removed

## [1.3.0] 2021-03-26

### Added

* Added a `invert` and `inverted` method `compas.geometry.Vector`.
* Added unetary `__neg__` operator for `compas.geometry.Vector`.
* Added `compas.robots.Configuration`, moved from `compas_fab`.

### Changed

* Fixed rhino packages installation to remove duplicates

### Removed

## [1.2.1] 2021-03-19

### Added

### Changed

### Removed

* Fixed API removals from 1.0.0 -> 1.2.0

## [1.2.0] 2021-03-18

### Added

* Added `divide_polyline`, `divide_polyline_by_length`, `Polyline.split_at_corners` and `Polyline.tangent_at_point_on_polyline`.
* Added the magic method `__str__` to `compas.geoemetry.Transformation`.
* Added `redraw` flag to the `compas_rhino` methods `delete_object`, `delete_objects` and `purge_objects`.
* Added the `__eq__` method for `compas.geometry.Circle` and `compas.geometry.Line`.
* Added support for Pylance through static API definitions.
* Added `halfedge_strip` method to `compas.datastructures.HalfEdge`.

### Changed

* Fixed bug where mimic joints were considered configurable.
* Fixed bug where `!=` gave incorrect results in Rhino for some compas objects.
* Fixed bug where `compas_rhino.BaseArtist.redraw` did not trigger a redraw.
* Fixed minor bugs in `compas.geometry.Polyline` and `compas.geometry.Polygon`.
* Fixed very minor bugs in `compas.geometry.Frame` and `compas.geometry.Quaternion`.
* Fixed bug in `compas_rhino.objects.MeshObject.modify`.
* Fixed bug in `compas_rhino.objects.MeshObject.modify_vertices`.
* Fixed bug in `compas_rhino.objects.MeshObject.modify_edges`.
* Fixed bug in `compas_rhino.objects.MeshObject.modify_faces`.
* Fixed bug in `compas_rhino.objects.VolMeshObject.modify`.
* Fixed bug in `compas_rhino.objects.VolMeshObject.modify_vertices`.
* Fixed bug in `compas_rhino.objects.VolMeshObject.modify_edges`.
* Fixed bug in `compas_rhino.objects.VolMeshObject.modify_faces`.
* Fixed bug in `compas_rhino.objects.NetworkObject.modify`.
* Fixed bug in `compas_rhino.objects.NetworkObject.modify_vertices`.
* Fixed bug in `compas_rhino.objects.NetworkObject.modify_edges`.
* Changed `compas_rhino.objects.inspect` to `compas_rhino.objects.inspectors`.
* Changed `compas_rhino.objects.select` to `compas_rhino.objects._select`.
* Changed `compas_rhino.objects.modify` to `compas_rhino.objects._modify`.

### Removed

## [1.1.0] 2021-02-12

### Added

* Added `RobotModel.remove_link`, `RobotModel.remove_joint`, `RobotModel.to_urdf_string`, and `RobotModel.ensure_geometry`.
* Added Blender Python-example to the documentation section: Tutorials -> Robots
* Added `compas_blender.unload_modules`.
* Added `after_rhino_install` and `after_rhino_uninstall` pluggable interfaces to extend the install/uninstall with arbitrary steps.

### Changed

* Fixed bug in parameter list of function `mesh_bounding_box` bound as method `Mesh.bounding_box`.
* Fixed bug in `RobotModel/RobotModelArtist.update` which raised an error when the geometry had not been loaded.
* Changed exception type when subdivide scheme argument is incorrect on `mesh_subdivide`.
* The `compas_rhino.artist.RobotModelArtist` functions `draw_visual` and `draw_collision` now return list of newly created Rhino object guids.
* Added ability of `RobotModel.add_link` to accept primitives in addition to meshes.
* Fixed bug regarding the computation of `Joint.current_origin`.
* Fixed bug regarding a repeated call to `RobotModel.add_joint`.
* Fixed bug in `compas_blender.RobotModelArtist.update`.
* Fixed bug in `compas.datastructures.mesh_slice_plane`.
* Fixed bug where initialising a `compas_blender.artists.Robotmodelartist` would create a new collection for each mesh and then also not put the mesh iton the created collection.
* Changed the initialisation of `compas_blender.artists.Robotmodelartist` to include a `collection`-parameter instead of a `layer`-parameter to be more consistent with Blender's nomenclature.
* Used a utility function from `compas_blender.utilities` to create the collection if none exists instead of using a new call to a bpy-method.

### Removed

## [1.0.0] 2021-01-18

### Added

* Added `compas.datastructures.mesh.trimesh_samplepoints_numpy`.

### Changed

* Fix Rhino7 Mac installation path
* Separate `compas.robots.Joint.origin` into the static parent-relative `origin` and the dynamic world-relative `current_origin`.
* Separate `compas.robots.Joint.axis` into the static parent-relative `axis` and the dynamic world-relative `current_axis`.
* Fixed support to convert back and forth between `compas.datastructures.Graph` and NetworkX `DiGraph`.

### Removed

## [0.19.3] 2020-12-17

### Added

### Changed

* Fix bug in `compas.datastructures.Network.neighborhood`.

### Removed

## [0.19.2] 2020-12-17

### Added

### Changed

* Changed `compas._os.prepare_environment` to prepend environment paths (fixes problem with RPC on windows).

### Removed

## [0.19.1] 2020-12-10

### Added

### Changed

* Fix bug in `compas.datastructures.AttributesView`.

### Removed

## [0.19.0] 2020-12-09

### Added

* Added `is_osx`.

### Changed

* Fix default namespace handling in URDF documents.
* Allow custom/unknown attributes in URDF `Dynamics` element.
* Moved os functions from `compas` to `compas._os`.
* Fixed bug in `is_linux`.
* Changed `is_windows` to work for CPython and IronPython.
* Changed `compas._os` functions to use `is_windows`, `is_mono`, `is_osx`.
* Changed IronPython checks to `compas.IPY` instead of `compas.is_ironpython`.
* Fixed data serialization in `compas.datastructures.HalfFace`.

### Removed

* Removed all implementations of `draw_collection`.

## [0.18.1] 2020-12-01

### Added

* Added URDF and XML writers.
* Added `compas.robots.RobotModel.to_urdf_file`.
* Added `compas.files.URDF.from_robot`.

### Changed

* Changed implementation of `Mesh.vertices_on_boundaries` to account for special cases.
* Changed `Mesh.edges_on_boundaries` corresponding to `Mesh.vertices_on_boundaries`.
* Changed `Mesh.faces_on_boundaries` corresponding to `Mesh.vertices_on_boundaries`.
* Changed `Mesh.vertices_on_boundary` to return vertices of longest boundary.
* Changed `Mesh.edges_on_boundary` to return edges of longest boundary.
* Changed `Mesh.faces_on_boundary` to return faces of longest boundary.
* Fixed default value for `compas.robots.Axis`.
* Changed surface to mesh conversion to include cleanup and filter functions, and use the outer loop of all brep faces.

### Removed

## [0.18.0] 2020-11-24

### Added

* Added `remap_values` to `compas_utilities`.
* Added `compas.datastructures.mesh_slice_plane`.
* Added `compas.json_dump`, `compas.json_dumps`, `compas.json_load`, `compas.json_loads`.

### Changed

* Fixed bug in `compas.datastructures.Network.delete_node`.
* Fixed bug in `compas.datastructures.Network.delete_edge`.
* Fixed bug in select functions for individual objects in `compas_rhino.utilities`.
* Fixed bug in `compas.datastructures.mesh_merge_faces`.
* changed base of `compas.geometry.Transformation` to `compas.base.Base`.

### Removed

* Removed `compas.datastructures.mesh_cut_by_plane`.

## [0.17.3] 2020-11-20

### Added

### Changed

* Fixed bug in `compas.geometry.is_coplanar`.
* Fixed bug in `compas.datastructures.mesh_merg_faces`.
* Fixed bug in `compas.robots.RobotModel.add_link`.
* Fixed bug in `compas.datastructures.Volmesh.cell_to_mesh`.

### Removed

## [0.17.2] 2020-11-04

### Added

### Changed

* Fixed bug in `__getstate__`, `__setstate__` of `compas.base.Base`.
* Fixed bug in `compas_rhino.artists.MeshArtist` and `compas_rhino.artists.NetworkArtist`.
* Changed length and force constraints of DR to optional parameters.
* Removed `ABCMeta` from the list of base classes of several objects in compas.

### Removed

## [0.17.1] 2020-10-28

### Added

* Added `compas_rhino.artists.BoxArtist.draw_collection`.
* Added option to show/hide vertices, edges, and faces in `compas_rhino.artists.CapsuleArtist.draw`.
* Added option to show/hide vertices, edges, and faces in `compas_rhino.artists.ConeArtist.draw`.
* Added option to show/hide vertices, edges, and faces in `compas_rhino.artists.CylinderArtist.draw`.
* Added option to show/hide vertices, edges, and faces in `compas_rhino.artists.PolyhedronArtist.draw`.
* Added option to show/hide vertices, edges, and faces in `compas_rhino.artists.SphereArtist.draw`.
* Added option to show/hide vertices, edges, and faces in `compas_rhino.artists.TorusArtist.draw`.
* Added option to show/hide vertices, edges, and faces in `compas_rhino.artists.PolygonArtist.draw`.
* Added option to show/hide vertices, edges, and faces in `compas_rhino.artists.PolylineArtist.draw`.
* Added option to show/hide vertices, edges, and faces in `compas_rhino.artists.VectorArtist.draw`.

### Changed

* Changed implementation of `compas_rhino.artists.BoxArtist.draw`.
* Fixed bug in `compas.geometry.Capsule`.
* Fixed bug in `compas.geometry.Cone`.
* Changed `compas_rhino.draw_mesh` to support Ngons if available.
* Fixed bug in polyhedron data.

### Removed

* Removed `compas_rhino.artists.PointArtist.draw_collection`.
* Removed `compas_rhino.artists.CircleArtist.draw_collection`.
* Removed `compas_rhino.artists.LineArtist.draw_collection`.

## [0.16.9] 2020-10-21

### Added

* Added binary STL writer.
* Added constructor `from_euler_angles` to `compas.geometry.Transformation`.
* Added method for adding objects from a list to `compas_plotters.GeometryPlotter`.
* Added `compas_rhino.artists.BoxArtist`.
* Added `compas_rhino.artists.CapsuleArtist`.
* Added `compas.geometry.Polyhedron.from_halfspaces` and `compas.geometry.Polyhedron.from_planes`.
* Added `compas.geometry.is_point_behind_plane` and `compas.geometry.is_point_in_polyhedron`.
* Added `centroid` and `bounding_box` properties to `compas.geometry.Pointcloud`.
* Added `edges` property to `compas.geometry.Box`.
* Added `edges` property to `compas.geometry.Polyhedron`.
* Added `compas.datastructures.network_smooth_centroid`.

### Changed

* Fixed bug in handling of keys in edge attribute functions of `compas.datastructures.Halfedge`.
* Fixed bug in `compas.geometry.Polygon.lines`.
* Fixed bug in `compas.geometry.Polyline.lines`.
* Changed `compas.geometry.Shape.to_vertices_and_faces` to `abstractmethod`.
* Fixed bug in magic methods of `compas.geometry.Box`.
* Fixed bug in `compas.geometry.Box.contains`.
* Fixed bug in `delete_vertex` and `delete_face` in `compas.datastructures.Halfedge`.
* Fixed bug in `delete_node` of `compas.datastructures.Graph`.
* Fixed bug in `summary` method of `compas.datastructures.Graph` and `compas.datastructures.Halfedge`.

### Removed

## [0.16.8] 2020-10-14

### Added

* Added `RobotModelArtist` to `compas_rhino`, `compas_ghpython` and `compas_blender`.
* Added `ToolModel`.
* Added `compas.geometry.Pointcloud`.
* Added `compas.utilities.grouper`.
* Added `PolygonArtist`, `PolylineArtist` to `GeometryPlotter`.

### Changed

* `Mesh` takes name of `Shape` in `Mesh.from_shape`.
* Fixed `zoom_extents` of `GeometryPlotter`.

### Removed

* Removed `SegmentArtist` from `compas_plotters`.

## [0.16.7] 2020-10-06

### Added

* Added functionality to the RPC service to automatically reload modules if a change is detected.

### Changed

### Removed

## [0.16.6] 2020-09-30

### Added

* Added `compas_plotters.geometryplotter.GeometryPlotter` for COMPAS geometry objects.

### Changed

* Changed `compas.base.Base.dtype` to property.
* Changed JSON schema to draft 7.
* Changed version processing to `distutils.version.LooseVersion`.

### Removed

## [0.16.5] 2020-09-26

### Added

* Added tests for halfedge data schemas.

### Changed

* Fixed RGB color processing in `compas.utilities.color_to_colordict`.
* Fixed Blender object and dat amanagement to avoid `malloc` problems.
* Updated Blender data structure artists.
* Changed Blender unused data clearing to also clear collections.
* Fixed JSON data validation of base COMPAS object.

### Removed

## [0.16.4] 2020-09-24

### Added

### Changed

* Fixed bug in `compas.geometry.Box.vertices`.
* `compas.scene.SceneObject` will now track a list of drawn Objects/GUIDs.

### Removed

## [0.16.3] 2020-09-23

### Added

* Added abstract `DATASCHEMA` to `compas.base.Base`.
* Added abstract `JSONSCHEMA` to `compas.base.Base`.
* Added `validate_data` to `compas.base.Base`.
* Added `validate_json` to `compas.base.Base`.
* Added implementation of `DATASCHEMA` to `compas.datastructures.Halfedge`.
* Added implementation of `JSONSCHEMA` to `compas.datastructures.Halfedge`.
* Added `NodeAttributeView`.
* Added implementation of `DATASCHEMA` to `compas.datastructures.Graph`.
* Added implementation of `JSONSCHEMA` to `compas.datastructures.Graph`.
* Added `compas.rpc.Proxy.restart_server`.
* Added `compas_rhino.objects.NetworkObject`.
* Added constructors `from_matrix` and `from_rotation` to `compas.geometry.Quaternion`.
* Added `draw_collection` methods to Grasshopper artists.

### Changed

* Updated naming conventions in `compas.datastructures.HalfFace` and `compas.datastructures.VolMesh`
* Moved `compas.datastructures.Datastructure` to `compas.datastructures.datastructure`.
* Changed base class of `compas.datastructures.Datastructure` to `compas.base.Base`.
* Changed `from_json` to `to_json` of meshes to use encoders and decoders.
* Moved `MutableMapping` to `compas.datastructures._mutablemapping`.
* Moved attribute views to `compas.datastructure.attributes`.

### Removed

* Removed `from_json`, `to_json`, `to_data`, `copy`, `transformed` from primitives, defaulting to the base implementation in `compas.geometry.Primitive`.
* Removed `from_json`, `to_json`, `to_data`, `copy`, `__str__`, from datastructures, defaulting to the base implementation in `compas.datastructure.Datastructure`.

## [0.16.2] 2020-08-06

### Added

* Added plugin system based on decorators: `compas.plugins.pluggable` & `compas.plugins.plugin`.
* Added `compas_rhino` implementation of the boolean operation pluggable interfaces (union/difference/intersection).
* Added `compas.datastructures.Mesh.transform_numpy`.
* Added `PluginNotInstalledError`.
* Added `compas.geometry.booleans`.
* Added tolerance parameter to angle functions.
* Added support for Rhino 7 in install/uninstall routines.
* Added install/uninstall for Rhino plugins (with support for Rhino 7).
* Added base class for all COMPAS objects `compas.base.Base`.
* Added base class for all Rhino objects representing COMPAS objects `compas_rhino.objects.Object`.
* Added mesh object representing COMPAS meshes in Rhino `compas_rhino.objects.MeshObject`.
* Added the methods `to_data` and `from_data` to `compas.robots.RobotModel`.

### Changed

* Restructure and reorganize volmesh datastructure
* Fixed scaling bug in `compas.geometry.Sphere`
* Fixed bug in `compas.datastructures.Mesh.add_vertex`.
* Fixed performance issue affecting IronPython when iterating over vertices and their attributes.
* Changed return value of drawing functions of `compas_rhino.artists.MeshArtist` to list of GUID.
* Changed return value of drawing functions of `compas_rhino.artists.NetworkArtist` to list of GUID.
* Moved "inspectors" to `compas_rhino.objects`.
* Moved "modifiers" to `compas_rhino.objects`.
* Connection attempts can now be set for `compas.Proxy.start_server` using the
  attribute `Proxy.max_conn_attempts`.
* `Scale.from_factors` can now be created from anchor frame.
* Changed vertex reading of PLY files to include all property information.

### Removed

* Removed CGAL based boolean implementations.
* Removed artist mixins from `compas_rhino`.
* Removed `clear_` functions from `compas_rhino.artists.MeshArtist`.
* Removed `clear_` functions from `compas_rhino.artists.NetworkArtist`.
* Removed `to_data`, `from_data` from `compas_rhino.artists`.
* Removed `compas_rhino.artists.BoxArtist` stub.
* Removed references to "edge" dict from `compas.datastructures.VolMesh`.

## [0.16.1] 2020-06-08

### Added

### Changed

* Fixed scaling bug in `compas.geometry.Sphere`

### Removed

## [0.16.0] 2020-06-05

### Added

* Added `compas_rhino.geometry.RhinoVector`.
* Added basic mesh cutting (`compas.datastructures.Mesh.cut()`).
* Added `compas.datastructures.Mesh.join(other)`.
* Added `compas.geometry.argmin` and `compas.geometry.argmax`.
* Added STL witer.
* Added `compas.datastructures.Mesh.to_stl`.
* Added `unweld` option to obj writing.

### Changed

* Fixed bug in `FaceAttributeView.__get_item__`: access to default was tried before attrs.
* Fixed bug in `EdgeAttributeView.__get_item__`: access to default was tried before attrs.
* Changed `VertexAttributeView.__get_item__` to follow access logic of `FaceAttributeView`.
* Fixed bug in `draw_edges` in `compas_rhino`'s `EdgeArtist`.
* Fixed bug in `draw_edges` in `compas_ghpython`'s `EdgeArtist`.
* Fixed bug in ``compas_rhino.geometry.RhinoSurface.brep_to_compas``.
* Fixed bug in ``compas.geometry.Box.from_bounding_box``
* Fixed bug in ``compas.geometry.Box.from_width_height_depth``
* Fixed inconsistencies in ``compas.geometry._transformations``.
* Renamed ``compas.geometry.Frame.to_local_coords`` to ``compas.geometry.Frame.to_local_coordinates``
* Renamed ``compas.geometry.Frame.to_world_coords`` to ``compas.geometry.Frame.to_world_coordinates``
* Renamed ``compas.geometry.Transformation.change_basis`` to ``compas.geometry.Transformation.from_change_of_basis``
* Renamed ``compas.geometry.matrix_change_basis`` to ``compas.geometry.matrix_from_change_of_basis``
* Renamed ``compas.geometry.Projection.orthogonal`` to ``compas.geometry.Projection.from_plane`` and changed input params
* Renamed ``compas.geometry.Projection.parallel`` to ``compas.geometry.Projection.from_plane_and_direction`` and changed input params
* Renamed ``compas.geometry.Projection.perspective`` to ``compas.geometry.Projection.from_plane_and_point`` and changed input params
* Changed constructor of all ``compas.geometry.Transformation`` and derivatives. Preferred way of creating any ``compas.geometry.Transformation`` is with the classmethods ``from_*``
* Changed params (point, normal) into plane for ``compas.geometry.matrix_from_parallel_projection``, ``compas.geometry.matrix_from_orthogonal_projection`` and ``compas.geometry.matrix_from_perspective_projection``

### Removed

## [0.15.6] 2020-04-27

### Added

* Extended glTF support.
* Added classmethod `from_geometry` to `RhinoMesh`
* Added `intersection_sphere_line`
* Added `intersection_plane_circle`
* Added `tangent_points_to_circle_xy`
* Added basic OBJ file writing.
* Added `Mesh.to_obj`.

### Changed

* Fixed bug in `Box.from_bounding_box`.
* Updated Blender installation docs for latest release.
* Fixed `robot.forward_kinematics()` when requested for base link.
* Fixed bug in `to_compas` conversion of Rhino meshes.
* Fixed bug where `compas.geometry.Primitive` derived classes cannot be serialized by jsonpickle.

### Removed

## [0.15.5] 2020-03-29

### Added

* Added classmethod `from_geometry` to `RhinoMesh`.
* Added conversion to polygons to `BaseMesh`.
* Re-added length, divide, space methods of `RhinoCurve`.
* Added basic OFF file writing.
* Added basic PLY file writing.
* Added `Mesh.to_ply`.
* Added `Mesh.to_off`.

### Changed

* Fixed object naming in artists of `compas_ghpython`.
* Resizing of Rhino property form.
* Fixed orientation of `RhinoSurface` discretisation.
* Check for existence of object in Rhino purge functions.
* Fixed bug in mesh boundary functions.

### Removed

## [0.15.4] 2020-03-05

### Added

* Added algorithm for pulling points onto mesh.
* Added base ellipse class to geometry primitives.
* Added circle artist to plotters.
* Added mesh artist to plotters.
* Added ellipse artist to plotters.
* Added support for robot mimicking joints.

### Changed

* Fixed bugs in `compas_rhino.artists.NetworkArtist`.
* Add conda executable path to `compas_bootstrapper.py`.

### Removed

## [0.15.3] 2020-02-26

### Added

* Added optional class parameter to `RhinoMesh.to_compas`.
* Added max int key to serialization of graph.

### Changed

* Changed name of base mesh implementation to `BaseMesh`.
* Changed name of base network implementation to `BaseNetwork`.
* Fixed bug in face finding function.

### Removed

* Removed optional requirements from setup file.
* Removed parameters from default polyhedron constructor.

## [0.15.2] 2020-02-20

### Added

### Changed

### Removed

## [0.15.1] 2020-02-16

### Added

* Added glTF support.
* Added graph and halfedge data structures.
* Added Rhino line geometry.
* Added Rhino plane geometry.

### Changed

* Fixed `compas_hpc` import problem.
* Split up topology part from geometry part for network and mesh.
* Split up network and mesh naming conventions.
* Reworked network face cycle finding.
* Updated mesh from lines.
* Updated network plotter in correspondence with network.
* Integrated mixin functionality and removed mixins.
* Meshes are now initially hidden in `compas_blender.artists.RobotModelArtist`.
* `compas_blender.artists.RobotModelArtist.draw_visual` and `compas_blender.artists.RobotModelArtist.draw_collision` now show those meshes.
* Renamed the method `draw_geometry` of `compas.robots.base_artist.RobotModelBaseArtist` to `create_geometry`.

### Removed

* Removed parallelization from network algorithms.
* Removed numba based dr implementations.

## [0.15.0] 2020-01-24

### Added

* Added `to_compas` to `compas_rhino.geometry.RhinoPoint`.
* Added `to_compas` to `compas_rhino.geometry.RhinoLine`.
* Added `to_compas` to `compas_rhino.geometry.RhinoCurve`.
* Added `to_compas` to `compas_rhino.geometry.RhinoMesh`.
* Added `brep_to_compas` to `compas_rhino.geometry.RhinoSurface`.
* Added `uv_to_compas` to `compas_rhino.geometry.RhinoSurface`.
* Added `heightfield_to_compas` to `compas_rhino.geometry.RhinoSurface`.
* Added `compas.datastructures.mesh_pull_points_numpy`.

### Changed

* Moved `compas_rhino.conduits` into `compas_rhino.artists`.
* Fixed bug in `compas.datastructures.Mesh.edges_where`.
* Fixed bug in `compas.datastructures.Mesh.faces_where`.
* Fixed bug in `compas.datastructures.Mesh.edge_attributes`.
* Fixed bug in `compas.datastructures.Mesh.face_attributes`.
* Fixed bug in `compas.datastructures.Mesh.edges`.
* Fixed bug in `compas.datastructures.Mesh.faces`.
* Fixed bug in `compas.datastructures.Mesh.offset`.

### Removed

* Removed deprecated `compas.geometry.xforms`.
* Removed deprecated `compas_rhino.helpers`.
* Removed `compas_rhino.constructors`.

## [0.14.0] 2020-01-21

### Added

* Added `compas.datastructures.mesh.Mesh.any_vertex`.
* Added `compas.datastructures.mesh.Mesh.any_face`.
* Added `compas.datastructures.mesh.Mesh.any_edge`.
* Added `compas.datastructures.mesh.Mesh.vertex_attribute`.
* Added `compas.datastructures.mesh.Mesh.vertex_attributes`.
* Added `compas.datastructures.mesh.Mesh.vertices_attribute`.
* Added `compas.datastructures.mesh.Mesh.vertices_attributes`.
* Added `compas.datastructures.mesh.Mesh.edge_attribute`.
* Added `compas.datastructures.mesh.Mesh.edge_attributes`.
* Added `compas.datastructures.mesh.Mesh.edges_attribute`.
* Added `compas.datastructures.mesh.Mesh.edges_attributes`.
* Added `compas.datastructures.mesh.Mesh.face_attribute`.
* Added `compas.datastructures.mesh.Mesh.face_attributes`.
* Added `compas.datastructures.mesh.Mesh.faces_attribute`.
* Added `compas.datastructures.mesh.Mesh.faces_attributes`.
* Added mutable attribute view for mesh vertex/face/edge attributes.

### Changed

* Default Mesh vertex, face, edge attributes are no longer copied and stored explicitly per vertex, face, edge, repesctively.
* Updating default attributes now only changes the corresponding default attribute dict.
* Updated `mesh_quads_to_triangles` to copy only customised face attributes onto newly created faces.
* Fixed bug in `compas.geometry.is_point_in_circle`.
* Fixed bug in `compas.geometry.is_polygon_convex`.
* Fixed bug in `compas.geometry.Polygon.is_convex`.
* Renamed `compas.datastructures.Mesh.has_vertex` to `compas.datastructures.Mesh.is_vertex`.
* Renamed `compas.datastructures.Mesh.has_face` to `compas.datastructures.Mesh.is_face`.
* Split `compas.datastructures.Mesh.has_edge` into `compas.datastructures.Mesh.is_edge` and `compas.datastructures.Mesh.is_halfedge`.

### Removed

* Removed `compas.datastructures.mesh.Mesh.get_any_vertex`.
* Removed `compas.datastructures.mesh.Mesh.get_any_face`.
* Removed `compas.datastructures.mesh.Mesh.get_any_edge`.
* Removed `compas.datastructures.mesh.Mesh.get_vertex_attribute`.
* Removed `compas.datastructures.mesh.Mesh.get_vertex_attributes`.
* Removed `compas.datastructures.mesh.Mesh.get_vertices_attribute`.
* Removed `compas.datastructures.mesh.Mesh.get_vertices_attributes`.
* Removed `compas.datastructures.mesh.Mesh.get_edge_attribute`.
* Removed `compas.datastructures.mesh.Mesh.get_edge_attributes`.
* Removed `compas.datastructures.mesh.Mesh.get_edges_attribute`.
* Removed `compas.datastructures.mesh.Mesh.get_edges_attributes`.
* Removed `compas.datastructures.mesh.Mesh.get_face_attribute`.
* Removed `compas.datastructures.mesh.Mesh.get_face_attributes`.
* Removed `compas.datastructures.mesh.Mesh.get_faces_attribute`.
* Removed `compas.datastructures.mesh.Mesh.get_faces_attributes`.
* Removed `compas.datastructures.mesh.Mesh.set_vertex_attribute`.
* Removed `compas.datastructures.mesh.Mesh.set_vertex_attributes`.
* Removed `compas.datastructures.mesh.Mesh.set_vertices_attribute`.
* Removed `compas.datastructures.mesh.Mesh.set_vertices_attributes`.
* Removed `compas.datastructures.mesh.Mesh.set_edge_attribute`.
* Removed `compas.datastructures.mesh.Mesh.set_edge_attributes`.
* Removed `compas.datastructures.mesh.Mesh.set_edges_attribute`.
* Removed `compas.datastructures.mesh.Mesh.set_edges_attributes`.
* Removed `compas.datastructures.mesh.Mesh.set_face_attribute`.
* Removed `compas.datastructures.mesh.Mesh.set_face_attributes`.
* Removed `compas.datastructures.mesh.Mesh.set_faces_attribute`.
* Removed `compas.datastructures.mesh.Mesh.set_faces_attributes`.
* Removed `print` statement from curvature module.

## [0.13.3] 2020-01-10

### Added

* `compas_rhino.artists.ShapeArtist` as base artist for all shape artists.
* Added `layer`, `name`, `color` attributes to `compas_rhino.artists.PrimitiveArtist`.
* Added `layer`, `name` attributes to `compas_rhino.artists.ShapeArtist`.
* Added `layer`, `name` attributes to `compas_rhino.artists.MeshArtist`.
* Added `clear_layer` method to `compas_rhino.artists.PrimitiveArtist`.
* Added `clear_layer` method to `compas_rhino.artists.ShapeArtist`.
* Added `clear_layer` method to `compas_rhino.artists.MeshArtist`.

### Changed

* Renamed `compas.utilities.maps.geometric_key2` to `geometric_key_xy`.
* Fixed bug in mirror functions.
* Fixed mirroring tests.
* Moved `BaseMesh`, `matrices`, `operations` to `compas.datastructures.mesh.core`.
* Added `transform` and `transformed` (and others) to `Mesh`.

### Removed

* `compas_rhino.artists.BoxArtist`
* Removed `layer` attribute from `compas_rhino.artists.Artist`.
* Removed `clear_layer` method from `compas_rhino.artists.Artist`.

## [0.13.2] 2020-01-06

### Added

* File reading functions for ascii files in `compas.files` has moved from the individual reader classes to a new parent class, `BaseReader`.

### Changed

* Rebased `compas_rhino.artists.MeshArtist` on new-style artist `compas_rhino.artists.Artist`.
* Renamed `compas_rhino.artists.MeshArtist.defaults` to `compas_rhino.artists.MeshArtist.settings`.
* Changed usage of (nonexisting) `compas_rhino.get_object` to `compas_rhino.get_objects`.
* Integrated vertex, face, edge mixins into `compas_rhino.artists.MeshArtist`.
* Integrated vertex, edge mixins into `compas_rhino.artists.NetworkArtist`.
* Rebased `compas_rhino.artists.VolMeshArtist` on `compas_rhino.artists.MeshArtist`.

### Removed

## [0.13.0] 2019-12-16

### Added

* Added DOI to bibtex entry.
* Added conversion for old mesh JSON data.

### Changed

* Indirectly changed mesh serialization to JSON (by changing key conversion and moving conversion into JSON methods).
* Moved conversion of int keys of mesh data to strings for json serialization to from/to json.
* Moved from/to methods for mesh into mesh definition.
* Subdivision algorithms use fast mesh copy.

### Removed

* Support for non-integer vertex and face identifiers in mesh.

## [0.12.4] 2019-12-11

### Added

### Changed

### Removed

## [0.12.3] 2019-12-11

### Added

* Added `mesh_subdivide_frames` to `compas.datastructures.subdivision`

### Changed

### Removed

## [0.12.2] 2019-12-11

### Added

* Added `intersection_segment_polyline` to `compas.geometry.intersections`
* Added `intersection_segment_polyline_xy` to `compas.geometry.intersections`
* Added `from_sides_and_radius` to `compas.geometry.Polygon`

### Changed

* Reworked docstrings of methods in `compas.geometry.queries`
* Set default `tol` to `1e-6` in `compas.geometry.queries`

### Removed

## [[0.12.1] 2019-12-10] 2019-12-10

### Added

* Added inherited methods to class docs.
* Added data structure mixins to the docs.
* Added `data` and `from_data` to `compas.geometry.Polyhedron`
* Added explicit support for collections to `compas_blender`

### Changed

* Bottom face of cylinder shape should be flipped.
* Face reading mechanism of OFF reader.
* `compas.geometry.Box` is now centred at origin by default.

### Removed

* Removed `compas.remote` because it does not provide an advatage over `compas.rpc`.

## [[0.11.4] 2019-11-26] 2019-11-26

### Added

* Added `compas_rhino.etoforms.ImageForm`.
* Added `doc8` as dev requirement.

### Changed

* Changed `compas_rhino.install_plugin` to use only the plugin name, w/o the GUID.
* Changed `iterable_like` to prevent exhausting generators passed as targets.

### Removed

* Removed `compas_rhino.ui.Controller`.
* Removed `compas_rhino.ui.Button`.

## [[0.11.2] 2019-11-19] 2019-11-19

### Added

* Added factory methods for `compas_rhino.artists._Artist`

### Changed

* Set `compas_rhino.artists.FrameArtist` layer clear to false by default.
* Wrapped internals of RPC dispatch method in try-except to catch any import problems and report back on the client side.
* Stopping of HTTP server (`compas.remote`) is now handled properly through separate thread.
* Fixed mutable init parameters of `RobotModel`
* Fixed bug in `mesh_quads_to_triangles` that caused face data to be deleted even when not necessary.
* Switched to `compas.geometry.KDTree` as fallback for `scipy.spatial.cKDTree` instead of Rhino `RTree` because it currently fails.

### Removed

## [0.11.0] 2019-11-09

### Added

* Added `iterable_like` to `compas.utilities.itertools_`
* Added `compas.geometry.icp_numpy` for pointcloud alignment using ICP.
* Added RPC command-line utility: `$ compas_rpc {start|stop} [--port PORT]`
* Added `__version__` to `compas_plotters`.
* Added `compas_plotters` to `.bumpversion.cfg`.
* Added `Colormap` to `compas.utilities`.
* Added `is_line_line_colinear()` to `compas.geometry`
* Added link to Github wiki for devguide.
* Added pointcloud alignment example to docs.
* Show git hash on `compas.__version__` if installed from git.
* Added `autopep8` to dev requirements.
* Added methods `add_joint` and `add_link` to `RobotModel`
* Added support for geometric primitives to JSON data encoder and decoder.
* Added support for `data` to all geometric primitives.

### Changed

* Docs are only deployed to github pages for tagged commits.
* Fixing printing issue with `compas.geometry.Quarternion` in ironPython.
* Fixed a missing import in `compas.geometry.Polygon`.
* Removed unused imports in `compas.geometry.Polyline`.
* Adjusted `compas.geometry.Quarternion.conjugate()` to in-place change, added `compas.geometry.Quarternion.conjugated()` instead which returns a new quarternion object.
* Fixed `rotation` property of `Transformation`.
* Simplified plugin installation (use plugin name only, without GUID).
* Bind RPC server to `0.0.0.0` instead of `localhost`.
* Fixed different argument naming between Rhino5 and Rhino6 of `rs.LayerVisible()` in `compas_rhino.utilities.objects`.

### Removed

## [0.10.0] 2019-10-28

### Added

* Added method for computing the determinant of the matrix of a transformation `compas.geometry.Transformation.determinant`.
* Added method for transposing (the matrix of) a transformation in-place `compas.geometry.Transformation.transpose`.
* Added method creating a transposed copy of a transformation `compas.geometry.Transformation.transposed`.
* Added method for invertig (the matrix of) a transformation in-place `compas.geometry.Transformation.invert`.
* Added `compas.geometry.Transformation.inverted` as an alias for `compas.geometry.Transformation.inverse`.
* Added method creating a copy of a transformation instance with a given transformation concatenated `compas.geometry.Transformation.concatenated`.
* Added method `to_vertices_and_faces` to all the classes inheriting from `compas.geometry.Shape` to create a `Mesh` representation of them.

### Changed

* Changed `compas.geometry.Transformation.inverse` to return an inverted copy of the transformation.
* Changed `compas.geometry.Transformation.decompose` to `compas.geometry.Transformation.decomposed`.
* Changed `compas.geometry.Transformation.concatenate` to add another transformation to the transformation instance.

### Removed

## [0.9.1] 2019-10-28

### Added

* Added `compas.geometry.Point.transform_collection` and `compas.geometry.Point.transformed_collection`.
* Added `compas.geometry.Vector.transform_collection` and `compas.geometry.Vector.transformed_collection`.
* Added `compas.geometry.Line.transform_collection` and `compas.geometry.Line.transformed_collection`.
* Added support for new Python plugin location for Rhino 6.0 on Mac.
* Added `compas.geometry.bestfit_frame_numpy`

### Changed

* Fixed transformation of start and end point of `compas.geometry.Line` to update the point objects in place.
* Fixed return value of `compas.numerical.pca_numpy` to return mean not as nested list.

### Removed

## [0.9.0] 2019-10-21

### Added

* Added `matrix_change_basis`, `Transformation.change_basis`
* Added `matrix_from_frame_to_frame`
* Added non-numpy versions of `global_coords`, `local_coords`
* Added static method `Frame.local_to_local_coords`
* Added `__getitem__`, `__setitem__` and `__eq__` to `Quaternion`
* Added `Vector.scaled` and `Vector.unitized`
* Added `transform_frames` and respective helper functions `dehomogenize_and_unflatten_frames`, `homogenize_and_flatten_frames`
* Added `transform_frames_numpy` and respective helper functions `dehomogenize_and_unflatten_frames_numpy`, `homogenize_and_flatten_frames_numpy`

### Changed

* Renamed `global_coords_numpy` and `local_coords_numpy` to `local_to_world_coords_numpy` and `world_to_local_coords_numpy`.
* Changed parameters `origin` `uvw` of `local_to_world_coords_numpy` and `world_to_local_coords_numpy` to `frame`.
* Fixed some returns of `Frame` and `Rotation` to use `Vector` or `Quaternion`
* Renamed methods `Frame.represent_point/vector/frame_in_global_coordinates` and `Frame.represent_point/vector/frame_in_local_coordinates` to `Frame.to_local_coords` and `Frame.to_world_coords`.

### Removed

## [0.8.1] 2019-10-01

### Added

### Changed

* Fixed unguarded import of `numpy` based transformations in mesh package.

### Removed

## [0.8.0] 2019-10-01

### Added

* Added test section for `compas.geometry.transformations`
* Added `tol` parameter to `queries.is_colinear`
* Added compas rhino installer for Rhino Mac 6.0 `compas_rhino.__init__`.
* Added oriented bounding box for meshes `compas.datastructures.mesh_oriented_bounding_box_numpy`.
* Added full testing functions for `compas.datastructures.mesh`
* Added `draw_mesh` to `compas_ghpython.artists.MeshArtist`

### Changed

* Generate sphinx documentation from markdown files in repo root for top level sections.
* Merged `compas.geometry.xforms` into `compas.geometry.transformations`
* Fixed `AttributeError: 'Mesh' object has no attribute 'neighbors'`
* Fixed Key error with `Mesh.boundary()`
* Extended `offset_polygon` and `offset_polyline` to handle colinear segments
* Fixed unsorted mesh vertex coordinates `xyz` in `compas_viewers.viewer.MeshView`
* Changed stderr parameter from STDOUT to PIPE in `compas.rpc.Proxy` for Rhino Mac 6.0.
* Fixed import of `delaunay_from_points` in `Mesh.from_points`.
* More control over drawing of text labels in Rhino.
* Extension of `face_vertex_descendant` and `face_vertex_ancestor` in `Mesh`.
* Changed the name and meaning of the parameter `oriented` in the function `Mesh.edges_on_boundary`.
* Add `axis` and `origin` defaults to `compas.robots.Joint`
* Unified vertices and face import order for .obj files with python2 and 3
* Changed python interpreter selection (e.g. RPC calls) to fallback to `python` if `pythonw` is not present on the system
* Fixed `compas_ghpython.artists.MeshArtist` to support ngons.
* Deprecate the method `draw` of `compas_ghpython.artists.MeshArtist` in favor of `draw_mesh`.
* Fix icosahedron generation
* Examples in docs/rhino updated to work with current codebase
* Callbacks tutorial updated to work with current codebase
* Base geometric primitives on `compas.geometry.Primitive` and `compas.geometry.Shape`
* Separated `numpy` based tranformations into separate module.

### Removed

* Removed `compas_viewers` to separate repo.
* Removed `compas_hpc` to separate repo.

## [0.7.2] 2019-08-09

### Added

* Added `compas_rhino.geometry.RhinoGeometry` to the docs.
* Added `compas.remote.services`.
* Added `compas.remote.services.network.py` service for handling requests for a browser-based network viewer.
* Possibility to call forward_kinematics on `compas.robots.RobotModel`
* Added `compas.set_precision` function for the setting the global precision used by COMPAS as a floating point number.

### Changed

* Fix mesh genus in `compas.datastructures`.
* Fixed missing import in `compas_rhino.geometry`.
* Removed circular imports from `compas_rhino.geometry`.
* Fix duplicate hfkeys in `compas.datastructures.volmesh.halffaces_on_boundary`.
* Moved `compas.remote.service.py` to `compas.remote.services.default.py`.
* Removed processing of face keys from data getter and setter in `compas.datastructures.Network`.
* Using `SimpleHTTPRequestHandler` instead of `BaseHTTPRequestHandler` to provide basic support for serving files via `GET`.
* Mesh mapping on surface without creating new mesh to keep attributes in `compas_rhino.geometry.surface.py`.
* Moving functionality from `compas_fab.artists.BaseRobotArtist` to `compas.robots.RobotModel`
* Fix exception of null-area polygon of centroid polygon in `compas.geometry.average.py`.
* Fix loss of precision during mesh welding in `compas.datastructures.mesh_weld`.

### Removed

## [0.7.1] 2019-06-29

### Added

### Changed

* Include `compas_plotters` and `compas_viewers` in the build instructions.
* Moved import of `subprocess` to Windows-specific situations.
* Fixed document functions failing when document name is `None`.
* Downgraded `numpy` requirements.
* Loosened `scipy` requirements.
* Default Python to `pythonw`.

### Removed

## [0.7.0] 2019-06-27

### Added

* Added filter shorthand for selecting OBJ, JSON files in Rhino.
* Added `compas_plotters`
* Added `compas_viewers`
* Added `compas_rhino.draw_circles` and the equivalent Artist method
* Add class functions to `compas.datastructures.VolMesh`.
* Added `face_neighborhood` class function to `compas.datastructures.Mesh`.
* Added `get_face_attributes_all` to `compas.datastructures._mixins.attributes`.
* Added `get_faces_attributes_all` to `compas.datastructures._mixins.attributes`.
* Added `compas.remote` package for making HTTP based Remote Procedure Calls.

### Changed

* Restructure halffaces as lists in `compas.datastructures.VolMesh`.
* Correctly handle `python-net` module presence during IronPython imports.
* Switched to `compas.IPY` check instead of `try-except` for preventing non IronPython friendly imports.
* Changed installation of compas packages to Rhino to support non-admin user accounts on Windows.
* Copy facedata in `mesh_quads_to_triangles`
* Added non-imported service for `compas.remote` for starting the subprocess that runs the server.

### Removed

* Removed `compas.plotters`
* Removed `compas.viewers`

## [0.6.2] 2019-04-30

### Added

### Changed

* Based mesh drawing for Rhino on RhinoCommon rather than Rhinoscriptsyntax.
* Fixed mesh drawing for Rhino 6

### Removed

## [0.6.1] 2019-04-29

### Added

### Changed

* Fixed bug in RPC. The services cannot have a `pass` statement as class body.

### Removed

## [0.6.0] 2019-04-29

### Added

* Added `center` property getter to `compas.geometry.Cirle` primitive
* Add `astar_shortest_path` to `compas.topology.traversal`.

### Changed

* Updated configuration instructions for Blender.
* Changed naming convention for drawing functions from `xdraw_` to `draw_`.
* Changed mesh drawing in Rhino to use separate mesh vertices per face. This makes the mesh look more "as expected" in *Shaded* view.

### Removed

* Removed support for Python 3.5.x by setting the minimum requirements for Numpy and Scipy to `1.16` and `1.2`, respectively.

## [0.5.2] 2019-04-12

### Added

* Added `draw_polylines` to `compas_rhino.artists.Artist`.
* Added `color` argument to `compas_rhino.artists.MeshArtist.draw_mesh`.
* Added named colors to `compas.utilities.colors.py`.

### Changed

* Fix `mesh_uv_to_xyz` in `RhinoSurface`.
* Fix 'mesh_weld' and 'meshes_join_and_weld' against consecutive duplicates in face vertices.
* Fix setting of environment variables in `System.Diagnostics.Process`-based subprocess for `XFunc` and `RPC`.
* Fix `XFunc` on RhinoMac.
* Fix `trimesh_subdivide_loop` from `compas.datastructures`.
* Changed Numpy and Scipy version requirements to allow for Python 3.5.x.

### Removed

* Removed `mixing.py` from `compas.utilities`.
* Removed `singleton.py` from `compas.utilities`.
* Removed `xscript.py` from `compas.utilities`.
* Removed `sorting.py` from `compas.utilities`.
* Removed `names.py` from `compas.utilities`.
* Removed `xfunc.py` from `compas_rhino.utilities`, use `compas.utilities.XFunc` instead.

## [0.5.1] 2019-03-25

### Added

### Changed

* Fix `XFunc` and `RPC` environment activation.
* Fix exception on Rhino Mac.
* Fix missing import on `compas_rhino.geometry`.
* Fix `compas.geometry.offset_polygon`.
* Fix installation for Rhino, related to implicit import of `matplotlib`.

### Removed

## [0.5.0] 2019-03-15

### Added

* Add `Circle` and `Sphere` primitives to `compas.geometry`.
* Add functions to `Plane` and `Box` primitives.
* Add functions to `compas_rhino` curve: `length` and `is_closed`.
* Add functions to `compas_rhino` surface: `kinks`, `closest_point`, `closest_point_on_boundaries`, and functions for mapping/remapping between XYZ and UV(0) spaces based on surface's parametrization (`point_xyz_to_uv`, `point_uv_to_xyz`, `line_uv_to_xyz`, `polyline_uv_to_xyz`, `mesh_uv_to_xyz`)
* Add `is_scalable` to `compas.robots.Joint`.

### Changed

* Fix exception in `Plane.transform`.
* Fix installer to remove old symlinks.
* Fix RPC proxy server.

## [0.4.22] 2019-03-05

### Added

* Add pretty print option to JSON formatter.
* Add remeshing based on `triangle`.
* Add compatibility with ETO forms to `compas_rhino` edge modifiers.

## [0.4.21] 2019-03-04

### Changed

* Fix import in `compas_rhino` vertex modifiers.

## [0.4.20] 2019-03-04

### Removed

* Remove `download_image_from_remote` utility function.

## [0.4.12] 2019-03-04

### Changed

* Small fixes on Rhino forms support.

## [0.4.11] 2019-03-03

### Added

* New function to join network edges into polylines: `network_polylines`.
* New mesh functions: `mesh_offset`, `mesh_thicken`, `mesh_weld` and `meshes_join_and_weld`.
* New mesh functions: `face_skewness`, `face_aspect_ratio`, `face_curvature` and `vertex_curvature`.
* New functions to get disconnected elements of  `Mesh`: `mesh_disconnected_vertices`, `mesh_disconnected_faces`, `mesh_explode`.
* New functions to get disconnected elements of  `Network`: `network_disconnected_vertices`, `network_disconnected_edges`, `network_explode`.
* Add statistics utility functions: `average`, `variance`, `standard_deviation`.
* Add `binomial_coefficient` function.
* Add option to create `Network` and `Mesh` from dictionaries of vertices and faces.
* Add `face_adjacency_vertices` to `Mesh`
* Add optional prefix to the rhino name attribute processor
* Add `mesh_move_vertices` to `compas_rhino`.
* Add support for relative mesh references in URDF.

### Changed

* Fix mesh centroid and mesh normal calculation.
* Refactor of drawing functions in `compas_blender`.
* Fix material creation in `compas_blender`.
* New default for subdivision: `catmullclark`.

## [0.4.9] 2019-02-10

### Added

* New class methods for `Polyhedron`: `from_platonicsolid` and `from_vertices_and_faces`.
* Constrained and conforming Delaunay triangulations based on Triangle.
* Predicate-based filtering of vertices and edges.
* `mesh.geometry`for geometry-specific functions.
* `trimesh_face_circle` in `mesh.geometry`.

### Changed

* Fix exception in `angle_vectors_signed` if vectors aligned
* Fix exception in `Polyline.point`
* Update Rhino installation merging Win32 and Mac implementations and defaulting the bootstrapper to the active python even if no CONDA environment is active during install.

### Removed

* Bound mesh operations.

## [0.4.8] 2019-01-28

### Added

* Curve tangent at parameter.
* Box shape.
* Numpy-based mesh transformations.
* Option to share axes among plotters.<|MERGE_RESOLUTION|>--- conflicted
+++ resolved
@@ -17,11 +17,8 @@
 * Fixed bug in `Box.scaled` causing a `TypeError` due to incorrect parameter forwarding.
 * Changed argument names of `Box.scale()` to `x`, `y`, `z`, instead of `factor` and made `y` and `z` optional to keep positional arguments backwards compatible.
 * Fixed import errors in `compas_rhino.conduits` for Rhino 8.
-<<<<<<< HEAD
 * Fixed doctest failures.
-=======
 * Fixed bug in serialization when `compas.datastructures.attributes.AttributeView` is used.
->>>>>>> fa49860a
 
 ### Removed
 
