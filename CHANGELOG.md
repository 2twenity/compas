--- conflicted
+++ resolved
@@ -22,6 +22,7 @@
 * Fixed `offset_polygon` raising a TypeError when inputing a Polygon instead of a list of Points.
 * Simplified `compas.datastructures.Part` for more generic usage.
 * Changed author email address of Tom Van Mele to tom.v.mele@gmail.com.
+* Changed `GLTFMesh.from_mesh` to read texture coordinates, vertex normals and colors if available and add to `GLTFMesh`
 
 ### Removed
 
@@ -63,9 +64,6 @@
 
 ### Changed
 
-<<<<<<< HEAD
-* Changed `GLTFMesh.from_mesh` to read texture coordinates, vertex normals and colors if available and add to `GLTFMesh`
-=======
 * Fixed strange point values in RhinoNurbsCurve caused by conversion `ControlPoint` to COMPAS instead of `ControlPoint.Location`.
 * Fixed flipped order of NURBS point count values when creating RhinoNurbsSurface from parameters.
 * Changed serialization format and reconstruction procedure of `RhinoBrep`.
@@ -113,7 +111,6 @@
 
 * Fixed bug in `compas_rhino.geometry.RhinoCurve.frame_at`.
 * Changed implementation of `compas.datastructures.mesh_planarize_faces` to include edge midpoints.
->>>>>>> 312d922a
 
 ### Removed
 
