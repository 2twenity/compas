--- conflicted
+++ resolved
@@ -14,11 +14,8 @@
 
 ### Changed
 
-<<<<<<< HEAD
 - Updated Rhino installation merging Win32 and Mac implementations and defaulting the bootstrapper to the active python even if no CONDA environment is active during install.
 
-=======
->>>>>>> 534b4fdc
 ### Removed
 
 - Bound mesh operations.
