--- conflicted
+++ resolved
@@ -8,6 +8,8 @@
 ## Unreleased
 
 ### Added
+
+* Added basic implementation of `compas.datastructures.Assembly`.
 
 ### Changed
 
@@ -220,9 +222,6 @@
 * Added general plotter for geometry objects and data structures based on the artist registration mechanism.
 * Added support for multimesh files to OBJ reader/writer.
 * Added support for attaching and detaching meshes in `compas.robots.RobotModelArtist` and drawing them.
-<<<<<<< HEAD
-* Added basic implementation of `compas.datastructures.Assembly`.
-=======
 * Added `compas.geometry.NurbsCurve`.
 * Added `compas.geometry.NurbsSurface`.
 * Added `compas_rhino.conversions`.
@@ -231,7 +230,6 @@
 * Added `compas_rhino.geometry.RhinoCylinder`.
 * Added `compas_rhino.geometry.RhinoPolyline`.
 * Added `compas_rhino.geometry.RhinoSphere`.
->>>>>>> d2f7d6c7
 * Added `meshes` method to artists of `compas.robots.RobotModel`.
 * Added `FrameArtist` class to `compas_blender`.
 
