--- conflicted
+++ resolved
@@ -13,15 +13,11 @@
 
 ### Changed
 
-### Removed
-
-<<<<<<< HEAD
 * Changed the `__str__` of `compas.geometry.Point` and `compas.geometry.Vector` to use a limited number of decimals (determined by `Tolerance.PRECISION`). Note: `__repr__` will instead maintain full precision.
 
-## Removed
-=======
+### Removed
+
 * Removed `compas_rhino.forms`. Forms will be moved to `compas_ui`.
->>>>>>> 9557607e
 
 
 ## [2.0.0-beta.1] 2023-12-20
