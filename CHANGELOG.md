# Changelog

All notable changes to this project will be documented in this file.

The format is based on [Keep a Changelog](https://keepachangelog.com/en/1.0.0/),
and this project adheres to [Semantic Versioning](https://semver.org/spec/v2.0.0.html).

## Unreleased

### Added
* Added gltf extensions: `KHR_materials_transmission`, `KHR_materials_specular`, `KHR_materials_ior`, `KHR_materials_clearcoat`, `KHR_Texture_Transform`, `KHR_materials_pbrSpecularGlossiness`
* Added `GLTFContent.check_extensions_texture_recursively`
* Added `GLTFContent.get_node_by_name`, `GLTFContent.get_material_index_by_name`
* Added `GLTFContent.add_material`, `GLTFContent.add_texture`, `GLTFContent.add_image`
* Added pluggable `Brep` support with `compas.geometry.brep`.
* Added Rhino `Brep` plugin in `compas_rhino.geometry.brep`.
* Added boolean operations to the `compas_rhino` `Brep` backend.
* Added boolean operation operator overloads in `compas.geometry.Brep`
* Added `format` task using `black` formatter.

* Added a `test_intersection_circle_circle_xy` in the `test_intersections`

### Changed

* Based all gltf data classes on `BaseGLTFDataClass`
* Fixed `Color.__get___` AttributeError.
* Fixed `cylinder_to_rhino` conversion to match `compas.geometry.Cylinder` location.
<<<<<<< HEAD
* Changed identification of cylinder brep face to non-zero in `compas_rhino.conversions.cylinder.Cylinder`.
=======
* Changed linter to `black`.
* Automatically trigger `invoke format` during `invoke release`.
>>>>>>> 41f874da

* Fixed bug in `intersections.intersection_circle_circle_xy` where the Circle's Plane was accessed instead of the centre. 
* Fixed bug in `_core.tangent` where the Circle's Plane was accessed instead of the centre.
* Fixed the `test_tangent` to work with a properly defined circle
### Removed


## [1.16.0] 2022-06-20


### Added

* Added `Polyline.extend`, `Polyline.extended`, `Polyline.shorten`,  `Polyline.shortened`.
* Added `Data.sha256` for computing a hash value of data objects, for example for comparisons during version control.
* Added optional `path` parameter to `compas.rpc.Proxy` to allow for non-package calls.
* Added Grasshopper component to call RPC functions.
* Added alternative installation procedure for Blender on Windows.
* Added `Mesh.to_lines` method and tests.
* Added `Data.guid` to JSON serialization.
* Added `Data.guid` to pickle state.
* Added `Assembly.find_by_key` to locate parts by key.
* Added `clear_edges` and `clear_nodes` to `NetworkArtist` for ghpython.
* Added `ToString` method to `Data` to ensure that Rhino/Grasshopper correctly casts objects to string.

### Changed

* Set `jinja >= 3.0` to dev dependencies to fix docs build error.
* Fixed removing of collections for `compas_plotters`.
* Fixed bug in `compas_plotters.plotter.Plotter.add_from_list`.
* Fixed bug in `compas.robots.Configuration`.
* Rebuild part index after deserialization in `Assembly`.
* Fixed bug in `compas.artists.colordict.ColorDict`.
* Change `Mesh.mesh_dual` with option of including the boundary. 
* Fixed type error in `compas_rhino.conversions.box_to_rhino`.
* Moved from `autopep8` to `black`
* Fixed bug in `compas.utilities.linspace` for number series with high precision start and stop values.
* Fixed uncentered viewbox in `Plotter.zoom_extents()`
* Changed `RobotModelArtists.atteched_tool_models` to dictionary to support multiple tools.
* Locked `sphinx` to 4.5.
* Changed `GLTFExporter` such that generated gltfs can be viewed with webxr
* Fixed source directory path in `compas_ghpython.uninstall` plugin.
* Fixed bug in`compas_ghpython.components`that ignored input list of `.ghuser` objects to uninstall.
* Fixed conversion bug of transformed `Box` in `compas_rhino.conversions`

### Removed

* Removed unused `compas_rhino.objects` (moved to `compas_ui`).
* Removed unused `compas_rhino.ui` (moved to `compas_ui`).


## [1.15.1] 2022-03-28

### Added

* Added optional `triangulated` flag to `Mesh.to_vertices_and_faces`.
* Added geometry information of active meshes to the serialization/deserialization of robot model's `MeshDescriptor`.
* Added Grasshopper component to draw any COMPAS object.
* Added new icons to Grasshopper components and default to icon style.

### Changed

* Fixed bug in `normal_polygon` in `compas.geometry`.
* Fixed bug in Blender mesh conversion.
* Changed Rhino plugin installer to check for and install required plugin packages.
* Refactor robot model artists to use the same `Mesh.to_vertices_and_faces` everywhere.
* Fix debug print on Blender artist.

### Removed


## [1.15.0] 2022-03-22

### Added

* Added descriptor support to `compas.colors.Color`.
* Added descriptor protocol metaclass to `compas.artists.Artist`.
* Added `compas.artists.colordict.ColorDict` descriptor.
* Added `allclose` to doctest fixtures.
* Added `compas.colors.Color.coerce` to construct a color out og hex, RGB1, and RGB255 inputs.
* Added `compas.datastructures.Network.from_pointcloud`.
* Added `compas.datastructures.VolMesh.from_meshgrid`.
* Added `vertices_where`, `vertices_where_predicate`, `edges_where`, `edges_where_predicate` to `compas.datastructures.HalfFace`.
* Added `faces_where`, `faces_where_predicate`, `cells_where`, `cells_where_predicate` to `compas.datastructures.HalfFace`.
* Added `VolMeshArtist` to registered Blender artists.
* Added `3.1` to supported versions for Blender installer.
* Added `compas.artist.NoArtistContextError`.

### Changed

* Changed `compas.geometry.surfaces.nurbs.from_fill` to accept up to 4 curves as input.
* Changed `compas_rhino.artists.MeshArtist.draw` to draw the mesh only.
* Changed `compas_blender.artists.MeshArtist.draw` to draw the mesh only.
* Changed `compas_ghpython.artists.MeshArtist.draw` to draw the mesh only.
* Changed `compas_rhino.artists.MeshArtist.draw_vertexlabels` to use the colors of the vertex color dict.
* Changed `compas_rhino.artists.MeshArtist.draw_edgelabels` to use the colors of the edge color dict.
* Changed `compas_rhino.artists.MeshArtist.draw_facelabels` to use the colors of the face color dict.
* Changed `compas_blender.artists.MeshArtist.draw_vertexlabels` to use the colors of the vertex color dict.
* Changed `compas_blender.artists.MeshArtist.draw_edgelabels` to use the colors of the edge color dict.
* Changed `compas_blender.artists.MeshArtist.draw_facelabels` to use the colors of the face color dict.
* Changed `compas_ghpython.artists.MeshArtist.draw_vertexlabels` to use the colors of the vertex color dict.
* Changed `compas_ghpython.artists.MeshArtist.draw_edgelabels` to use the colors of the edge color dict.
* Changed `compas_ghpython.artists.MeshArtist.draw_facelabels` to use the colors of the face color dict.
* Fixed `compas_blender.uninstall`.
* Changed `planarity` to optional requirement on all platforms.
* Changed `numba` to optional requirement on all platforms.
* Changed raw github content path for `compas.get`.
* Changed `compas.datastructures.Graph.nodes_where` to accept conditions as kwargs.
* Changed `compas.datastructures.Graph.edges_where` to accept conditions as kwargs.
* Changed `compas.datastructures.Halfedge.vertices_where` to accept conditions as kwargs.
* Changed `compas.datastructures.Halfedge.edges_where` to accept conditions as kwargs.
* Changed `compas.datastructures.Halfedge.faces_where` to accept conditions as kwargs.
* Changed `compas.datastructures.Halfface.vertices_where` to accept conditions as kwargs.
* Changed `compas.datastructures.Halfface.edges_where` to accept conditions as kwargs.
* Changed `compas.datastructures.Halfface.faces_where` to accept conditions as kwargs.
* Changed `compas.datastructures.Halfface.cells_where` to accept conditions as kwargs.
* Fixed `compas_blender.artists.VolMeshArtist.draw` and `compas_blender.artists.VolMeshArtist.draw_cells`.
* Fixed `compas_ghpython.artists.VolMeshArtist.draw` and `compas_ghpython.artists.VolMeshArtist.draw_cells`.
* Fixed `compas_rhino.artists.VolMeshArtist.draw` and `compas_rhino.artists.VolMeshArtist.draw_cells`.
* Improved error messages when artist instance cannot be created.
* Fixed exception when calculating geometry of `compas.datastructures.Part` without features.
* Fixed bug in `compas_rhino.conversions.RhinoCurve.to_compas`.
* Fixed bug in `compas_rhino.conversions.RhinoSurface.to_compas`.

### Removed

* Removed `compas.numerical.drx`.


## [1.14.1] 2022-02-16

### Added

* Added doc test step in CI/CD.

### Changed

* Fixed symlink expansion for directories relative to the COMPAS installation folder, eg. `compas.DATA` when used from IronPython.
* Fixed the result of `compas.__version__` on dev installs to properly include git hash.
* Move `data` files inside the folder included in the source distribution (ie. non-dev installs).
* Fixed IronPython detection on ipy 2.7.12 and higher.

### Removed


## [1.14.0] 2022-02-06

### Added

* Added `compas.colors.Color`.
* Added `compas.colors.ColorMap`.
* Added `compas_blender.conversions.BlenderGeometry`.
* Added `compas_blender.conversions.BlenderCurve`.
* Added `compas_blender.conversions.BlenderMesh`.
* Added option to return strip faces from `compas.datastructure.Halfedge.edge_strip`.
* Added `compas.geometry.Bezier.transform`.
* Added `compas.geometry.Curve` as base class for curves.
* Added `compas.geometry.Surface` as base class for surfaces.
* Added `compas_rhino.geometry.RhinoCurve` as Rhino plugin for basic curves.
* Added `compas_rhino.geometry.RhinoSurface` as Rhino plugin for basic surfaces.
* Added pluggable `compas.geometry.curves.curve.new_curve`.
* Added pluggable `compas.geometry.surfaces.surface.new_surface`.
* Added `compas.artists.CurveArtist`.
* Added `compas.artists.SurfaceArtist`.
* Added `compas_rhino.artists.CurveArtist`.
* Added `compas_rhino.artists.SurfaceArtist`.
* Added `compas_ghpython.artists.CurveArtist`.
* Added `compas_ghpython.artists.SurfaceArtist`.
* Added `compas_blender.artists.CurveArtist`.
* Added `compas_blender.artists.SurfaceArtist`.
* Added `compas_rhino.utilities.draw_curves`.
* Added `compas_rhino.utilities.draw_surfaces`.
* Added `compas_blender.utilities.draw_curves`.
* Added `compas_blender.utilities.draw_surfaces`.
* Added `rgba` and `rgba255` properties to `compas.colors.Color`.
* Added `from_name` method to `compas.colors.Color`.
* Added Python 3.10 support.
* Added `RobotModel.ur5` for the sake of example.

### Changed

* Fixed bug in `mesh_slice_plane()` , `Mesh.slice_plane()`.
* Changed `compas_rhino.geometry.RhinoNurbsSurface.closest_point` to fix bug of rhino_curve to rhino_surface, plus return tuple instead.
* Changed `compas_plotters.plotter.Plotter` to normal class instead of singleton.
* Moved functionality of `compas.utilities.coercion` to `compas.data`.
* Fixed bug in `compas.geometry.NurbsSurface.to_triangles()`.
* Renamed docs site folders `latest` to `stable` and `dev` to `latest`.
* Rebased `compas.geometry.NurbsCurve` on `compas.geometry.Curve`.
* Rebased `compas.geometry.NurbsSurface` on `compas.geometry.Surface`.
* Rebased `compas_rhino.geometry.RhinoNurbsCurve` on `compas.geometry.NurbsCurve` and `compas_rhino.geometry.RhinoCurve`.
* Rebased `compas_rhino.geometry.RhinoNurbsSurface` on `compas.geometry.NurbsSurface` and `compas_rhino.geometry.RhinoSurface`.
* Fixed error message for unsupported joint types.
* Fixed support for non-standard URDF attributes on limit and mesh geometry.
* Fixed data serialization for URDF materials without color.
* Removed geometric primitives (`Origin`, `Box`, `Sphere`, `Cylinder` and `Capsule`) from `compas.robots` and replaced them with the core ones from `compas.geometry`. The old names are still available but deprecated.
* Deprecated the `load_mesh` method of `compas.robots.AbstractMeshLoader` and its sub-classes in favor of `load_meshes`.
* Fixed bug in `compas_rhino.conversions.RhinoGeometry.transform`.

### Removed

* Removed `compas.geometry.Collection`.
* Removed `compas.geometry.CollectionNumpy`.
* Removed `compas.geometry.PointCollection`.
* Removed `compas.geometry.PointCollectionNumpy`.
* Removed `compas.interop`.
* Removed `numba`; `compas.numerical.drx` will be moved to a dedicated extension package.
* Removed `ezdxf` (unused).
* Removed `laspy` (unused).
* Removed `compas_rhino.artists.MeshArtist.draw_mesh`.
* Removed `compas_blender.artists.MeshArtist.draw_mesh`.

## [1.13.3] 2021-12-17

### Added

* Added `compas_plotters.artists.NetworkArtist.draw_nodelabels`.
* Added `compas_plotters.artists.NetworkArtist.draw_edgelabels`.
* Added `compas_plotters.Plotter.fontsize`.
* Added `INSTALLED_VERSION` variable to `compas_rhino.install` to interally inform rhino version context post-installation steps.
* Added `compas_rhino.geometry.RhinoNurbsSurface`.
* Added `compas_rhino.geometry.surfaces.new_nurbssurface` plugin.
* Added `compas_rhino.geometry.surfaces.new_nurbssurface_from_parameters` plugin.
* Added `compas_rhino.geometry.surfaces.new_nurbssurface_from_points` plugin.
* Added `compas_rhino.geometry.surfaces.new_nurbssurface_from_fill` plugin.
* Added `compas_rhino.geometry.surfaces.new_nurbssurface_from_step` plugin.
* Added `compas_rhino.conversions.RhinoSurface.to_compas`.

### Changed

* Fixed bug in inheritance of `compas_plotters.artists.NetworkArtist`.
* Changed `compas_plotters.artists.MeshArtist.draw_edges` to ignore edge direction for assignment of edge colors and widths.
* Changed `compas_plotters.artists.MeshArtist.draw_vertexlabels` to use `compas_plotters.Plotter.fontsize`.
* Changed `compas_plotters.artists.MeshArtist.draw_edgelabels` to use `compas_plotters.Plotter.fontsize`.
* Changed `compas_plotters.artists.MeshArtist.draw_facelabels` to use `compas_plotters.Plotter.fontsize`.
* Fixed bug in `compas_rhino.conversions.plane_to_compas_frame`.
* Changed implementation of `compas.geometry.NurbsSurface.xyz`.
* Fixed bug in `compas.geometry.NurbsSurface.to_mesh`.
* Changed `compas_rhino.geometry.RhinoNurbsSurface.from_points` to use transposed points.
* Fixed bug in `compas_rhino.conversions.RhinoSurface.to_compas_mesh`.

### Removed


## [1.13.2] 2021-12-11

### Added

* Added `compas_ghpython.fetch_ghio_lib` to simplify the loading of Grasshopper's IO library for extension developers.

### Changed

### Removed


## [1.13.1] 2021-12-11

### Added

### Changed

* Fixed bug in `Grasshopper` plugin path on Windows.
* Fixed bug in `Grasshopper` `UserObjects` uninstall.

### Removed


## [1.13.0] 2021-12-10

### Added

* Added `compas_rhino.DEFAULT_VERSION`.
* Added `clean` option to `compas_rhino.install` to remove existing symlinks if they cannot be imported from the current environment.
* Added basic implementation of `compas.datastructures.Assembly`.
* Added `compas.is_grasshopper`.
* Added `compas.GH`.
* Added `compas.artists.Artist.CONTEXT`.
* Added `compas.artists.Artist.AVAILABLE_CONTEXTS`.
* Added `compas.artists.artist.register_artists` pluggable.

### Changed

* Updated `pr-checks` workflow for checking Changelog entry.
* Fixed return value of attributes of empty `compas_rhino.geometry.RhinoNurbsCurve`.
* Fixed error in parameter list of `compas_rhino.geometry.curves.new_nurbscurve`.
* Fixed error in parameter list of `compas_rhino.geometry.curves.new_nurbscurve_from_interpolation`.
* Fixed error in parameter list of `compas_rhino.geometry.curves.new_nurbscurve_from_step`.
* Changed `compas_rhino.install` to remove broken symlinks.
* Changed `compas_rhino.install` to reinstall broken symlinks if they can be imported from the current environment.
* Changed `compas_rhino.uninstall` to remove broken symlinks.
* Changed `compas_rhino.install_plugin` to remove broken symlinks.
* Changed default Rhino version for installation to `7.0`.
* Fixed bug in `compas_ghpython` related to importing `Grasshopper` prematurely.
* Changed `compas.artists.Artist.ITEM_ARTIST` to context-based dict.
* Changed `compas_rhino.__init__.py` functions.
* Changed `compas_ghpython.__init__.py` functions.
* Renamed `compas_ghpython.get_grasshopper_plugin_path` to `compas_ghpython.get_grasshopper_managedplugin_path`.

### Removed

* Removed `compas.artists.artist.new_artist` pluggable.


## [1.12.2] 2021-11-30

### Added

### Changed

* Moved import of `subprocess` to top of file `compas._os.py`.

### Removed


## [1.12.1] 2021-11-29

### Added

### Changed

* Fixed bug in `compas_rhino.conversions.RhinoPoint.from_geometry`.
* Changed `compas_rhino.install` to remove broken symlinks.
* Changed `compas_rhino.install` to reinstall broken symlinks if they can be imported from the current environment.
* Changed `compas_rhino.uninstall` to remove broken symlinks.
* Changed `compas_rhino.install_plugin` to remove broken symlinks.

### Removed


## [1.12.0] 2021-11-17

### Added

* Added `CircleArtist`, `LineArtist`, `PointArtist`, `PolygonArtist`, `PolylineArtist`, and `VectorArtist` to `compas_blender`.
* Added `draw_circles` and `draw_planes` to `compas_blender`.
* Added `compas_rhino.geometry.curves` plugins for `compas.geometry.curves` pluggables.
* Added `compas_rhino.geometry.RhinoNurbsCurve`.
* Added `to_compas_quadmesh` to `compas_rhino.conversions.RhinoSurface`.

### Changed

* Replaced implementation of `RGBColour` and `Float` with deprecation warning in `compas.utilities.descriptors`.
* Moved all Rhino geometry and objects wrappers to `compas_rhino.conversions`.
* Fixed bug in `compas_rhino.conversions.RhinoSurface.from_geometry`.
* Changed `compas_rhino.conversions.RhinoLine.from_geometry` to accept line curves.
* Fixed bug in `compas_rhino.geometry.RhinoNurbsCurve.closest_point`.
* Modify `to_compas_mesh` in `compas_rhino.conversions.RhinoSurface` to use brep loops.

### Removed


## [1.11.1] 2021-11-09

### Added

### Changed

* Changed `compas_rhino.uninstall` to also remove broken symlinks if no specific packages are provided for un-installation.
* Changed `compas_rhino.install` to also remove broken symlinks.

### Removed


## [1.11.0] 2021-11-08

### Added

* Added halfedge loops in `compas.datastructures.Halfedge.halfedge_loop`.
* Added halfedge strips in `compas.datastructures.Halfedge.halfedge_strip`.
* Added `compas.datastructures.mesh_split_strip` and `compas.datastructures.Mesh.split_strip`.
* Added boundingbox to `compas_rhino.conduits.BaseConduit`

### Changed

* Fixed bug in combination of `compas_rhino.artists.MeshArtist.draw_mesh` and `compas_rhino.utilities.drawing.draw_mesh`.
* Fixed bug in continuous loops in `compas.datastructures.Halfedge.edge_loop`.
* Fixed bug in continuous strips in `compas.datastructures.Halfedge.edge_strip`.
* Changed abstract method `compas.artists.MeshArtist.draw_mesh` to implemented method in `compas_plotters.artists.MeshArtist.draw_mesh`.

### Removed


## [1.10.0] 2021-11-04

### Added

* Added `compas.geometry.Curve` and `compas.geometry.NurbsCurve`.
* Added `compas.geometry.Surface` and `compas.geometry.NurbsSurface`.
* Added pluggables for `compas.geometry.NurbsCurve.__new__`, `compas.geometry.NurbsCurve.from_parameters`, `compas.geometry.NurbsCurve.from_points`, `compas.geometry.NurbsCurve.from_interpolation`, `compas.geometry.NurbsCurve.from_step`.
* Added pluggables for `compas.geometry.NurbsSurface.__new__`, `compas.geometry.NurbsSurface.from_parameters`, `compas.geometry.NurbsSurface.from_points`, `compas.geometry.NurbsSurface.from_fill`, `compas.geometry.NurbsSurface.from_step`.
* Added missing implementations for abstract clear methods of `compas_rhino.artists.volmeshartist`.

* Added `compas_rhino.geometry.RhinoBox`, `compas_rhino.geometry.RhinoCircle`, `compas_rhino.geometry.RhinoCone`, `compas_rhino.geometry.RhinoCurve`, `compas_rhino.geometry.RhinoCylinder`, `compas_rhino.geometry.RhinoEllipse`, `compas_rhino.geometry.RhinoLine`, `compas_rhino.geometry.RhinoMesh`, `compas_rhino.geometry.RhinoPlane`, `compas_rhino.geometry.RhinoPoint`, `compas_rhino.geometry.RhinoPolyline`, `compas_rhino.geometry.RhinoSphere`, `compas_rhino.geometry.RhinoSurface`, `compas_rhino.geometry.RhinoVector` as wrappers for working with Rhino geometry through geometry conversions or coercion of doc objects.
* Added `compas_rhino.conversions` from COMPAS geometry to Rhino geometry and vice versa, for primitives, shapes, curves, surfaces, meshes.
* Added `compas_rhino.coercion` from Rhino doc objects to Rhino geometry compatible with COMPAS geometry.

### Changed

* Fixed bug in directions of `compas.datastructures.Mesh.from_meshgrid`.
* Fixed bug in Rhino mesh face drawing.
* Fixed bug related to legacy uninstall on Rhino for Mac.

### Removed


## [1.9.3] 2021-11-02

### Added

### Changed

* Changed default path for Rhino 7 legacy install cleanup to Rhino7.app in `compas_rhino.__init__.py`.
* Changed z-coordinate of `compas.datastructures.Mesh.from_meshgrid` to `0.0` instead of `0`.

### Removed


## [1.9.2] 2021-11-02

### Added

* Added `draw_mesh` method to `compas_ghpython.artists.MeshArtist` to match all other mesh artists.

### Changed

* Changed new artist registration to check if subclass.
* Fixed `RobotModelArtist` for blender: missing abstract method impl and handle init order.

### Removed


## [1.9.1] 2021-10-22

### Added

* Added `Plane.offset`.
* Added `is_mesh_closed` property to `compas.datastructures.mesh_slice_plane`.

### Changed

* Fixed backward compatibility problem with artists by adding back `Artist.build` and `Artist.build_as`.
* Fixed backward compatibility problem with artists by adding `compas_rhino.artists.BaseArtist` alias for `compas_rhino.artists.RhinoArtist`.

### Removed


## [1.9.0] 2021-10-21

### Added

* Added `draw_vertexlabels`, `draw_edgelabels`, `draw_facelabels`, `draw_vertexnormals`, and `draw_facenormals` to `compas_blender.artists.MeshArtist`.
* Added optional `triangulated` flag to `to_vertices_and_faces` of all shapes.
* Added `compas.geometry.Geometry` base class.
* Added `__add__`, `__sub__`, `__and__` to `compas.geometry.Shape` for boolean operations using binary operators.
* Added `is_closed` to `compas.geometry.Polyhedron`.
* Added `Plane.offset`.
* Added `compas.artists.Artist`.
* Added pluggable `compas.artists.new_artist`.
* Added plugin `compas_rhino.artists.new_artist_rhino`.
* Added plugin `compas_blender.artists.new_artist_blender`.
* Added `compas.artist.DataArtistNotRegistered`.
* Added `draw_node_labels` and `draw_edgelabels` to `compas_blender.artists.NetworkArtist`.
* Added `compas_blender.artists.RobotModelArtist.clear`.
* Added `compas_blender.geometry.booleans` as plugin for boolean pluggables.
* Added version-based installation for Blender.
* Added several shape artists to `compas_ghpython`: `BoxArtist`, `CapsuleArtist`, `ConeArtist`, `CylinderArtist`, `PolygonArtist`, `PolyhedronArtist`, `SphereArtist`, `TorusArtist` and `VectorArtist`.
* Added support for CLR generic dictionaries to the `compas.data` decoders.
* Added `Graph.node_sample`, `Graph.edge_sample`.
* Added `Halfedge.vertex_sample`, `Halfedge.edge_sample`, `Halfedge.face_sample`.
* Added `Halfface.vertex_sample`, `Halfface.edge_sample`, `Halfface.face_sample`, `Halfface.cell_sample`.
* Added `Mesh.from_meshgrid`.

### Changed

* Fixed bug in `compas_blender.draw_texts`.
* Changed `compas_rhino.artists.BaseArtist` to `compas_rhino.artists.RhinoArtist`.
* Changed `compas_blender.artists.BaseArtist` to `compas_blender.artists.BlenderArtist`.
* Changed default resolution for shape discretisation to 16 for both u and v where relevant.
* Changed base class of `compas.geometry.Primitive` and `compas.geometry.Shape` to `compas.geometry.Geometry`.
* `compas_blender.artists.RobotModelArtist.collection` can be assigned as a Blender collection or a name.
* Generalized the parameter `color` of `compas_blender.draw_texts` and various label drawing methods.
* Changed `compas.IPY` to `compas.RHINO` in `orientation_rhino`.
* Changed `planarity` to `requires_extra` for pip installations.
* Fixed bug in handling of ngonal meshes in `compas_ghpython` artists / drawing functions.

### Removed


## [1.8.1] 2021-09-08

### Added

### Changed

### Removed


## [1.8.0] 2021-09-08

### Added

* Added pluggable function `trimesh_slice` in `compas_rhino`.
* Added equality comparison for pointclouds.
* Added `compas.data.is_sequence_of_uint`.
* Added general plotter for geometry objects and data structures based on the artist registration mechanism.
* Added support for multimesh files to OBJ reader/writer.
* Added support for attaching and detaching meshes in `compas.robots.RobotModelArtist` and drawing them.
* Added `compas.geometry.NurbsCurve`.
* Added `compas.geometry.NurbsSurface`.
* Added `compas_rhino.conversions`.
* Added `compas_rhino.geometry.RhinoBox`.
* Added `compas_rhino.geometry.RhinoCone`.
* Added `compas_rhino.geometry.RhinoCylinder`.
* Added `compas_rhino.geometry.RhinoPolyline`.
* Added `compas_rhino.geometry.RhinoSphere`.
* Added basic implementation of `compas.datastructures.Assembly`.
* Added `meshes` method to artists of `compas.robots.RobotModel`.
* Added `FrameArtist` class to `compas_blender`.

### Changed

* `compas.robots.Axis` is now normalized upon initialization.
* Fixed a bug in `compas.numerical.dr_numpy` when using numpy array as inputs.
* Allowed for varying repository file structures in `compas.robots.GithubPackageMeshLoader`.
* Fixed data schema of `compas.geometry.Polyline`, `compas.geometry.Polygon`, `compas.geometry.Pointcloud`.
* Fixed `Configuration.from_data` to be backward-compatible with JSON data generated before `compas 1.3.0`.
* Changed `compas_rhino.drawing.draw_breps` to assume provided polygon is closed and automatically add missing corner to polycurve constructor.
* Changed conversion of edges and faces to uniques keys for the data dicts to use the string representation of a sorted tuple of identifiers.
* Added `dtype` to JSON decoding error message.
* Moved `compas.datastructures.mesh.core.halfedge.HalfEdge` to `compas.datastructures.halfedge.halfedge.HalfEdge`
* Moved `compas.datastructures.network.core.graph.Graph` to `compas.datastructures.graph.graph.Graph`.

### Removed

* Removed `compas.datastructures.mesh.core.mesh.BaseMesh`.
* Removed `compas.datastructures.BaseNetwork`.

## [1.7.1] 2021-06-14

### Added

### Changed

* Fixed bundling of ghuser components.

### Removed


## [1.7.0] 2021-06-14

### Added

### Changed

* `compas.robots.Axis` is now normalized upon initialization.
* Fixed a bug in `compas.numerical.dr_numpy` when using numpy array as inputs.
* Allowed for varying repository file structures in `compas.robots.GithubPackageMeshLoader`.
* Remove default implementation of `__str__` for data objects.

### Fixed

* Fixed `Configuration.from_data` to be backward-compatible with JSON data generated before `compas 1.3.0`.

### Removed

## [1.7.1] 2021-06-14

### Added

### Changed

* Fixed bundling of ghuser components.

### Removed

## [1.7.0] 2021-06-14

### Added

* Added pluggable function `trimesh_gaussian_curvature` in `compas_rhino`.
* Added pluggable function `trimesh_mean_curvature` in `compas_rhino`.
* Added pluggable function `trimesh_principal_curvature` in `compas_rhino`.
* Added `copy` and `deepcopy` functionality to `compas.robots.Configuration`.
* Added `compas.data.is_sequence_of_int` and `compas.data.is_sequence_of_float`.
* Added `compas.data.Data.JSONSCHEMANAME`.
* Added `kwargs` to all child classes of `compas.data.Data`.
* Added grasshopper component for drawing a frame.
* Added `draw_origin` and `draw_axes`.
* Added `compas.PY2`.

### Changed

* Allow str or int as joint type in `compas.robots.Joint` constructor.
* Moved json schemas to `compas.data`.
* Nested json schemas.
* `compas_ghpython.artists.FrameArtist.draw` now draws a Rhino Plane.
* Fixed bugs in `compas.geometry.bestfit_circle_numpy`.
* Changed directory where ghuser components are installed.
* Added ghuser components directory to those removed by the `clean` task.
* Clean up the ghuser directory before building ghuser components.
* Exposed function `draw_breps` in `compas_rhino.utilities`; example added.
* Added `join` flag to function `draw_breps` in `compas_rhino.utilities`
* Fixed bug in `compas.geometry.distance.closest_point_on_segment_xy`.
* Fixed bug in Rhino implementations of `trimesh` curvature functions.

### Removed

## [1.6.3] 2021-05-26

### Added

* Added `compas.topology.astar_lightest_path`.
* Added JSONSCHEMA definitions for primitives and transformations.
* Added schema implementation to primitives and transformations.
* Added JSONSCHEMA implementation to primitives and transformations.
* Added `compas.data.is_int3`, `compas.data.is_float3`, `compas_data.is_float4x4`.

### Changed

* Extended `compas.topology.astar_shortest_path` to work on `compas.datastructures.Mesh` and `compas.datastructures.Network`.
* Fixed `compas.data.Data.to_jsonstring`.
* Changed `compas.data.Data.data.setter` to raise `NotImplementedError`.
* Changed annotations of `compas_blender.artists.BaseArtist`.
* Fixed `__repr__` for primitives, shapes, transformations.

### Removed

* Removed duplicate cases from `compas.data.DataEncoder`.

## [1.6.2] 2021-05-12

### Added

### Changed

### Removed


## [1.6.1] 2021-05-12

### Added

### Changed

### Removed


## [1.6.0] 2021-05-12

### Added

* Added infrastructure for building Grasshopper components for compas packages.
* Added first Grasshopper component: COMPAS Info.
* Added Grasshopper components for JSON serialization.
* Added `compas_rhino.utilities.set_object_attributes`.
* Added `from_jsonstring` and `to_jsonstring`.
* Added Grasshopper component documentation.

### Changed

* Moved json dump and load to data package.
* Changed parameters and return value of `compas_rhino.utilities.get_object_attributes`.
* Removed `doctest` execution code from src.
* Removed `if __name__ == '__main__'` section from src.
* Optimized the conversion of Rhino Meshes to COMPAS meshes.
* Fix issue with GH User symlink created as directory symlink on some cases.

### Removed


## [1.5.0] 2021-04-20

### Added

* Added support for file-like objects, path strings and URLs to most of the methods previously accepting only file paths, eg. `compas.datastructures.Datastructure`, `compas.json_dump`, `compas.json_load`, etc.
* Added `pretty` parameter to `compas.json_dump` and `compas.json_dumps`.
* Added `compas.data.Data` as base object for all data objects (geometry, data structures, ...).

### Changed

* Moved `compas.utilities.DataEncoder` to `compas.data`.
* Moved `compas.utilities.DataDecoder` to `compas.data`.
* Changed base object of `compas.datastructures.Datastructure` to `compas.data.Data`.
* Changed base object of `compas.geometry.Primitive` to `compas.data.Data`.
* Renamed `Base` to `Data` for all data based classes.
* Fixed calculation of triangle normals.
* Fixed calculation of triangle areas.

### Removed


## [1.4.0] 2021-04-09

### Added

* Added Python 3.9 support.
* Added crease handling to catmull-clark subdivision scheme.
* Added `compas_ghpython.get_grasshopper_userobjects_path` to retrieve User Objects target folder.
* Added direction option for mesh thickening.
* Added check for closed meshes.
* Added 'loop' and 'frames' to schemes of `compas.datastructures.mesh.subdivision.mesh_subdivide`.

### Changed

* Fixed box scaling.
* Fixed a bug in `Polyline.divide_polyline_by_length` related to a floating point rounding error.
* Fixed bug in `RobotModel.zero_configuration`.
* Fixed bug in `compas.geometry.normals`.
* Fixed bug in `compas.datastructures.mesh.subdivision.mesh_subdivide_frames`.

### Removed


## [1.3.0] 2021-03-26

### Added

* Added a `invert` and `inverted` method `compas.geometry.Vector`.
* Added unetary `__neg__` operator for `compas.geometry.Vector`.
* Added `compas.robots.Configuration`, moved from `compas_fab`.

### Changed

* Fixed rhino packages installation to remove duplicates

### Removed


## [1.2.1] 2021-03-19

### Added

### Changed

### Removed

* Fixed API removals from 1.0.0 -> 1.2.0


## [1.2.0] 2021-03-18

### Added

* Added `divide_polyline`, `divide_polyline_by_length`, `Polyline.split_at_corners` and `Polyline.tangent_at_point_on_polyline`.
* Added the magic method `__str__` to `compas.geoemetry.Transformation`.
* Added `redraw` flag to the `compas_rhino` methods `delete_object`, `delete_objects` and `purge_objects`.
* Added the `__eq__` method for `compas.geometry.Circle` and `compas.geometry.Line`.
* Added support for Pylance through static API definitions.
* Added `halfedge_strip` method to `compas.datastructures.HalfEdge`.

### Changed

* Fixed bug where mimic joints were considered configurable.
* Fixed bug where `!=` gave incorrect results in Rhino for some compas objects.
* Fixed bug where `compas_rhino.BaseArtist.redraw` did not trigger a redraw.
* Fixed minor bugs in `compas.geometry.Polyline` and `compas.geometry.Polygon`.
* Fixed very minor bugs in `compas.geometry.Frame` and `compas.geometry.Quaternion`.
* Fixed bug in `compas_rhino.objects.MeshObject.modify`.
* Fixed bug in `compas_rhino.objects.MeshObject.modify_vertices`.
* Fixed bug in `compas_rhino.objects.MeshObject.modify_edges`.
* Fixed bug in `compas_rhino.objects.MeshObject.modify_faces`.
* Fixed bug in `compas_rhino.objects.VolMeshObject.modify`.
* Fixed bug in `compas_rhino.objects.VolMeshObject.modify_vertices`.
* Fixed bug in `compas_rhino.objects.VolMeshObject.modify_edges`.
* Fixed bug in `compas_rhino.objects.VolMeshObject.modify_faces`.
* Fixed bug in `compas_rhino.objects.NetworkObject.modify`.
* Fixed bug in `compas_rhino.objects.NetworkObject.modify_vertices`.
* Fixed bug in `compas_rhino.objects.NetworkObject.modify_edges`.
* Changed `compas_rhino.objects.inspect` to `compas_rhino.objects.inspectors`.
* Changed `compas_rhino.objects.select` to `compas_rhino.objects._select`.
* Changed `compas_rhino.objects.modify` to `compas_rhino.objects._modify`.

### Removed


## [1.1.0] 2021-02-12

### Added

* Added `RobotModel.remove_link`, `RobotModel.remove_joint`, `RobotModel.to_urdf_string`, and `RobotModel.ensure_geometry`.
* Added Blender Python-example to the documentation section: Tutorials -> Robots
* Added `compas_blender.unload_modules`.
* Added `after_rhino_install` and `after_rhino_uninstall` pluggable interfaces to extend the install/uninstall with arbitrary steps.

### Changed

* Fixed bug in parameter list of function `mesh_bounding_box` bound as method `Mesh.bounding_box`.
* Fixed bug in `RobotModel/RobotModelArtist.update` which raised an error when the geometry had not been loaded.
* Changed exception type when subdivide scheme argument is incorrect on `mesh_subdivide`.
* The `compas_rhino.artist.RobotModelArtist` functions `draw_visual` and `draw_collision` now return list of newly created Rhino object guids.
* Added ability of `RobotModel.add_link` to accept primitives in addition to meshes.
* Fixed bug regarding the computation of `Joint.current_origin`.
* Fixed bug regarding a repeated call to `RobotModel.add_joint`.
* Fixed bug in `compas_blender.RobotModelArtist.update`.
* Fixed bug in `compas.datastructures.mesh_slice_plane`.
* Fixed bug where initialising a `compas_blender.artists.Robotmodelartist` would create a new collection for each mesh and then also not put the mesh iton the created collection.
* Changed the initialisation of `compas_blender.artists.Robotmodelartist` to include a `collection`-parameter instead of a `layer`-parameter to be more consistent with Blender's nomenclature.
* Used a utility function from `compas_blender.utilities` to create the collection if none exists instead of using a new call to a bpy-method.

### Removed


## [1.0.0] 2021-01-18

### Added

* Added `compas.datastructures.mesh.trimesh_samplepoints_numpy`.

### Changed

* Fix Rhino7 Mac installation path
* Separate `compas.robots.Joint.origin` into the static parent-relative `origin` and the dynamic world-relative `current_origin`.
* Separate `compas.robots.Joint.axis` into the static parent-relative `axis` and the dynamic world-relative `current_axis`.
* Fixed support to convert back and forth between `compas.datastructures.Graph` and NetworkX `DiGraph`.

### Removed


## [0.19.3] 2020-12-17

### Added

### Changed
* Fix bug in `compas.datastructures.Network.neighborhood`.

### Removed


## [0.19.2] 2020-12-17

### Added

### Changed

* Changed `compas._os.prepare_environment` to prepend environment paths (fixes problem with RPC on windows).

### Removed


## [0.19.1] 2020-12-10

### Added

### Changed

* Fix bug in `compas.datastructures.AttributesView`.

### Removed


## [0.19.0] 2020-12-09

### Added

* Added `is_osx`.

### Changed

* Fix default namespace handling in URDF documents.
* Allow custom/unknown attributes in URDF `Dynamics` element.
* Moved os functions from `compas` to `compas._os`.
* Fixed bug in `is_linux`.
* Changed `is_windows` to work for CPython and IronPython.
* Changed `compas._os` functions to use `is_windows`, `is_mono`, `is_osx`.
* Changed IronPython checks to `compas.IPY` instead of `compas.is_ironpython`.
* Fixed data serialization in `compas.datastructures.HalfFace`.

### Removed

* Removed all implementations of `draw_collection`.


## [0.18.1] 2020-12-01

### Added

* Added URDF and XML writers.
* Added `compas.robots.RobotModel.to_urdf_file`.
* Added `compas.files.URDF.from_robot`.

### Changed

* Changed implementation of `Mesh.vertices_on_boundaries` to account for special cases.
* Changed `Mesh.edges_on_boundaries` corresponding to `Mesh.vertices_on_boundaries`.
* Changed `Mesh.faces_on_boundaries` corresponding to `Mesh.vertices_on_boundaries`.
* Changed `Mesh.vertices_on_boundary` to return vertices of longest boundary.
* Changed `Mesh.edges_on_boundary` to return edges of longest boundary.
* Changed `Mesh.faces_on_boundary` to return faces of longest boundary.
* Fixed default value for `compas.robots.Axis`.
* Changed surface to mesh conversion to include cleanup and filter functions, and use the outer loop of all brep faces.

### Removed


## [0.18.0] 2020-11-24

### Added

* Added `remap_values` to `compas_utilities`.
* Added `compas.datastructures.mesh_slice_plane`.
* Added `compas.json_dump`, `compas.json_dumps`, `compas.json_load`, `compas.json_loads`.

### Changed

* Fixed bug in `compas.datastructures.Network.delete_node`.
* Fixed bug in `compas.datastructures.Network.delete_edge`.
* Fixed bug in select functions for individual objects in `compas_rhino.utilities`.
* Fixed bug in `compas.datastructures.mesh_merge_faces`.
* changed base of `compas.geometry.Transformation` to `compas.base.Base`.

### Removed

* Removed `compas.datastructures.mesh_cut_by_plane`.

## [0.17.3] 2020-11-20

### Added

### Changed

* Fixed bug in `compas.geometry.is_coplanar`.
* Fixed bug in `compas.datastructures.mesh_merg_faces`.
* Fixed bug in `compas.robots.RobotModel.add_link`.
* Fixed bug in `compas.datastructures.Volmesh.cell_to_mesh`.

### Removed


## [0.17.2] 2020-11-04

### Added

### Changed

* Fixed bug in `__getstate__`, `__setstate__` of `compas.base.Base`.
* Fixed bug in `compas_rhino.artists.MeshArtist` and `compas_rhino.artists.NetworkArtist`.
* Changed length and force constraints of DR to optional parameters.
* Removed `ABCMeta` from the list of base classes of several objects in compas.

### Removed


## [0.17.1] 2020-10-28

### Added

* Added `compas_rhino.artists.BoxArtist.draw_collection`.
* Added option to show/hide vertices, edges, and faces in `compas_rhino.artists.CapsuleArtist.draw`.
* Added option to show/hide vertices, edges, and faces in `compas_rhino.artists.ConeArtist.draw`.
* Added option to show/hide vertices, edges, and faces in `compas_rhino.artists.CylinderArtist.draw`.
* Added option to show/hide vertices, edges, and faces in `compas_rhino.artists.PolyhedronArtist.draw`.
* Added option to show/hide vertices, edges, and faces in `compas_rhino.artists.SphereArtist.draw`.
* Added option to show/hide vertices, edges, and faces in `compas_rhino.artists.TorusArtist.draw`.
* Added option to show/hide vertices, edges, and faces in `compas_rhino.artists.PolygonArtist.draw`.
* Added option to show/hide vertices, edges, and faces in `compas_rhino.artists.PolylineArtist.draw`.
* Added option to show/hide vertices, edges, and faces in `compas_rhino.artists.VectorArtist.draw`.

### Changed

* Changed implementation of `compas_rhino.artists.BoxArtist.draw`.
* Fixed bug in `compas.geometry.Capsule`.
* Fixed bug in `compas.geometry.Cone`.
* Changed `compas_rhino.draw_mesh` to support Ngons if available.
* Fixed bug in polyhedron data.

### Removed

* Removed `compas_rhino.artists.PointArtist.draw_collection`.
* Removed `compas_rhino.artists.CircleArtist.draw_collection`.
* Removed `compas_rhino.artists.LineArtist.draw_collection`.

## [0.16.9] 2020-10-21

### Added

* Added binary STL writer.
* Added constructor `from_euler_angles` to `compas.geometry.Transformation`.
* Added method for adding objects from a list to `compas_plotters.GeometryPlotter`.
* Added `compas_rhino.artists.BoxArtist`.
* Added `compas_rhino.artists.CapsuleArtist`.
* Added `compas.geometry.Polyhedron.from_halfspaces` and `compas.geometry.Polyhedron.from_planes`.
* Added `compas.geometry.is_point_behind_plane` and `compas.geometry.is_point_in_polyhedron`.
* Added `centroid` and `bounding_box` properties to `compas.geometry.Pointcloud`.
* Added `edges` property to `compas.geometry.Box`.
* Added `edges` property to `compas.geometry.Polyhedron`.
* Added `compas.datastructures.network_smooth_centroid`.

### Changed

* Fixed bug in handling of keys in edge attribute functions of `compas.datastructures.Halfedge`.
* Fixed bug in `compas.geometry.Polygon.lines`.
* Fixed bug in `compas.geometry.Polyline.lines`.
* Changed `compas.geometry.Shape.to_vertices_and_faces` to `abstractmethod`.
* Fixed bug in magic methods of `compas.geometry.Box`.
* Fixed bug in `compas.geometry.Box.contains`.
* Fixed bug in `delete_vertex` and `delete_face` in `compas.datastructures.Halfedge`.
* Fixed bug in `delete_node` of `compas.datastructures.Graph`.
* Fixed bug in `summary` method of `compas.datastructures.Graph` and `compas.datastructures.Halfedge`.

### Removed


## [0.16.8] 2020-10-14

### Added

* Added `RobotModelArtist` to `compas_rhino`, `compas_ghpython` and `compas_blender`.
* Added `ToolModel`.
* Added `compas.geometry.Pointcloud`.
* Added `compas.utilities.grouper`.
* Added `PolygonArtist`, `PolylineArtist` to `GeometryPlotter`.

### Changed

* `Mesh` takes name of `Shape` in `Mesh.from_shape`.
* Fixed `zoom_extents` of `GeometryPlotter`.

### Removed

* Removed `SegmentArtist` from `compas_plotters`.

## [0.16.7] 2020-10-06

### Added

* Added functionality to the RPC service to automatically reload modules if a change is detected.

### Changed

### Removed


## [0.16.6] 2020-09-30

### Added

* Added `compas_plotters.geometryplotter.GeometryPlotter` for COMPAS geometry objects.

### Changed

* Changed `compas.base.Base.dtype` to property.
* Changed JSON schema to draft 7.
* Changed version processing to `distutils.version.LooseVersion`.

### Removed


## [0.16.5] 2020-09-26

### Added

* Added tests for halfedge data schemas.

### Changed

* Fixed RGB color processing in `compas.utilities.color_to_colordict`.
* Fixed Blender object and dat amanagement to avoid `malloc` problems.
* Updated Blender data structure artists.
* Changed Blender unused data clearing to also clear collections.
* Fixed JSON data validation of base COMPAS object.

### Removed


## [0.16.4] 2020-09-24

### Added

### Changed

* Fixed bug in `compas.geometry.Box.vertices`.

### Removed


## [0.16.3] 2020-09-23

### Added

* Added abstract `DATASCHEMA` to `compas.base.Base`.
* Added abstract `JSONSCHEMA` to `compas.base.Base`.
* Added `validate_data` to `compas.base.Base`.
* Added `validate_json` to `compas.base.Base`.
* Added implementation of `DATASCHEMA` to `compas.datastructures.Halfedge`.
* Added implementation of `JSONSCHEMA` to `compas.datastructures.Halfedge`.
* Added `NodeAttributeView`.
* Added implementation of `DATASCHEMA` to `compas.datastructures.Graph`.
* Added implementation of `JSONSCHEMA` to `compas.datastructures.Graph`.
* Added `compas.rpc.Proxy.restart_server`.
* Added `compas_rhino.objects.NetworkObject`.
* Added constructors `from_matrix` and `from_rotation` to `compas.geometry.Quaternion`.
* Added `draw_collection` methods to Grasshopper artists.

### Changed

* Updated naming conventions in `compas.datastructures.HalfFace` and `compas.datastructures.VolMesh`
* Moved `compas.datastructures.Datastructure` to `compas.datastructures.datastructure`.
* Changed base class of `compas.datastructures.Datastructure` to `compas.base.Base`.
* Changed `from_json` to `to_json` of meshes to use encoders and decoders.
* Moved `MutableMapping` to `compas.datastructures._mutablemapping`.
* Moved attribute views to `compas.datastructure.attributes`.

### Removed

* Removed `from_json`, `to_json`, `to_data`, `copy`, `transformed` from primitives, defaulting to the base implementation in `compas.geometry.Primitive`.
* Removed `from_json`, `to_json`, `to_data`, `copy`, `__str__`, from datastructures, defaulting to the base implementation in `compas.datastructure.Datastructure`.

## [0.16.2] 2020-08-06

### Added

* Added plugin system based on decorators: `compas.plugins.pluggable` & `compas.plugins.plugin`.
* Added `compas_rhino` implementation of the boolean operation pluggable interfaces (union/difference/intersection).
* Added `compas.datastructures.Mesh.transform_numpy`.
* Added `PluginNotInstalledError`.
* Added `compas.geometry.booleans`.
* Added tolerance parameter to angle functions.
* Added support for Rhino 7 in install/uninstall routines.
* Added install/uninstall for Rhino plugins (with support for Rhino 7).
* Added base class for all COMPAS objects `compas.base.Base`.
* Added base class for all Rhino objects representing COMPAS objects `compas_rhino.objects.Object`.
* Added mesh object representing COMPAS meshes in Rhino `compas_rhino.objects.MeshObject`.
* Added the methods `to_data` and `from_data` to `compas.robots.RobotModel`.

### Changed

* Restructure and reorganize volmesh datastructure
* Fixed scaling bug in `compas.geometry.Sphere`
* Fixed bug in `compas.datastructures.Mesh.add_vertex`.
* Fixed performance issue affecting IronPython when iterating over vertices and their attributes.
* Changed return value of drawing functions of `compas_rhino.artists.MeshArtist` to list of GUID.
* Changed return value of drawing functions of `compas_rhino.artists.NetworkArtist` to list of GUID.
* Moved "inspectors" to `compas_rhino.objects`.
* Moved "modifiers" to `compas_rhino.objects`.
* Connection attempts can now be set for `compas.Proxy.start_server` using the
  attribute `Proxy.max_conn_attempts`.
* `Scale.from_factors` can now be created from anchor frame.
* Changed vertex reading of PLY files to include all property information.

### Removed

* Removed CGAL based boolean implementations.
* Removed artist mixins from `compas_rhino`.
* Removed `clear_` functions from `compas_rhino.artists.MeshArtist`.
* Removed `clear_` functions from `compas_rhino.artists.NetworkArtist`.
* Removed `to_data`, `from_data` from `compas_rhino.artists`.
* Removed `compas_rhino.artists.BoxArtist` stub.
* Removed references to "edge" dict from `compas.datastructures.VolMesh`.

## [0.16.1] 2020-06-08

### Added

### Changed

* Fixed scaling bug in `compas.geometry.Sphere`

### Removed

## [0.16.0] 2020-06-05

### Added

* Added `compas_rhino.geometry.RhinoVector`.
* Added basic mesh cutting (`compas.datastructures.Mesh.cut()`).
* Added `compas.datastructures.Mesh.join(other)`.
* Added `compas.geometry.argmin` and `compas.geometry.argmax`.
* Added STL witer.
* Added `compas.datastructures.Mesh.to_stl`.
* Added `unweld` option to obj writing.

### Changed

* Fixed bug in `FaceAttributeView.__get_item__`: access to default was tried before attrs.
* Fixed bug in `EdgeAttributeView.__get_item__`: access to default was tried before attrs.
* Changed `VertexAttributeView.__get_item__` to follow access logic of `FaceAttributeView`.
* Fixed bug in `draw_edges` in `compas_rhino`'s `EdgeArtist`.
* Fixed bug in `draw_edges` in `compas_ghpython`'s `EdgeArtist`.
* Fixed bug in ``compas_rhino.geometry.RhinoSurface.brep_to_compas``.
* Fixed bug in ``compas.geometry.Box.from_bounding_box``
* Fixed bug in ``compas.geometry.Box.from_width_height_depth``
* Fixed inconsistencies in ``compas.geometry._transformations``.
* Renamed ``compas.geometry.Frame.to_local_coords`` to ``compas.geometry.Frame.to_local_coordinates``
* Renamed ``compas.geometry.Frame.to_world_coords`` to ``compas.geometry.Frame.to_world_coordinates``
* Renamed ``compas.geometry.Transformation.change_basis`` to ``compas.geometry.Transformation.from_change_of_basis``
* Renamed ``compas.geometry.matrix_change_basis`` to ``compas.geometry.matrix_from_change_of_basis``
* Renamed ``compas.geometry.Projection.orthogonal`` to ``compas.geometry.Projection.from_plane`` and changed input params
* Renamed ``compas.geometry.Projection.parallel`` to ``compas.geometry.Projection.from_plane_and_direction`` and changed input params
* Renamed ``compas.geometry.Projection.perspective`` to ``compas.geometry.Projection.from_plane_and_point`` and changed input params
* Changed constructor of all ``compas.geometry.Transformation`` and derivatives. Preferred way of creating any ``compas.geometry.Transformation`` is with the classmethods ``from_*``
* Changed params (point, normal) into plane for ``compas.geometry.matrix_from_parallel_projection``, ``compas.geometry.matrix_from_orthogonal_projection`` and ``compas.geometry.matrix_from_perspective_projection``

### Removed

## [0.15.6] 2020-04-27

### Added

* Extended glTF support.
* Added classmethod `from_geometry` to `RhinoMesh`
* Added `intersection_sphere_line`
* Added `intersection_plane_circle`
* Added `tangent_points_to_circle_xy`
* Added basic OBJ file writing.
* Added `Mesh.to_obj`.

### Changed

* Fixed bug in `Box.from_bounding_box`.
* Updated Blender installation docs for latest release.
* Fixed `robot.forward_kinematics()` when requested for base link.
* Fixed bug in `to_compas` conversion of Rhino meshes.
* Fixed bug where `compas.geometry.Primitive` derived classes cannot be serialized by jsonpickle.

### Removed

## [0.15.5] 2020-03-29

### Added

* Added classmethod `from_geometry` to `RhinoMesh`.
* Added conversion to polygons to `BaseMesh`.
* Re-added length, divide, space methods of `RhinoCurve`.
* Added basic OFF file writing.
* Added basic PLY file writing.
* Added `Mesh.to_ply`.
* Added `Mesh.to_off`.

### Changed

* Fixed object naming in artists of `compas_ghpython`.
* Resizing of Rhino property form.
* Fixed orientation of `RhinoSurface` discretisation.
* Check for existence of object in Rhino purge functions.
* Fixed bug in mesh boundary functions.

### Removed


## [0.15.4] 2020-03-05

### Added

* Added algorithm for pulling points onto mesh.
* Added base ellipse class to geometry primitives.
* Added circle artist to plotters.
* Added mesh artist to plotters.
* Added ellipse artist to plotters.
* Added support for robot mimicking joints.

### Changed

* Fixed bugs in `compas_rhino.artists.NetworkArtist`.
* Add conda executable path to `compas_bootstrapper.py`.

### Removed


## [0.15.3] 2020-02-26

### Added

* Added optional class parameter to `RhinoMesh.to_compas`.
* Added max int key to serialization of graph.

### Changed

* Changed name of base mesh implementation to `BaseMesh`.
* Changed name of base network implementation to `BaseNetwork`.
* Fixed bug in face finding function.

### Removed

* Removed optional requirements from setup file.
* Removed parameters from default polyhedron constructor.

## [0.15.2] 2020-02-20

### Added

### Changed

### Removed

## [0.15.1] 2020-02-16

### Added

* Added glTF support.
* Added graph and halfedge data structures.
* Added Rhino line geometry.
* Added Rhino plane geometry.

### Changed

* Fixed `compas_hpc` import problem.
* Split up topology part from geometry part for network and mesh.
* Split up network and mesh naming conventions.
* Reworked network face cycle finding.
* Updated mesh from lines.
* Updated network plotter in correspondence with network.
* Integrated mixin functionality and removed mixins.
* Meshes are now initially hidden in `compas_blender.artists.RobotModelArtist`.
* `compas_blender.artists.RobotModelArtist.draw_visual` and `compas_blender.artists.RobotModelArtist.draw_collision` now show those meshes.
* Renamed the method `draw_geometry` of `compas.robots.base_artist.RobotModelBaseArtist` to `create_geometry`.

### Removed

* Removed parallelization from network algorithms.
* Removed numba based dr implementations.

## [0.15.0] 2020-01-24

### Added

* Added `to_compas` to `compas_rhino.geometry.RhinoPoint`.
* Added `to_compas` to `compas_rhino.geometry.RhinoLine`.
* Added `to_compas` to `compas_rhino.geometry.RhinoCurve`.
* Added `to_compas` to `compas_rhino.geometry.RhinoMesh`.
* Added `brep_to_compas` to `compas_rhino.geometry.RhinoSurface`.
* Added `uv_to_compas` to `compas_rhino.geometry.RhinoSurface`.
* Added `heightfield_to_compas` to `compas_rhino.geometry.RhinoSurface`.
* Added `compas.datastructures.mesh_pull_points_numpy`.

### Changed

* Moved `compas_rhino.conduits` into `compas_rhino.artists`.
* Fixed bug in `compas.datastructures.Mesh.edges_where`.
* Fixed bug in `compas.datastructures.Mesh.faces_where`.
* Fixed bug in `compas.datastructures.Mesh.edge_attributes`.
* Fixed bug in `compas.datastructures.Mesh.face_attributes`.
* Fixed bug in `compas.datastructures.Mesh.edges`.
* Fixed bug in `compas.datastructures.Mesh.faces`.
* Fixed bug in `compas.datastructures.Mesh.offset`.

### Removed

* Removed deprecated `compas.geometry.xforms`.
* Removed deprecated `compas_rhino.helpers`.
* Removed `compas_rhino.constructors`.

## [0.14.0] 2020-01-21

### Added

* Added `compas.datastructures.mesh.Mesh.any_vertex`.
* Added `compas.datastructures.mesh.Mesh.any_face`.
* Added `compas.datastructures.mesh.Mesh.any_edge`.
* Added `compas.datastructures.mesh.Mesh.vertex_attribute`.
* Added `compas.datastructures.mesh.Mesh.vertex_attributes`.
* Added `compas.datastructures.mesh.Mesh.vertices_attribute`.
* Added `compas.datastructures.mesh.Mesh.vertices_attributes`.
* Added `compas.datastructures.mesh.Mesh.edge_attribute`.
* Added `compas.datastructures.mesh.Mesh.edge_attributes`.
* Added `compas.datastructures.mesh.Mesh.edges_attribute`.
* Added `compas.datastructures.mesh.Mesh.edges_attributes`.
* Added `compas.datastructures.mesh.Mesh.face_attribute`.
* Added `compas.datastructures.mesh.Mesh.face_attributes`.
* Added `compas.datastructures.mesh.Mesh.faces_attribute`.
* Added `compas.datastructures.mesh.Mesh.faces_attributes`.
* Added mutable attribute view for mesh vertex/face/edge attributes.

### Changed

* Default Mesh vertex, face, edge attributes are no longer copied and stored explicitly per vertex, face, edge, repesctively.
* Updating default attributes now only changes the corresponding default attribute dict.
* Updated `mesh_quads_to_triangles` to copy only customised face attributes onto newly created faces.
* Fixed bug in `compas.geometry.is_point_in_circle`.
* Fixed bug in `compas.geometry.is_polygon_convex`.
* Fixed bug in `compas.geometry.Polygon.is_convex`.
* Renamed `compas.datastructures.Mesh.has_vertex` to `compas.datastructures.Mesh.is_vertex`.
* Renamed `compas.datastructures.Mesh.has_face` to `compas.datastructures.Mesh.is_face`.
* Split `compas.datastructures.Mesh.has_edge` into `compas.datastructures.Mesh.is_edge` and `compas.datastructures.Mesh.is_halfedge`.

### Removed

* Removed `compas.datastructures.mesh.Mesh.get_any_vertex`.
* Removed `compas.datastructures.mesh.Mesh.get_any_face`.
* Removed `compas.datastructures.mesh.Mesh.get_any_edge`.
* Removed `compas.datastructures.mesh.Mesh.get_vertex_attribute`.
* Removed `compas.datastructures.mesh.Mesh.get_vertex_attributes`.
* Removed `compas.datastructures.mesh.Mesh.get_vertices_attribute`.
* Removed `compas.datastructures.mesh.Mesh.get_vertices_attributes`.
* Removed `compas.datastructures.mesh.Mesh.get_edge_attribute`.
* Removed `compas.datastructures.mesh.Mesh.get_edge_attributes`.
* Removed `compas.datastructures.mesh.Mesh.get_edges_attribute`.
* Removed `compas.datastructures.mesh.Mesh.get_edges_attributes`.
* Removed `compas.datastructures.mesh.Mesh.get_face_attribute`.
* Removed `compas.datastructures.mesh.Mesh.get_face_attributes`.
* Removed `compas.datastructures.mesh.Mesh.get_faces_attribute`.
* Removed `compas.datastructures.mesh.Mesh.get_faces_attributes`.
* Removed `compas.datastructures.mesh.Mesh.set_vertex_attribute`.
* Removed `compas.datastructures.mesh.Mesh.set_vertex_attributes`.
* Removed `compas.datastructures.mesh.Mesh.set_vertices_attribute`.
* Removed `compas.datastructures.mesh.Mesh.set_vertices_attributes`.
* Removed `compas.datastructures.mesh.Mesh.set_edge_attribute`.
* Removed `compas.datastructures.mesh.Mesh.set_edge_attributes`.
* Removed `compas.datastructures.mesh.Mesh.set_edges_attribute`.
* Removed `compas.datastructures.mesh.Mesh.set_edges_attributes`.
* Removed `compas.datastructures.mesh.Mesh.set_face_attribute`.
* Removed `compas.datastructures.mesh.Mesh.set_face_attributes`.
* Removed `compas.datastructures.mesh.Mesh.set_faces_attribute`.
* Removed `compas.datastructures.mesh.Mesh.set_faces_attributes`.
* Removed `print` statement from curvature module.

## [0.13.3] 2020-01-10

### Added

* `compas_rhino.artists.ShapeArtist` as base artist for all shape artists.
* Added `layer`, `name`, `color` attributes to `compas_rhino.artists.PrimitiveArtist`.
* Added `layer`, `name` attributes to `compas_rhino.artists.ShapeArtist`.
* Added `layer`, `name` attributes to `compas_rhino.artists.MeshArtist`.
* Added `clear_layer` method to `compas_rhino.artists.PrimitiveArtist`.
* Added `clear_layer` method to `compas_rhino.artists.ShapeArtist`.
* Added `clear_layer` method to `compas_rhino.artists.MeshArtist`.

### Changed

* Renamed `compas.utilities.maps.geometric_key2` to `geometric_key_xy`.
* Fixed bug in mirror functions.
* Fixed mirroring tests.
* Moved `BaseMesh`, `matrices`, `operations` to `compas.datastructures.mesh.core`.
* Added `transform` and `transformed` (and others) to `Mesh`.

### Removed

* `compas_rhino.artists.BoxArtist`
* Removed `layer` attribute from `compas_rhino.artists.Artist`.
* Removed `clear_layer` method from `compas_rhino.artists.Artist`.

## [0.13.2] 2020-01-06

### Added

* File reading functions for ascii files in `compas.files` has moved from the individual reader classes to a new parent class, `BaseReader`.

### Changed

* Rebased `compas_rhino.artists.MeshArtist` on new-style artist `compas_rhino.artists.Artist`.
* Renamed `compas_rhino.artists.MeshArtist.defaults` to `compas_rhino.artists.MeshArtist.settings`.
* Changed usage of (nonexisting) `compas_rhino.get_object` to `compas_rhino.get_objects`.
* Integrated vertex, face, edge mixins into `compas_rhino.artists.MeshArtist`.
* Integrated vertex, edge mixins into `compas_rhino.artists.NetworkArtist`.
* Rebased `compas_rhino.artists.VolMeshArtist` on `compas_rhino.artists.MeshArtist`.

### Removed

## [0.13.0] 2019-12-16

### Added

* Added DOI to bibtex entry.
* Added conversion for old mesh JSON data.

### Changed

* Indirectly changed mesh serialization to JSON (by changing key conversion and moving conversion into JSON methods).
* Moved conversion of int keys of mesh data to strings for json serialization to from/to json.
* Moved from/to methods for mesh into mesh definition.
* Subdivision algorithms use fast mesh copy.

### Removed

* Support for non-integer vertex and face identifiers in mesh.

## [0.12.4] 2019-12-11

### Added

### Changed

### Removed

## [0.12.3] 2019-12-11

### Added

* Added `mesh_subdivide_frames` to `compas.datastructures.subdivision`

### Changed

### Removed

## [0.12.2] 2019-12-11

### Added

* Added `intersection_segment_polyline` to `compas.geometry.intersections`
* Added `intersection_segment_polyline_xy` to `compas.geometry.intersections`
* Added `from_sides_and_radius` to `compas.geometry.Polygon`

### Changed

* Reworked docstrings of methods in `compas.geometry.queries`
* Set default `tol` to `1e-6` in `compas.geometry.queries`

### Removed

## [[0.12.1] 2019-12-10] 2019-12-10

### Added

* Added inherited methods to class docs.
* Added data structure mixins to the docs.
* Added `data` and `from_data` to `compas.geometry.Polyhedron`
* Added explicit support for collections to `compas_blender`

### Changed

* Bottom face of cylinder shape should be flipped.
* Face reading mechanism of OFF reader.
* `compas.geometry.Box` is now centred at origin by default.

### Removed

* Removed `compas.remote` because it does not provide an advatage over `compas.rpc`.

## [[0.11.4] 2019-11-26] 2019-11-26

### Added

* Added `compas_rhino.etoforms.ImageForm`.
* Added `doc8` as dev requirement.

### Changed

* Changed `compas_rhino.install_plugin` to use only the plugin name, w/o the GUID.
* Changed `iterable_like` to prevent exhausting generators passed as targets.

### Removed

* Removed `compas_rhino.ui.Controller`.
* Removed `compas_rhino.ui.Button`.

## [[0.11.2] 2019-11-19] 2019-11-19

### Added

* Added factory methods for `compas_rhino.artists._Artist`

### Changed

* Set `compas_rhino.artists.FrameArtist` layer clear to false by default.
* Wrapped internals of RPC dispatch method in try-except to catch any import problems and report back on the client side.
* Stopping of HTTP server (`compas.remote`) is now handled properly through separate thread.
* Fixed mutable init parameters of `RobotModel`
* Fixed bug in `mesh_quads_to_triangles` that caused face data to be deleted even when not necessary.
* Switched to `compas.geometry.KDTree` as fallback for `scipy.spatial.cKDTree` instead of Rhino `RTree` because it currently fails.

### Removed

## [0.11.0] 2019-11-09

### Added

* Added `iterable_like` to `compas.utilities.itertools_`
* Added `compas.geometry.icp_numpy` for pointcloud alignment using ICP.
* Added RPC command-line utility: `$ compas_rpc {start|stop} [--port PORT]`
* Added `__version__` to `compas_plotters`.
* Added `compas_plotters` to `.bumpversion.cfg`.
* Added `Colormap` to `compas.utilities`.
* Added `is_line_line_colinear()` to `compas.geometry`
* Added link to Github wiki for devguide.
* Added pointcloud alignment example to docs.
* Show git hash on `compas.__version__` if installed from git.
* Added `autopep8` to dev requirements.
* Added methods `add_joint` and `add_link` to `RobotModel`
* Added support for geometric primitives to JSON data encoder and decoder.
* Added support for `data` to all geometric primitives.

### Changed

* Docs are only deployed to github pages for tagged commits.
* Fixing printing issue with `compas.geometry.Quarternion` in ironPython.
* Fixed a missing import in `compas.geometry.Polygon`.
* Removed unused imports in `compas.geometry.Polyline`.
* Adjusted `compas.geometry.Quarternion.conjugate()` to in-place change, added `compas.geometry.Quarternion.conjugated()` instead which returns a new quarternion object.
* Fixed `rotation` property of `Transformation`.
* Simplified plugin installation (use plugin name only, without GUID).
* Bind RPC server to `0.0.0.0` instead of `localhost`.
* Fixed different argument naming between Rhino5 and Rhino6 of `rs.LayerVisible()` in `compas_rhino.utilities.objects`.

### Removed

## [0.10.0] 2019-10-28

### Added

* Added method for computing the determinant of the matrix of a transformation `compas.geometry.Transformation.determinant`.
* Added method for transposing (the matrix of) a transformation in-place `compas.geometry.Transformation.transpose`.
* Added method creating a transposed copy of a transformation `compas.geometry.Transformation.transposed`.
* Added method for invertig (the matrix of) a transformation in-place `compas.geometry.Transformation.invert`.
* Added `compas.geometry.Transformation.inverted` as an alias for `compas.geometry.Transformation.inverse`.
* Added method creating a copy of a transformation instance with a given transformation concatenated `compas.geometry.Transformation.concatenated`.
* Added method `to_vertices_and_faces` to all the classes inheriting from `compas.geometry.Shape` to create a `Mesh` representation of them.

### Changed

* Changed `compas.geometry.Transformation.inverse` to return an inverted copy of the transformation.
* Changed `compas.geometry.Transformation.decompose` to `compas.geometry.Transformation.decomposed`.
* Changed `compas.geometry.Transformation.concatenate` to add another transformation to the transformation instance.

### Removed

## [0.9.1] 2019-10-28

### Added

* Added `compas.geometry.Point.transform_collection` and `compas.geometry.Point.transformed_collection`.
* Added `compas.geometry.Vector.transform_collection` and `compas.geometry.Vector.transformed_collection`.
* Added `compas.geometry.Line.transform_collection` and `compas.geometry.Line.transformed_collection`.
* Added support for new Python plugin location for Rhino 6.0 on Mac.
* Added `compas.geometry.bestfit_frame_numpy`

### Changed

* Fixed transformation of start and end point of `compas.geometry.Line` to update the point objects in place.
* Fixed return value of `compas.numerical.pca_numpy` to return mean not as nested list.

### Removed

## [0.9.0] 2019-10-21

### Added

* Added `matrix_change_basis`, `Transformation.change_basis`
* Added `matrix_from_frame_to_frame`
* Added non-numpy versions of `global_coords`, `local_coords`
* Added static method `Frame.local_to_local_coords`
* Added `__getitem__`, `__setitem__` and `__eq__` to `Quaternion`
* Added `Vector.scaled` and `Vector.unitized`
* Added `transform_frames` and respective helper functions `dehomogenize_and_unflatten_frames`, `homogenize_and_flatten_frames`
* Added `transform_frames_numpy` and respective helper functions `dehomogenize_and_unflatten_frames_numpy`, `homogenize_and_flatten_frames_numpy`

### Changed

* Renamed `global_coords_numpy` and `local_coords_numpy` to `local_to_world_coords_numpy` and `world_to_local_coords_numpy`.
* Changed parameters `origin` `uvw` of `local_to_world_coords_numpy` and `world_to_local_coords_numpy` to `frame`.
* Fixed some returns of `Frame` and `Rotation` to use `Vector` or `Quaternion`
* Renamed methods `Frame.represent_point/vector/frame_in_global_coordinates` and `Frame.represent_point/vector/frame_in_local_coordinates` to `Frame.to_local_coords` and `Frame.to_world_coords`.

### Removed

## [0.8.1] 2019-10-01

### Added

### Changed

* Fixed unguarded import of `numpy` based transformations in mesh package.

### Removed

## [0.8.0] 2019-10-01

### Added

* Added test section for `compas.geometry.transformations`
* Added `tol` parameter to `queries.is_colinear`
* Added compas rhino installer for Rhino Mac 6.0 `compas_rhino.__init__`.
* Added oriented bounding box for meshes `compas.datastructures.mesh_oriented_bounding_box_numpy`.
* Added full testing functions for `compas.datastructures.mesh`
* Added `draw_mesh` to `compas_ghpython.artists.MeshArtist`

### Changed

* Generate sphinx documentation from markdown files in repo root for top level sections.
* Merged `compas.geometry.xforms` into `compas.geometry.transformations`
* Fixed `AttributeError: 'Mesh' object has no attribute 'neighbors'`
* Fixed Key error with `Mesh.boundary()`
* Extended `offset_polygon` and `offset_polyline` to handle colinear segments
* Fixed unsorted mesh vertex coordinates `xyz` in `compas_viewers.viewer.MeshView`
* Changed stderr parameter from STDOUT to PIPE in `compas.rpc.Proxy` for Rhino Mac 6.0.
* Fixed import of `delaunay_from_points` in `Mesh.from_points`.
* More control over drawing of text labels in Rhino.
* Extension of `face_vertex_descendant` and `face_vertex_ancestor` in `Mesh`.
* Changed the name and meaning of the parameter `oriented` in the function `Mesh.edges_on_boundary`.
* Add `axis` and `origin` defaults to `compas.robots.Joint`
* Unified vertices and face import order for .obj files with python2 and 3
* Changed python interpreter selection (e.g. RPC calls) to fallback to `python` if `pythonw` is not present on the system
* Fixed `compas_ghpython.artists.MeshArtist` to support ngons.
* Deprecate the method `draw` of `compas_ghpython.artists.MeshArtist` in favor of `draw_mesh`.
* Fix icosahedron generation
* Examples in docs/rhino updated to work with current codebase
* Callbacks tutorial updated to work with current codebase
* Base geometric primitives on `compas.geometry.Primitive` and `compas.geometry.Shape`
* Separated `numpy` based tranformations into separate module.

### Removed

* Removed `compas_viewers` to separate repo.
* Removed `compas_hpc` to separate repo.

## [0.7.2] 2019-08-09

### Added

* Added `compas_rhino.geometry.RhinoGeometry` to the docs.
* Added `compas.remote.services`.
* Added `compas.remote.services.network.py` service for handling requests for a browser-based network viewer.
* Possibility to call forward_kinematics on `compas.robots.RobotModel`
* Added `compas.set_precision` function for the setting the global precision used by COMPAS as a floating point number.

### Changed

* Fix mesh genus in `compas.datastructures`.
* Fixed missing import in `compas_rhino.geometry`.
* Removed circular imports from `compas_rhino.geometry`.
* Fix duplicate hfkeys in `compas.datastructures.volmesh.halffaces_on_boundary`.
* Moved `compas.remote.service.py` to `compas.remote.services.default.py`.
* Removed processing of face keys from data getter and setter in `compas.datastructures.Network`.
* Using `SimpleHTTPRequestHandler` instead of `BaseHTTPRequestHandler` to provide basic support for serving files via `GET`.
* Mesh mapping on surface without creating new mesh to keep attributes in `compas_rhino.geometry.surface.py`.
* Moving functionality from `compas_fab.artists.BaseRobotArtist` to `compas.robots.RobotModel`
* Fix exception of null-area polygon of centroid polygon in `compas.geometry.average.py`.
* Fix loss of precision during mesh welding in `compas.datastructures.mesh_weld`.

### Removed

## [0.7.1] 2019-06-29

### Added

### Changed

* Include `compas_plotters` and `compas_viewers` in the build instructions.
* Moved import of `subprocess` to Windows-specific situations.
* Fixed document functions failing when document name is `None`.
* Downgraded `numpy` requirements.
* Loosened `scipy` requirements.
* Default Python to `pythonw`.

### Removed

## [0.7.0] 2019-06-27

### Added

* Added filter shorthand for selecting OBJ, JSON files in Rhino.
* Added `compas_plotters`
* Added `compas_viewers`
* Added `compas_rhino.draw_circles` and the equivalent Artist method
* Add class functions to `compas.datastructures.VolMesh`.
* Added `face_neighborhood` class function to `compas.datastructures.Mesh`.
* Added `get_face_attributes_all` to `compas.datastructures._mixins.attributes`.
* Added `get_faces_attributes_all` to `compas.datastructures._mixins.attributes`.
* Added `compas.remote` package for making HTTP based Remote Procedure Calls.

### Changed

* Restructure halffaces as lists in `compas.datastructures.VolMesh`.
* Correctly handle `python-net` module presence during IronPython imports.
* Switched to `compas.IPY` check instead of `try-except` for preventing non IronPython friendly imports.
* Changed installation of compas packages to Rhino to support non-admin user accounts on Windows.
* Copy facedata in `mesh_quads_to_triangles`
* Added non-imported service for `compas.remote` for starting the subprocess that runs the server.

### Removed

* Removed `compas.plotters`
* Removed `compas.viewers`

## [0.6.2] 2019-04-30

### Added

### Changed

* Based mesh drawing for Rhino on RhinoCommon rather than Rhinoscriptsyntax.
* Fixed mesh drawing for Rhino 6

### Removed

## [0.6.1] 2019-04-29

### Added

### Changed

* Fixed bug in RPC. The services cannot have a `pass` statement as class body.

### Removed

## [0.6.0] 2019-04-29

### Added

* Added `center` property getter to `compas.geometry.Cirle` primitive
* Add `astar_shortest_path` to `compas.topology.traversal`.

### Changed

* Updated configuration instructions for Blender.
* Changed naming convention for drawing functions from `xdraw_` to `draw_`.
* Changed mesh drawing in Rhino to use separate mesh vertices per face. This makes the mesh look more "as expected" in *Shaded* view.

### Removed

* Removed support for Python 3.5.x by setting the minimum requirements for Numpy and Scipy to `1.16` and `1.2`, respectively.

## [0.5.2] 2019-04-12

### Added

* Added `draw_polylines` to `compas_rhino.artists.Artist`.
* Added `color` argument to `compas_rhino.artists.MeshArtist.draw_mesh`.
* Added named colors to `compas.utilities.colors.py`.

### Changed

* Fix `mesh_uv_to_xyz` in `RhinoSurface`.
* Fix 'mesh_weld' and 'meshes_join_and_weld' against consecutive duplicates in face vertices.
* Fix setting of environment variables in `System.Diagnostics.Process`-based subprocess for `XFunc` and `RPC`.
* Fix `XFunc` on RhinoMac.
* Fix `trimesh_subdivide_loop` from `compas.datastructures`.
* Changed Numpy and Scipy version requirements to allow for Python 3.5.x.

### Removed

* Removed `mixing.py` from `compas.utilities`.
* Removed `singleton.py` from `compas.utilities`.
* Removed `xscript.py` from `compas.utilities`.
* Removed `sorting.py` from `compas.utilities`.
* Removed `names.py` from `compas.utilities`.
* Removed `xfunc.py` from `compas_rhino.utilities`, use `compas.utilities.XFunc` instead.

## [0.5.1] 2019-03-25

### Added

### Changed

* Fix `XFunc` and `RPC` environment activation.
* Fix exception on Rhino Mac.
* Fix missing import on `compas_rhino.geometry`.
* Fix `compas.geometry.offset_polygon`.
* Fix installation for Rhino, related to implicit import of `matplotlib`.

### Removed

## [0.5.0] 2019-03-15

### Added

* Add `Circle` and `Sphere` primitives to `compas.geometry`.
* Add functions to `Plane` and `Box` primitives.
* Add functions to `compas_rhino` curve: `length` and `is_closed`.
* Add functions to `compas_rhino` surface: `kinks`, `closest_point`, `closest_point_on_boundaries`, and functions for mapping/remapping between XYZ and UV(0) spaces based on surface's parametrization (`point_xyz_to_uv`, `point_uv_to_xyz`, `line_uv_to_xyz`, `polyline_uv_to_xyz`, `mesh_uv_to_xyz`)
* Add `is_scalable` to `compas.robots.Joint`.

### Changed

* Fix exception in `Plane.transform`.
* Fix installer to remove old symlinks.
* Fix RPC proxy server.

## [0.4.22] 2019-03-05

### Added

* Add pretty print option to JSON formatter.
* Add remeshing based on `triangle`.
* Add compatibility with ETO forms to `compas_rhino` edge modifiers.

## [0.4.21] 2019-03-04

### Changed

* Fix import in `compas_rhino` vertex modifiers.

## [0.4.20] 2019-03-04

### Removed

* Remove `download_image_from_remote` utility function.

## [0.4.12] 2019-03-04

### Changed

* Small fixes on Rhino forms support.

## [0.4.11] 2019-03-03

### Added

* New function to join network edges into polylines: `network_polylines`.
* New mesh functions: `mesh_offset`, `mesh_thicken`, `mesh_weld` and `meshes_join_and_weld`.
* New mesh functions: `face_skewness`, `face_aspect_ratio`, `face_curvature` and `vertex_curvature`.
* New functions to get disconnected elements of  `Mesh`: `mesh_disconnected_vertices`, `mesh_disconnected_faces`, `mesh_explode`.
* New functions to get disconnected elements of  `Network`: `network_disconnected_vertices`, `network_disconnected_edges`, `network_explode`.
* Add statistics utility functions: `average`, `variance`, `standard_deviation`.
* Add `binomial_coefficient` function.
* Add option to create `Network` and `Mesh` from dictionaries of vertices and faces.
* Add `face_adjacency_vertices` to `Mesh`
* Add optional prefix to the rhino name attribute processor
* Add `mesh_move_vertices` to `compas_rhino`.
* Add support for relative mesh references in URDF.

### Changed

* Fix mesh centroid and mesh normal calculation.
* Refactor of drawing functions in `compas_blender`.
* Fix material creation in `compas_blender`.
* New default for subdivision: `catmullclark`.

## [0.4.9] 2019-02-10

### Added

* New class methods for `Polyhedron`: `from_platonicsolid` and `from_vertices_and_faces`.
* Constrained and conforming Delaunay triangulations based on Triangle.
* Predicate-based filtering of vertices and edges.
* `mesh.geometry`for geometry-specific functions.
* `trimesh_face_circle` in `mesh.geometry`.

### Changed

* Fix exception in `angle_vectors_signed` if vectors aligned
* Fix exception in `Polyline.point`
* Update Rhino installation merging Win32 and Mac implementations and defaulting the bootstrapper to the active python even if no CONDA environment is active during install.

### Removed

* Bound mesh operations.

## [0.4.8] 2019-01-28

### Added

* Curve tangent at parameter.
* Box shape.
* Numpy-based mesh transformations.
* Option to share axes among plotters.<|MERGE_RESOLUTION|>--- conflicted
+++ resolved
@@ -8,6 +8,7 @@
 ## Unreleased
 
 ### Added
+
 * Added gltf extensions: `KHR_materials_transmission`, `KHR_materials_specular`, `KHR_materials_ior`, `KHR_materials_clearcoat`, `KHR_Texture_Transform`, `KHR_materials_pbrSpecularGlossiness`
 * Added `GLTFContent.check_extensions_texture_recursively`
 * Added `GLTFContent.get_node_by_name`, `GLTFContent.get_material_index_by_name`
@@ -17,7 +18,6 @@
 * Added boolean operations to the `compas_rhino` `Brep` backend.
 * Added boolean operation operator overloads in `compas.geometry.Brep`
 * Added `format` task using `black` formatter.
-
 * Added a `test_intersection_circle_circle_xy` in the `test_intersections`
 
 ### Changed
@@ -25,16 +25,13 @@
 * Based all gltf data classes on `BaseGLTFDataClass`
 * Fixed `Color.__get___` AttributeError.
 * Fixed `cylinder_to_rhino` conversion to match `compas.geometry.Cylinder` location.
-<<<<<<< HEAD
 * Changed identification of cylinder brep face to non-zero in `compas_rhino.conversions.cylinder.Cylinder`.
-=======
 * Changed linter to `black`.
 * Automatically trigger `invoke format` during `invoke release`.
->>>>>>> 41f874da
-
 * Fixed bug in `intersections.intersection_circle_circle_xy` where the Circle's Plane was accessed instead of the centre. 
 * Fixed bug in `_core.tangent` where the Circle's Plane was accessed instead of the centre.
 * Fixed the `test_tangent` to work with a properly defined circle
+
 ### Removed
 
 
