# Changelog

All notable changes to this project will be documented in this file.

The format is based on [Keep a Changelog](https://keepachangelog.com/en/1.0.0/),
and this project adheres to [Semantic Versioning](https://semver.org/spec/v2.0.0.html).

## Unreleased

### Added

### Changed

<<<<<<< HEAD
* Changed `Network.is_planar` to rely on `NetworkX` instead `planarity` for planarity checking.
* Removed `planarity` from requirements.
=======
* Fixed argument order at `compas.geometry.cone.circle`.
>>>>>>> 209201bb

### Removed


## [2.0.0-alpha.1] 2023-09-20

### Added

* Added `create_id` to `compas_ghpython.utilities`. (moved from `compas_fab`)
* Added representation for features in `compas.datastructures.Part`.
* Added `split` and `split_by_length` to `compas.geometry.Polyline`.
* Added `compas.rpc.XFunc`.
* Added attribute `compas.color.Color.DATASCHEMA`.
* Added attribute `compas.data.Data.DATASCHEMA`.
* Added attribute `compas.datastructures.Graph.DATASCHEMA`.
* Added attribute `compas.datastructures.Halfedge.DATASCHEMA`.
* Added attribute `compas.datastructures.Halfface.DATASCHEMA`.
* Added attribute `compas.geometry.Arc.DATASCHEMA`.
* Added attribute `compas.geometry.Bezier.DATASCHEMA`.
* Added attribute `compas.geometry.Box.DATASCHEMA`.
* Added attribute `compas.geometry.Capsule.DATASCHEMA`.
* Added attribute `compas.geometry.Circle.DATASCHEMA`.
* Added attribute `compas.geometry.Cone.DATASCHEMA`.
* Added attribute `compas.geometry.Cylinder.DATASCHEMA`.
* Added attribute `compas.geometry.Ellipse.DATASCHEMA`.
* Added attribute `compas.geometry.Frame.DATASCHEMA`.
* Added attribute `compas.geometry.Line.DATASCHEMA`.
* Added attribute `compas.geometry.NurbsCurve.DATASCHEMA`.
* Added attribute `compas.geometry.NurbsSurface.DATASCHEMA`.
* Added attribute `compas.geometry.Plane.DATASCHEMA`.
* Added attribute `compas.geometry.Point.DATASCHEMA`.
* Added attribute `compas.geometry.Pointcloud.DATASCHEMA`.
* Added attribute `compas.geometry.Polygon.DATASCHEMA`.
* Added attribute `compas.geometry.Polyhedron.DATASCHEMA`.
* Added attribute `compas.geometry.Polyline.DATASCHEMA`.
* Added attribute `compas.geometry.Sphere.DATASCHEMA`.
* Added attribute `compas.geometry.Torus.DATASCHEMA`.
* Added attribute `compas.geometry.Quaternion.DATASCHEMA`.
* Added attribute `compas.geometry.Vector.DATASCHEMA`.
* Added implementation of property `compas.color.Color.data`.
* Added `compas.data.Data.validate_data`.
* Added `compas.data.Data.__jsondump__`.
* Added `compas.data.Data.__jsonload__`.
* Added `compas.data.schema.dataclass_dataschema`.
* Added `compas.data.schema.dataclass_typeschema`.
* Added `compas.data.schema.dataclass_jsonschema`.
* Added `compas.data.schema.compas_jsonschema`.
* Added `compas.data.schema.compas_dataclasses`.
* Added `compas.datastructures.Graph.to_jsondata`.
* Added `compas.datastructures.Graph.from_jsondata`.
* Added `compas.datastructures.Halfedge.halfedge_loop_vertices`.
* Added `compas.datastructures.Halfedge.halfedge_strip_faces`.
* Added `compas.datastructures.Mesh.vertex_point`.
* Added `compas.datastructures.Mesh.vertices_points`.
* Added `compas.datastructures.Mesh.set_vertex_point`.
* Added `compas.datastructures.Mesh.edge_start`.
* Added `compas.datastructures.Mesh.edge_end`.
* Added `compas.datastructures.Mesh.edge_line`.
* Added `compas.datastructures.Mesh.face_points`.
* Added `compas.datastructures.Mesh.face_polygon`.
* Added `compas.datastructures.Mesh.face_circle`.
* Added `compas.datastructures.Mesh.face_frame`.
* Added `compas.datastructures.Graph.node_index` and `compas.datastructures.Graph.index_node`.
* Added `compas.datastructures.Graph.edge_index` and `compas.datastructures.Graph.index_edge`.
* Added `compas.datastructures.Halfedge.vertex_index` and `compas.datastructures.Halfedge.index_vertex`.
* Added `compas.geometry.Hyperbola`.
* Added `compas.geometry.Parabola`.
* Added `compas.geometry.PlanarSurface`.
* Added `compas.geometry.CylindricalSurface`.
* Added `compas.geometry.SphericalSurface`.
* Added `compas.geometry.ConicalSurface`.
* Added `compas.geometry.ToroidalSurface`.
* Added `compas.geometry.trimesh_descent_numpy`.
* Added `compas.geometry.trimesh_gradient_numpy`.
* Added `compas.geometry.boolean_union_polygon_polygon` pluggable.
* Added `compas.geometry.boolean_intersection_polygon_polygon` pluggable.
* Added `compas.geometry.boolean_difference_polygon_polygon` pluggable.
* Added `compas.geometry.boolean_symmetric_difference_polygon_polygon` pluggable.
* Added `compas.geometry.boolean_union_polygon_polygon` Shapely-based plugin.
* Added `compas.geometry.boolean_intersection_polygon_polygon` Shapely-based plugin.
* Added `compas.geometry.boolean_difference_polygon_polygon` Shapely-based plugin.
* Added `compas.geometry.boolean_symmetric_difference_polygon_polygon` Shapely-based plugin.
* Added `compas.geometry.Pointcloud.from_ply`.
* Added `compas.geometry.Curve.to_points`.
* Added `compas.geometry.Curve.to_polyline`.
* Added `compas.geometry.Curve.to_polygon`.
* Added `compas.geometry.Surface.to_vertices_and_faces`.
* Added `compas.geometry.Surface.to_triangles`.
* Added `compas.geometry.Surface.to_quads`.
* Added `compas.geometry.Surface.to_mesh`.
* Added `compas.geometry.Curve.point_at`.
* Added `compas.geometry.Curve.tangent_at`.
* Added `compas.geometry.Curve.normal_at`.
* Added `compas.geometry.Surface.point_at`.
* Added `compas.geometry.Surface.normal_at`.
* Added `compas.geometry.Surface.frame_at`.
* Added `mesh_to_rhino` to `compas_rhino.conversions`.
* Added `vertices_and_faces_to_rhino` to `compas_rhino.conversions`.
* Added `polyhedron_to_rhino` to `compas_rhino.conversions`.
* Added `from_mesh` plugin to `compas_rhino.geometry.RhinoBrep`.
* Added `compas.geometry.Plane.worldYZ` and `compas.geometry.Plane.worldZX`.
* Added `compas.datastructures.CellNetwork`.
* Added `compas_rhino.conversions.brep_to_compas_box`.
* Added `compas_rhino.conversions.brep_to_compas_cone`.
* Added `compas_rhino.conversions.brep_to_compas_cylinder`.
* Added `compas_rhino.conversions.brep_to_compas_sphere`.
* Added `compas_rhino.conversions.brep_to_rhino`.
* Added `compas_rhino.conversions.capsule_to_rhino_brep`.
* Added `compas_rhino.conversions.cone_to_rhino_brep`.
* Added `compas_rhino.conversions.curve_to_rhino`.
* Added `compas_rhino.conversions.cylinder_to_rhino_brep`.
* Added `compas_rhino.conversions.extrusion_to_compas_box`.
* Added `compas_rhino.conversions.extrusion_to_rhino_cylinder`.
* Added `compas_rhino.conversions.extrusion_to_rhino_torus`.
* Added `compas_rhino.conversions.polyline_to_rhino_curve`.
* Added `compas_rhino.conversions.surface_to_compas`.
* Added `compas_rhino.conversions.surface_to_compas_mesh`.
* Added `compas_rhino.conversions.surface_to_compas_quadmesh`.
* Added `compas_rhino.conversions.surface_to_rhino`.
* Added `compas_rhino.conversions.torus_to_rhino_brep`.
* Added `compas_rhino.artists._helpers.attributes`.
* Added `compas_rhino.artists._helpers.ngon`.
* Added `compas.geometry.find_span`.
* Added `compas.geometry.construct_knotvector`.
* Added `compas.geometry.knotvector_to_knots_and_mults`.
* Added `compas.geometry.knots_and_mults_to_knotvector`.
* Added `compas.geometry.compute_basisfuncs`.
* Added `compas.geometry.compute_basisfuncsderivs`.
* Added `compas.geometry.DefaultNurbsCurve` as try-last, Python-only plugin for `compas.geometry.NurbsCurve`.
* Added `compas.geometry.DefaultNurbsSurface` as try-last, Python-only plugin for `compas.geometry.NurbsSurface`.
* Added color count to constructor functions of `compas.colors.ColorMap`.

### Changed

* Temporarily skip testing for python 3.7 due to a bug related to MacOS 13.
* Fixed bug that caused a new-line at the end of the `compas.HERE` constant in IronPython for Mac.
* Fixed unbound method usage of `.cross()` on `Plane`, `Vector` and `Frame`.
* Fixed Grasshopper `draw_polylines` method to return `PolylineCurve` instead of `Polyline` because the latter shows as only points.
* Fixed bug in the `is_polygon_in_polygon_xy` that was not correctly generating all the edges of the second polygon before checking for intersections.
* Fixed `area_polygon` that was, in some cases, returning a negative area.
* Fixed uninstall post-process.
* Fixed support for `System.Decimal` data type on json serialization.
* Fixed `offset_polygon` raising a TypeError when inputing a Polygon instead of a list of Points.
* Simplified `compas.datastructures.Part` for more generic usage.
* Changed `GLTFMesh.from_mesh` to read texture coordinates, vertex normals and colors if available and add to `GLTFMesh`
* Fixed bug in `VolMeshArtist.draw_cells` for Rhino, Blender and Grasshopper.
* Changed edge parameter of `compas.datastructures.Halfedge.edge_faces` to 1 edge identifier (tuple of vertices) instead of two serparate vertex identifiers.
* Changed edge parameter of `compas.datastructures.Halfedge.halfedge_face` to 1 edge identifier (tuple of vertices) instead of two serparate vertex identifiers.
* Changed edge parameter of `compas.datastructures.Halfedge.is_edge_on_boundary` to 1 edge identifier (tuple of vertices) instead of two serparate vertex identifiers.
* Changed edge parameter of `compas.datastructures.Halfedge.halfedge_after` to 1 edge identifier (tuple of vertices) instead of two serparate vertex identifiers.
* Changed edge parameter of `compas.datastructures.Halfedge.halfedge_before` to 1 edge identifier (tuple of vertices) instead of two serparate vertex identifiers.
* Changed edge parameter of `compas.datastructures.trimesh_edge_cotangent` to 1 edge identifier (tuple of vertices) instead of two serparate vertex identifiers.
* Changed edge parameter of `compas.datastructures.trimesh_edge_cotangents` to 1 edge identifier (tuple of vertices) instead of two serparate vertex identifiers.
* Changed edge parameter of `compas.datastructures.Mesh.edge_coordinates` to 1 edge identifier (tuple of vertices) instead of two serparate vertex identifiers.
* Changed edge parameter of `compas.datastructures.Mesh.edge_length` to 1 edge identifier (tuple of vertices) instead of two serparate vertex identifiers.
* Changed edge parameter of `compas.datastructures.Mesh.edge_vector` to 1 edge identifier (tuple of vertices) instead of two serparate vertex identifiers.
* Changed edge parameter of `compas.datastructures.Mesh.edge_point` to 1 edge identifier (tuple of vertices) instead of two serparate vertex identifiers.
* Changed edge parameter of `compas.datastructures.Mesh.edge_midpoint` to 1 edge identifier (tuple of vertices) instead of two serparate vertex identifiers.
* Changed edge parameter of `compas.datastructures.Mesh.edge_direction` to 1 edge identifier (tuple of vertices) instead of two serparate vertex identifiers.
* Changed edge parameter of `compas.datastructures.is_collapse_legal` to 1 edge identifier (tuple of vertices) instead of two serparate vertex identifiers.
* Changed edge parameter of `compas.datastructures.mesh_collapse_edge` to 1 edge identifier (tuple of vertices) instead of two serparate vertex identifiers.
* Changed edge parameter of `compas.datastructures.trimesh_collapse_edge` to 1 edge identifier (tuple of vertices) instead of two serparate vertex identifiers.
* Changed edge parameter of `compas.datastructures.mesh_insert_vertex_on_edge` to 1 edge identifier (tuple of vertices) instead of two serparate vertex identifiers.
* Changed edge parameter of `compas.datastructures.mesh_split_edge` to 1 edge identifier (tuple of vertices) instead of two serparate vertex identifiers.
* Changed edge parameter of `compas.datastructures.trimesh_split_edge` to 1 edge identifier (tuple of vertices) instead of two serparate vertex identifiers.
* Changed edge parameter of `compas.datastructures.trimesh_swap_edge` to 1 edge identifier (tuple of vertices) instead of two serparate vertex identifiers.
* Changed `compas.datastructures.Mesh.vertex_laplacian` to return `compas.geometry.Vector`.
* Changed `compas.datastructures.Mesh.neighborhood_centroid` to return `compas.geometry.Point`.
* Changed `compas.datastructures.Mesh.vertex_normal` to return `compas.geometry.Vector`.
* Changed `compas.datastructures.Mesh.edge_vector` to return `compas.geometry.Vector`.
* Changed `compas.datastructures.Mesh.edge_direction` to return `compas.geometry.Vector`.
* Changed `compas.datastructures.Mesh.edge_point` to return `compas.geometry.Point`.
* Changed `compas.datastructures.Mesh.edge_midpoint` to return `compas.geometry.Point`.
* Changed `compas.datastructures.Mesh.face_normal` to return `compas.geometry.Vector`.
* Changed `compas.datastructures.Mesh.face_centroid` to return `compas.geometry.Point`.
* Changed `compas.datastructures.Mesh.face_center` to return `compas.geometry.Point`.
* Changed `compas.datastructures.Mesh.face_plane` to return `compas.geometry.Plane`.
* Changed JSON validation to Draft202012.
* Changed `compas.data.Data.to_json` to include `compact=False` parameter.
* Changed `compas.data.Data.to_jsonstring` to include `compact=False` parameter.
* Changed `compas.data.json_dump` to include `compact=False` parameter.
* Changed `compas.data.json_dumps` to include `compact=False` parameter.
* Changed `compas.data.DataEncoder` and `compas.data.DataDecoder` to support `to_jsondata` and `from_jsondata`.
* Moved all API level docstrings from the `__init__.py` to the correspoding `.rst` file in the docs.
* Fixed `AttributeError` in Plotter's `PolylineArtist` and `SegementArtist`.
* Fixed wrong key type when de-serializing `Graph` with integer keys leading to node not found.
* Changed base class for `compas.geometry.Transformation` to `compas.data.Data`.
* Moved all core transformation functions to `compas.geometry._core`.
* Changed base class of `compas.geometry.Arc` to `compas.geometry.Curve.`
* Changed base class of `compas.geometry.Bezier` to `compas.geometry.Curve.`
* Changed base class of `compas.geometry.Circle` to `compas.geometry.Curve.`
* Changed base class of `compas.geometry.Ellipse` to `compas.geometry.Curve.`
* Changed base class of `compas.geometry.Line` to `compas.geometry.Curve.`
* Changed base class of `compas.geometry.Polyline` to `compas.geometry.Curve.`
* Changed `compas.geometry.oriented_bounding_box_numpy` to minimize volume.
* Fixed data interface `compas.datastructures.Assembly` and `compas.datastructures.Part`.
* Changed data property of `compas.datastructures.Graph` to contain only JSON compatible data.
* Changed data property of `compas.datastructures.Halfedge` to contain only JSON compatible data.
* Changed data property of `compas.datastructures.Halfface` to contain only JSON compatible data.
* Changed `__repr__` of `compas.geometry.Point` and `compas.geometry.Vector` to not use limited precision (`compas.PRECISION`) to ensure proper object reconstruction through `eval(repr(point))`.
* Changed `compas.datastructures.Graph.delete_edge` to delete invalid (u, u) edges and not delete edges in opposite directions (v, u)
* Fixed bug in `compas.datastructures.Mesh.insert_vertex`.
* Fixed bug in `compas.geometry.angle_vectors_signed`.
* Changed `compas.artists.MeshArtist` default colors.
* Changed internal _plane storage of the `compas.datastructures.Halfface` from `_plane[u][v][w]` to `_plane[u][v][fkey]`
* Fixed `SyntaxError` when importing COMPAS in GHPython.

### Removed

* Removed all `__all__` beyond second level package.
* Removed deprecated `compas.utilities.coercing`.
* Removed deprecated `compas.utilities.encoders`.
* Removed deprecated `compas.utilities.xfunc`.
* Removed `compas.datastructures.Halfedge.get_any_vertex`.
* Removed `compas.datastructures.Halfedge.get_any_vertices`.
* Removed `compas.datastructures.Halfedge.get_any_face`.
* Removed "schemas" folder and all contained `.json` files from `compas.data`.
* Removed `compas.data.Data.jsondefinititions`.
* Removed `compas.data.Data.jsonvalidator`.
* Removed `compas.data.Data.validate_json`.
* Removed `compas.data.Data.validate_jsondata`.
* Removed `compas.data.Data.validate_jsonstring`.
* Removed `compas.data.Data.__getstate__`.
* Removed `compas.data.Data.__setstate__`.
* Removed setter of property `compas.data.Data.data` and similar setters in all data classes.
* Removed properties `compas.data.Data.DATASCHEMA` and `compas.data.Data.JSONSCHEMANAME`.
* Removed properties `compas.datastructures.Graph.DATASCHEMA` and `compas.datastructures.Graph.JSONSCHEMANAME`.
* Removed properties `compas.datastructures.Halfedge.DATASCHEMA` and `compas.datastructures.Halfedge.JSONSCHEMANAME`.
* Removed properties `compas.datastructures.Halfface.DATASCHEMA` and `compas.datastructures.Halfface.JSONSCHEMANAME`.
* Removed properties `compas.geometry.Arc.DATASCHEMA` and `compas.geometry.Arc.JSONSCHEMANAME`.
* Removed properties `compas.geometry.Bezier.DATASCHEMA` and `compas.geometry.Bezier.JSONSCHEMANAME`.
* Removed properties `compas.geometry.Box.DATASCHEMA` and `compas.geometry.Box.JSONSCHEMANAME`.
* Removed properties `compas.geometry.Capsule.DATASCHEMA` and `compas.geometry.Capsule.JSONSCHEMANAME`.
* Removed properties `compas.geometry.Circle.DATASCHEMA` and `compas.geometry.Circle.JSONSCHEMANAME`.
* Removed properties `compas.geometry.Cone.DATASCHEMA` and `compas.geometry.Cone.JSONSCHEMANAME`.
* Removed properties `compas.geometry.Cylinder.DATASCHEMA` and `compas.geometry.Cylinder.JSONSCHEMANAME`.
* Removed properties `compas.geometry.Ellipse.DATASCHEMA` and `compas.geometry.Ellipse.JSONSCHEMANAME`.
* Removed properties `compas.geometry.Frame.DATASCHEMA` and `compas.geometry.Frame.JSONSCHEMANAME`.
* Removed properties `compas.geometry.Line.DATASCHEMA` and `compas.geometry.Line.JSONSCHEMANAME`.
* Removed properties `compas.geometry.NurbsCurve.DATASCHEMA` and `compas.geometry.NurbsCurve.JSONSCHEMANAME`.
* Removed properties `compas.geometry.NurbsSurface.DATASCHEMA` and `compas.geometry.NurbsSurface.JSONSCHEMANAME`.
* Removed properties `compas.geometry.Plane.DATASCHEMA` and `compas.geometry.Plane.JSONSCHEMANAME`.
* Removed properties `compas.geometry.Point.DATASCHEMA` and `compas.geometry.Point.JSONSCHEMANAME`.
* Removed properties `compas.geometry.Pointcloud.DATASCHEMA` and `compas.geometry.Pointcloud.JSONSCHEMANAME`.
* Removed properties `compas.geometry.Polygon.DATASCHEMA` and `compas.geometry.Polygon.JSONSCHEMANAME`.
* Removed properties `compas.geometry.Polyhedron.DATASCHEMA` and `compas.geometry.Polyhedron.JSONSCHEMANAME`.
* Removed properties `compas.geometry.Polyline.DATASCHEMA` and `compas.geometry.Polyline.JSONSCHEMANAME`.
* Removed properties `compas.geometry.Sphere.DATASCHEMA` and `compas.geometry.Sphere.JSONSCHEMANAME`.
* Removed properties `compas.geometry.Torus.DATASCHEMA` and `compas.geometry.Torus.JSONSCHEMANAME`.
* Removed properties `compas.geometry.Quaternion.DATASCHEMA` and `compas.geometry.Quaternion.JSONSCHEMANAME`.
* Removed properties `compas.geometry.Vector.DATASCHEMA` and `compas.geometry.Vector.JSONSCHEMANAME`.
* Removed `compas.datastructures.Graph.key_index`and `compas.datastructures.Graph.index_key`.
* Removed `compas.datastructures.Graph.uv_index`and `compas.datastructures.Graph.index_uv`.
* Removed `compas.datastructures.Halfedge.key_index` and `compas.datastructures.Halfedge.index_key`.
* Removed `compas.numerical.dr` and `compas.numerical.dr_numpy` (moved to separate `compas_dr`).
* Removed `compas.numerical.fd_numpy` to (moved to separate `compas_fd`).
* Removed `compas.numerical.topop_numpy` (moved to separate `compas_topopt`).
* Removed `compas.numerical.mma` and `compas.numerical.lma`.
* Removed `compas.numerical.descent`, `compas.numerical.devo`, and `compas.numerical.ga`.
* Removed `compas.numerical.utilities`.
* Removed class attribute `CONTEXT` from `compas.artists.Artist`.
* Removed class attribute `AVAILABLE_CONTEXTS` form `compas.artists.Artist`.
* Removed `compas.geometry.Primitive`.
* Removed classmethod `compas.color.Color.from_data`.
* Removed `validate_data` from `compas.data.validators`.
* Removed `json_validate` from `compas.data.json`.
* Removed `compas_rhino.conversions.Box`.
* Removed `compas_rhino.conversions.Circle`.
* Removed `compas_rhino.conversions.Cone`.
* Removed `compas_rhino.conversions.Curve`.
* Removed `compas_rhino.conversions.Cylinder`.
* Removed `compas_rhino.conversions.Ellipse`.
* Removed `compas_rhino.conversions.Line`.
* Removed `compas_rhino.conversions.Mesh`.
* Removed `compas_rhino.conversions.Plane`.
* Removed `compas_rhino.conversions.Point`.
* Removed `compas_rhino.conversions.Polyline`.
* Removed `compas_rhino.conversions.Vector`.
* Removed `compas_rhino.artists.NetworkArtist.draw_nodelabels`.
* Removed `compas_rhino.artists.NetworkArtist.draw_edgelabels`.
* Removed `compas_rhino.artists.MeshArtist.draw_vertexlabels`.
* Removed `compas_rhino.artists.MeshArtist.draw_edgelabels`.
* Removed `compas_rhino.artists.MeshArtist.draw_facelabels`.
* Removed `compas_rhino.artists.VolMeshArtist.draw_vertexlabels`.
* Removed `compas_rhino.artists.VolMeshArtist.draw_edgelabels`.
* Removed `compas_rhino.artists.VolMeshArtist.draw_facelabels`.
* Removed `compas_rhino.artists.VolMeshArtist.draw_celllabels`.
* Removed `compas.robots`.
* Removed `compas.artists.robotmodelartist`.
* Removed `compas_blender.artists.robotmodelartist`.
* Removed `compas_ghpython.artists.robotmodelartist`.
* Removed `compas_rhino.artists.robotmodelartist`.

## [1.17.5] 2023-02-16

### Added

* Added conversion function `frame_to_rhino_plane` to `compas_rhino.conversions`.
* Added `RhinoSurface.from_frame` to `compas_rhino.geometry`.
* Added representation for trims with `compas.geometry.BrepTrim`.
* Added `Arc` to `compas.geometry`.
* Added `Arc` conversion functions to `compas_rhino.conversions`.
* Added `from_sphere` alternative constructor to `RhinoBrep`.
* Added support for singular trims to `RhinoBrep`.

### Changed

* Patched [CVE-2007-4559](https://github.com/advisories/GHSA-gw9q-c7gh-j9vm) vulnerability.
* Updated workflows to v2.
* Fixed attribute error in `compas_rhino.conversions.ellipse_to_compas`.
* Changed deepcopy of `RhinoBrep` to use the native `Rhino.Geometry` mechanism.
* The normal of the cutting plane is no longer flipped in `compas_rhino.geometry.RhinoBrep`.
* Planar holes caused by `RhinoBrep.trim` are now automatically capped.
* Fixed `Polygon` constructor to not modify the input list of points.
* Fixed serialization of sphere and cylinder Breps in `RhinoBrep`.
* Fixed serialization of some trimmed shapes in `RhinoBrep`.
* Freeze black version to 22.12.0.
* Fixed `is_point_in_circle_xy` second argument to access the origin of the plane of the circle.
* Changed `compas.datastructures.Graph.data` to contain unprocessed `node` and `edge` dicts.
* Changed `compas.datastructures.Halfedge.data` to contain unprocessed `vertex`, `face`, `facedata`, and `edgedata` dicts.
* Changed `compas.datastructures.Halfface.data` to contain unprocessed `vertex`, `cell`, `edge_data`, `face_data`, and `cell_data` dicts.
* Changed `compas.geometry.Arc.data` to contain unprocessed COMPAS geometry objects, instead of their data dicts.
* Changed `compas.geometry.Bezier.data` to contain unprocessed COMPAS geometry objects, instead of their data dicts.
* Changed `compas.geometry.Box.data` to contain unprocessed COMPAS geometry objects, instead of their data dicts.
* Changed `compas.geometry.Capsule.data` to contain unprocessed COMPAS geometry objects, instead of their data dicts.
* Changed `compas.geometry.Circle.data` to contain unprocessed COMPAS geometry objects, instead of their data dicts.
* Changed `compas.geometry.Cone.data` to contain unprocessed COMPAS geometry objects, instead of their data dicts.
* Changed `compas.geometry.Cylinder.data` to contain unprocessed COMPAS geometry objects, instead of their data dicts.
* Changed `compas.geometry.Ellipse.data` to contain unprocessed COMPAS geometry objects, instead of their data dicts.
* Changed `compas.geometry.Frame.data` to contain unprocessed COMPAS geometry objects, instead of their data dicts.
* Changed `compas.geometry.Line.data` to contain unprocessed COMPAS geometry objects, instead of their data dicts.
* Changed `compas.geometry.NurbsCurve.data` to contain unprocessed COMPAS geometry objects, instead of their data dicts.
* Changed `compas.geometry.NurbsSurface.data` to contain unprocessed COMPAS geometry objects, instead of their data dicts.
* Changed `compas.geometry.Plane.data` to contain unprocessed COMPAS geometry objects, instead of their data dicts.
* Changed `compas.geometry.Pointcloud.data` to contain unprocessed COMPAS geometry objects, instead of their data dicts.
* Changed `compas.geometry.Polygon.data` to contain unprocessed COMPAS geometry objects, instead of their data dicts.
* Changed `compas.geometry.Polyhedron.data` to contain unprocessed COMPAS geometry objects, instead of their data dicts.
* Changed `compas.geometry.Polyline.data` to contain unprocessed COMPAS geometry objects, instead of their data dicts.
* Changed `compas.geometry.Sphere.data` to contain unprocessed COMPAS geometry objects, instead of their data dicts.
* Changed `compas.geometry.Torus.data` to contain unprocessed COMPAS geometry objects, instead of their data dicts.
* Changed `compas.geometry.Quaternion.data` to contain unprocessed COMPAS geometry objects, instead of their data dicts.

### Removed

## [1.17.4] 2022-12-06

### Added

* Added option for per-vertex color specification to `compas_rhino.utilities.drawing.draw_mesh`.

### Changed

* Fixed strange point values in RhinoNurbsCurve caused by conversion `ControlPoint` to COMPAS instead of `ControlPoint.Location`.
* Fixed flipped order of NURBS point count values when creating RhinoNurbsSurface from parameters.
* Changed serialization format and reconstruction procedure of `RhinoBrep`.

### Removed

* Removed Python 3.6 from build workflows as it reached end-of-life at the end of 2021.

## [1.17.3] 2022-11-09

### Added

* Added `compas_rhino.INSTALLATION_ARGUMENTS`.

### Changed

* Fixed bug in Rhino installation due to redefinition of command line arguments in `compas_ghpython.components.get_version_from_args`.

### Removed

## [1.17.2] 2022-11-07

### Added

### Changed

* Changed `compas._os._polyfill_symlinks` to use junction (/J) instead of symbolic link (/D).

### Removed

## [1.17.1] 2022-11-06

### Added

* Added `compas_rhino.geometry.RhinoCurve.offset`.
* Added `compas.geometry.Surface.from_plane`.
* Added `compas.geometry.surfaces.surface.new_surface_from_plane` pluggable.
* Added `compas_rhino.geometry.surfaces.new_surface_from_plane` plugin.
* Added `compas_rhino.geometry.RhinoSurface.intersections_with_curve`.

### Changed

* Fixed bug in `compas_rhino.geometry.RhinoCurve.frame_at`.
* Changed implementation of `compas.datastructures.mesh_planarize_faces` to include edge midpoints.

### Removed

## [1.17.0] 2022-10-07

### Added

* Added gltf extensions: `KHR_materials_transmission`, `KHR_materials_specular`, `KHR_materials_ior`, `KHR_materials_clearcoat`, `KHR_Texture_Transform`, `KHR_materials_pbrSpecularGlossiness`
* Added `GLTFContent.check_extensions_texture_recursively`
* Added `GLTFContent.get_node_by_name`, `GLTFContent.get_material_index_by_name`
* Added `GLTFContent.add_material`, `GLTFContent.add_texture`, `GLTFContent.add_image`
* Added pluggable `Brep` support with `compas.geometry.brep`.
* Added Rhino `Brep` plugin in `compas_rhino.geometry.brep`.
* Added boolean operations to the `compas_rhino` `Brep` backend.
* Added boolean operation operator overloads in `compas.geometry.Brep`
* Added `format` task using `black` formatter.
* Added a `test_intersection_circle_circle_xy` in the `test_intersections`
* Added split operation to `compas_rhino.geometry.Brep`.
* Added a `RhinoArtist` in `compas_rhino`.
* Added a `RhinoArtist` in `compas_ghpython`.

### Changed

* Based all gltf data classes on `BaseGLTFDataClass`
* Fixed `Color.__get___` AttributeError.
* Fixed  `RhinoSurface.curvature_at` not returning a Vector, but a Rhino SurfaceCurvature class object
* Fixed `cylinder_to_rhino` conversion to match `compas.geometry.Cylinder` location.
* Changed identification of cylinder brep face to non-zero in `compas_rhino.conversions.cylinder.Cylinder`.
* Changed linter to `black`.
* Automatically trigger `invoke format` during `invoke release`.
* Fixed bug in `intersections.intersection_circle_circle_xy` where the Circle's Plane was accessed instead of the centre.
* Fixed bug in `_core.tangent` where the Circle's Plane was accessed instead of the centre.
* Fixed the `test_tangent` to work with a properly defined circle
* `RhinoBrep` serialization works now with surface types other than NURBS.
* Fixed bug in finding halfedge before a given halfedge if that halfedge is on the boundary (`Mesh.halfedge_before`).
* Renamed `Brep.from_brep` to `Brep.from_native`.

### Removed

## [1.16.0] 2022-06-20

### Added

* Added `Polyline.extend`, `Polyline.extended`, `Polyline.shorten`,  `Polyline.shortened`.
* Added `Data.sha256` for computing a hash value of data objects, for example for comparisons during version control.
* Added optional `path` parameter to `compas.rpc.Proxy` to allow for non-package calls.
* Added Grasshopper component to call RPC functions.
* Added alternative installation procedure for Blender on Windows.
* Added `Mesh.to_lines` method and tests.
* Added `Data.guid` to JSON serialization.
* Added `Data.guid` to pickle state.
* Added `Assembly.find_by_key` to locate parts by key.
* Added `clear_edges` and `clear_nodes` to `NetworkArtist` for ghpython.
* Added `ToString` method to `Data` to ensure that Rhino/Grasshopper correctly casts objects to string.

### Changed

* Set `jinja >= 3.0` to dev dependencies to fix docs build error.
* Fixed removing of collections for `compas_plotters`.
* Fixed bug in `compas_plotters.plotter.Plotter.add_from_list`.
* Fixed bug in `compas.robots.Configuration`.
* Rebuild part index after deserialization in `Assembly`.
* Fixed bug in `compas.artists.colordict.ColorDict`.
* Change `Mesh.mesh_dual` with option of including the boundary.
* Fixed type error in `compas_rhino.conversions.box_to_rhino`.
* Moved from `autopep8` to `black`
* Fixed bug in `compas.utilities.linspace` for number series with high precision start and stop values.
* Fixed uncentered viewbox in `Plotter.zoom_extents()`
* Changed `RobotModelArtists.atteched_tool_models` to dictionary to support multiple tools.
* Locked `sphinx` to 4.5.
* Changed `GLTFExporter` such that generated gltfs can be viewed with webxr
* Fixed source directory path in `compas_ghpython.uninstall` plugin.
* Fixed bug in `compas_ghpython.components`that ignored input list of `.ghuser` objects to uninstall.
* Fixed conversion bug of transformed `Box` in `compas_rhino.conversions`

### Removed

* Removed unused `compas_rhino.objects` (moved to `compas_ui`).
* Removed unused `compas_rhino.ui` (moved to `compas_ui`).

## [1.15.1] 2022-03-28

### Added

* Added optional `triangulated` flag to `Mesh.to_vertices_and_faces`.
* Added geometry information of active meshes to the serialization/deserialization of robot model's `MeshDescriptor`.
* Added Grasshopper component to draw any COMPAS object.
* Added new icons to Grasshopper components and default to icon style.

### Changed

* Fixed bug in `normal_polygon` in `compas.geometry`.
* Fixed bug in Blender mesh conversion.
* Changed Rhino plugin installer to check for and install required plugin packages.
* Refactor robot model artists to use the same `Mesh.to_vertices_and_faces` everywhere.
* Fix debug print on Blender artist.

### Removed

## [1.15.0] 2022-03-22

### Added

* Added descriptor support to `compas.colors.Color`.
* Added descriptor protocol metaclass to `compas.artists.Artist`.
* Added `compas.artists.colordict.ColorDict` descriptor.
* Added `allclose` to doctest fixtures.
* Added `compas.colors.Color.coerce` to construct a color out og hex, RGB1, and RGB255 inputs.
* Added `compas.datastructures.Network.from_pointcloud`.
* Added `compas.datastructures.VolMesh.from_meshgrid`.
* Added `vertices_where`, `vertices_where_predicate`, `edges_where`, `edges_where_predicate` to `compas.datastructures.HalfFace`.
* Added `faces_where`, `faces_where_predicate`, `cells_where`, `cells_where_predicate` to `compas.datastructures.HalfFace`.
* Added `VolMeshArtist` to registered Blender artists.
* Added `3.1` to supported versions for Blender installer.
* Added `compas.artist.NoArtistContextError`.

### Changed

* Changed `compas.geometry.surfaces.nurbs.from_fill` to accept up to 4 curves as input.
* Changed `compas_rhino.artists.MeshArtist.draw` to draw the mesh only.
* Changed `compas_blender.artists.MeshArtist.draw` to draw the mesh only.
* Changed `compas_ghpython.artists.MeshArtist.draw` to draw the mesh only.
* Changed `compas_rhino.artists.MeshArtist.draw_vertexlabels` to use the colors of the vertex color dict.
* Changed `compas_rhino.artists.MeshArtist.draw_edgelabels` to use the colors of the edge color dict.
* Changed `compas_rhino.artists.MeshArtist.draw_facelabels` to use the colors of the face color dict.
* Changed `compas_blender.artists.MeshArtist.draw_vertexlabels` to use the colors of the vertex color dict.
* Changed `compas_blender.artists.MeshArtist.draw_edgelabels` to use the colors of the edge color dict.
* Changed `compas_blender.artists.MeshArtist.draw_facelabels` to use the colors of the face color dict.
* Changed `compas_ghpython.artists.MeshArtist.draw_vertexlabels` to use the colors of the vertex color dict.
* Changed `compas_ghpython.artists.MeshArtist.draw_edgelabels` to use the colors of the edge color dict.
* Changed `compas_ghpython.artists.MeshArtist.draw_facelabels` to use the colors of the face color dict.
* Fixed `compas_blender.uninstall`.
* Changed `planarity` to optional requirement on all platforms.
* Changed `numba` to optional requirement on all platforms.
* Changed raw github content path for `compas.get`.
* Changed `compas.datastructures.Graph.nodes_where` to accept conditions as kwargs.
* Changed `compas.datastructures.Graph.edges_where` to accept conditions as kwargs.
* Changed `compas.datastructures.Halfedge.vertices_where` to accept conditions as kwargs.
* Changed `compas.datastructures.Halfedge.edges_where` to accept conditions as kwargs.
* Changed `compas.datastructures.Halfedge.faces_where` to accept conditions as kwargs.
* Changed `compas.datastructures.Halfface.vertices_where` to accept conditions as kwargs.
* Changed `compas.datastructures.Halfface.edges_where` to accept conditions as kwargs.
* Changed `compas.datastructures.Halfface.faces_where` to accept conditions as kwargs.
* Changed `compas.datastructures.Halfface.cells_where` to accept conditions as kwargs.
* Fixed `compas_blender.artists.VolMeshArtist.draw` and `compas_blender.artists.VolMeshArtist.draw_cells`.
* Fixed `compas_ghpython.artists.VolMeshArtist.draw` and `compas_ghpython.artists.VolMeshArtist.draw_cells`.
* Fixed `compas_rhino.artists.VolMeshArtist.draw` and `compas_rhino.artists.VolMeshArtist.draw_cells`.
* Improved error messages when artist instance cannot be created.
* Fixed exception when calculating geometry of `compas.datastructures.Part` without features.
* Fixed bug in `compas_rhino.conversions.RhinoCurve.to_compas`.
* Fixed bug in `compas_rhino.conversions.RhinoSurface.to_compas`.

### Removed

* Removed `compas.numerical.drx`.

## [1.14.1] 2022-02-16

### Added

* Added doc test step in CI/CD.

### Changed

* Fixed symlink expansion for directories relative to the COMPAS installation folder, eg. `compas.DATA` when used from IronPython.
* Fixed the result of `compas.__version__` on dev installs to properly include git hash.
* Move `data` files inside the folder included in the source distribution (ie. non-dev installs).
* Fixed IronPython detection on ipy 2.7.12 and higher.

### Removed

## [1.14.0] 2022-02-06

### Added

* Added `compas.colors.Color`.
* Added `compas.colors.ColorMap`.
* Added `compas_blender.conversions.BlenderGeometry`.
* Added `compas_blender.conversions.BlenderCurve`.
* Added `compas_blender.conversions.BlenderMesh`.
* Added option to return strip faces from `compas.datastructure.Halfedge.edge_strip`.
* Added `compas.geometry.Bezier.transform`.
* Added `compas.geometry.Curve` as base class for curves.
* Added `compas.geometry.Surface` as base class for surfaces.
* Added `compas_rhino.geometry.RhinoCurve` as Rhino plugin for basic curves.
* Added `compas_rhino.geometry.RhinoSurface` as Rhino plugin for basic surfaces.
* Added pluggable `compas.geometry.curves.curve.new_curve`.
* Added pluggable `compas.geometry.surfaces.surface.new_surface`.
* Added `compas.artists.CurveArtist`.
* Added `compas.artists.SurfaceArtist`.
* Added `compas_rhino.artists.CurveArtist`.
* Added `compas_rhino.artists.SurfaceArtist`.
* Added `compas_ghpython.artists.CurveArtist`.
* Added `compas_ghpython.artists.SurfaceArtist`.
* Added `compas_blender.artists.CurveArtist`.
* Added `compas_blender.artists.SurfaceArtist`.
* Added `compas_rhino.utilities.draw_curves`.
* Added `compas_rhino.utilities.draw_surfaces`.
* Added `compas_blender.utilities.draw_curves`.
* Added `compas_blender.utilities.draw_surfaces`.
* Added `rgba` and `rgba255` properties to `compas.colors.Color`.
* Added `from_name` method to `compas.colors.Color`.
* Added Python 3.10 support.
* Added `RobotModel.ur5` for the sake of example.

### Changed

* Fixed bug in `mesh_slice_plane()` , `Mesh.slice_plane()`.
* Changed `compas_rhino.geometry.RhinoNurbsSurface.closest_point` to fix bug of rhino_curve to rhino_surface, plus return tuple instead.
* Changed `compas_plotters.plotter.Plotter` to normal class instead of singleton.
* Moved functionality of `compas.utilities.coercion` to `compas.data`.
* Fixed bug in `compas.geometry.NurbsSurface.to_triangles()`.
* Renamed docs site folders `latest` to `stable` and `dev` to `latest`.
* Rebased `compas.geometry.NurbsCurve` on `compas.geometry.Curve`.
* Rebased `compas.geometry.NurbsSurface` on `compas.geometry.Surface`.
* Rebased `compas_rhino.geometry.RhinoNurbsCurve` on `compas.geometry.NurbsCurve` and `compas_rhino.geometry.RhinoCurve`.
* Rebased `compas_rhino.geometry.RhinoNurbsSurface` on `compas.geometry.NurbsSurface` and `compas_rhino.geometry.RhinoSurface`.
* Fixed error message for unsupported joint types.
* Fixed support for non-standard URDF attributes on limit and mesh geometry.
* Fixed data serialization for URDF materials without color.
* Removed geometric primitives (`Origin`, `Box`, `Sphere`, `Cylinder` and `Capsule`) from `compas.robots` and replaced them with the core ones from `compas.geometry`. The old names are still available but deprecated.
* Deprecated the `load_mesh` method of `compas.robots.AbstractMeshLoader` and its sub-classes in favor of `load_meshes`.
* Fixed bug in `compas_rhino.conversions.RhinoGeometry.transform`.

### Removed

* Removed `compas.geometry.Collection`.
* Removed `compas.geometry.CollectionNumpy`.
* Removed `compas.geometry.PointCollection`.
* Removed `compas.geometry.PointCollectionNumpy`.
* Removed `compas.interop`.
* Removed `numba`; `compas.numerical.drx` will be moved to a dedicated extension package.
* Removed `ezdxf` (unused).
* Removed `laspy` (unused).
* Removed `compas_rhino.artists.MeshArtist.draw_mesh`.
* Removed `compas_blender.artists.MeshArtist.draw_mesh`.

## [1.13.3] 2021-12-17

### Added

* Added `compas_plotters.artists.NetworkArtist.draw_nodelabels`.
* Added `compas_plotters.artists.NetworkArtist.draw_edgelabels`.
* Added `compas_plotters.Plotter.fontsize`.
* Added `INSTALLED_VERSION` variable to `compas_rhino.install` to interally inform rhino version context post-installation steps.
* Added `compas_rhino.geometry.RhinoNurbsSurface`.
* Added `compas_rhino.geometry.surfaces.new_nurbssurface` plugin.
* Added `compas_rhino.geometry.surfaces.new_nurbssurface_from_parameters` plugin.
* Added `compas_rhino.geometry.surfaces.new_nurbssurface_from_points` plugin.
* Added `compas_rhino.geometry.surfaces.new_nurbssurface_from_fill` plugin.
* Added `compas_rhino.geometry.surfaces.new_nurbssurface_from_step` plugin.
* Added `compas_rhino.conversions.RhinoSurface.to_compas`.

### Changed

* Fixed bug in inheritance of `compas_plotters.artists.NetworkArtist`.
* Changed `compas_plotters.artists.MeshArtist.draw_edges` to ignore edge direction for assignment of edge colors and widths.
* Changed `compas_plotters.artists.MeshArtist.draw_vertexlabels` to use `compas_plotters.Plotter.fontsize`.
* Changed `compas_plotters.artists.MeshArtist.draw_edgelabels` to use `compas_plotters.Plotter.fontsize`.
* Changed `compas_plotters.artists.MeshArtist.draw_facelabels` to use `compas_plotters.Plotter.fontsize`.
* Fixed bug in `compas_rhino.conversions.plane_to_compas_frame`.
* Changed implementation of `compas.geometry.NurbsSurface.xyz`.
* Fixed bug in `compas.geometry.NurbsSurface.to_mesh`.
* Changed `compas_rhino.geometry.RhinoNurbsSurface.from_points` to use transposed points.
* Fixed bug in `compas_rhino.conversions.RhinoSurface.to_compas_mesh`.

### Removed

## [1.13.2] 2021-12-11

### Added

* Added `compas_ghpython.fetch_ghio_lib` to simplify the loading of Grasshopper's IO library for extension developers.

### Changed

### Removed

## [1.13.1] 2021-12-11

### Added

### Changed

* Fixed bug in `Grasshopper` plugin path on Windows.
* Fixed bug in `Grasshopper` `UserObjects` uninstall.

### Removed

## [1.13.0] 2021-12-10

### Added

* Added `compas_rhino.DEFAULT_VERSION`.
* Added `clean` option to `compas_rhino.install` to remove existing symlinks if they cannot be imported from the current environment.
* Added basic implementation of `compas.datastructures.Assembly`.
* Added `compas.is_grasshopper`.
* Added `compas.GH`.
* Added `compas.artists.Artist.CONTEXT`.
* Added `compas.artists.Artist.AVAILABLE_CONTEXTS`.
* Added `compas.artists.artist.register_artists` pluggable.

### Changed

* Updated `pr-checks` workflow for checking Changelog entry.
* Fixed return value of attributes of empty `compas_rhino.geometry.RhinoNurbsCurve`.
* Fixed error in parameter list of `compas_rhino.geometry.curves.new_nurbscurve`.
* Fixed error in parameter list of `compas_rhino.geometry.curves.new_nurbscurve_from_interpolation`.
* Fixed error in parameter list of `compas_rhino.geometry.curves.new_nurbscurve_from_step`.
* Changed `compas_rhino.install` to remove broken symlinks.
* Changed `compas_rhino.install` to reinstall broken symlinks if they can be imported from the current environment.
* Changed `compas_rhino.uninstall` to remove broken symlinks.
* Changed `compas_rhino.install_plugin` to remove broken symlinks.
* Changed default Rhino version for installation to `7.0`.
* Fixed bug in `compas_ghpython` related to importing `Grasshopper` prematurely.
* Changed `compas.artists.Artist.ITEM_ARTIST` to context-based dict.
* Changed `compas_rhino.__init__.py` functions.
* Changed `compas_ghpython.__init__.py` functions.
* Renamed `compas_ghpython.get_grasshopper_plugin_path` to `compas_ghpython.get_grasshopper_managedplugin_path`.

### Removed

* Removed `compas.artists.artist.new_artist` pluggable.

## [1.12.2] 2021-11-30

### Added

### Changed

* Moved import of `subprocess` to top of file `compas._os.py`.

### Removed

## [1.12.1] 2021-11-29

### Added

### Changed

* Fixed bug in `compas_rhino.conversions.RhinoPoint.from_geometry`.
* Changed `compas_rhino.install` to remove broken symlinks.
* Changed `compas_rhino.install` to reinstall broken symlinks if they can be imported from the current environment.
* Changed `compas_rhino.uninstall` to remove broken symlinks.
* Changed `compas_rhino.install_plugin` to remove broken symlinks.

### Removed

## [1.12.0] 2021-11-17

### Added

* Added `CircleArtist`, `LineArtist`, `PointArtist`, `PolygonArtist`, `PolylineArtist`, and `VectorArtist` to `compas_blender`.
* Added `draw_circles` and `draw_planes` to `compas_blender`.
* Added `compas_rhino.geometry.curves` plugins for `compas.geometry.curves` pluggables.
* Added `compas_rhino.geometry.RhinoNurbsCurve`.
* Added `to_compas_quadmesh` to `compas_rhino.conversions.RhinoSurface`.

### Changed

* Replaced implementation of `RGBColour` and `Float` with deprecation warning in `compas.utilities.descriptors`.
* Moved all Rhino geometry and objects wrappers to `compas_rhino.conversions`.
* Fixed bug in `compas_rhino.conversions.RhinoSurface.from_geometry`.
* Changed `compas_rhino.conversions.RhinoLine.from_geometry` to accept line curves.
* Fixed bug in `compas_rhino.geometry.RhinoNurbsCurve.closest_point`.
* Modify `to_compas_mesh` in `compas_rhino.conversions.RhinoSurface` to use brep loops.

### Removed

## [1.11.1] 2021-11-09

### Added

### Changed

* Changed `compas_rhino.uninstall` to also remove broken symlinks if no specific packages are provided for un-installation.
* Changed `compas_rhino.install` to also remove broken symlinks.

### Removed

## [1.11.0] 2021-11-08

### Added

* Added halfedge loops in `compas.datastructures.Halfedge.halfedge_loop`.
* Added halfedge strips in `compas.datastructures.Halfedge.halfedge_strip`.
* Added `compas.datastructures.mesh_split_strip` and `compas.datastructures.Mesh.split_strip`.
* Added boundingbox to `compas_rhino.conduits.BaseConduit`

### Changed

* Fixed bug in combination of `compas_rhino.artists.MeshArtist.draw_mesh` and `compas_rhino.utilities.drawing.draw_mesh`.
* Fixed bug in continuous loops in `compas.datastructures.Halfedge.edge_loop`.
* Fixed bug in continuous strips in `compas.datastructures.Halfedge.edge_strip`.
* Changed abstract method `compas.artists.MeshArtist.draw_mesh` to implemented method in `compas_plotters.artists.MeshArtist.draw_mesh`.

### Removed

## [1.10.0] 2021-11-04

### Added

* Added `compas.geometry.Curve` and `compas.geometry.NurbsCurve`.
* Added `compas.geometry.Surface` and `compas.geometry.NurbsSurface`.
* Added pluggables for `compas.geometry.NurbsCurve.__new__`, `compas.geometry.NurbsCurve.from_parameters`, `compas.geometry.NurbsCurve.from_points`, `compas.geometry.NurbsCurve.from_interpolation`, `compas.geometry.NurbsCurve.from_step`.
* Added pluggables for `compas.geometry.NurbsSurface.__new__`, `compas.geometry.NurbsSurface.from_parameters`, `compas.geometry.NurbsSurface.from_points`, `compas.geometry.NurbsSurface.from_fill`, `compas.geometry.NurbsSurface.from_step`.
* Added missing implementations for abstract clear methods of `compas_rhino.artists.volmeshartist`.
* Added `compas_rhino.geometry.RhinoBox`, `compas_rhino.geometry.RhinoCircle`, `compas_rhino.geometry.RhinoCone`, `compas_rhino.geometry.RhinoCurve`, `compas_rhino.geometry.RhinoCylinder`, `compas_rhino.geometry.RhinoEllipse`, `compas_rhino.geometry.RhinoLine`, `compas_rhino.geometry.RhinoMesh`, `compas_rhino.geometry.RhinoPlane`, `compas_rhino.geometry.RhinoPoint`, `compas_rhino.geometry.RhinoPolyline`, `compas_rhino.geometry.RhinoSphere`, `compas_rhino.geometry.RhinoSurface`, `compas_rhino.geometry.RhinoVector` as wrappers for working with Rhino geometry through geometry conversions or coercion of doc objects.
* Added `compas_rhino.conversions` from COMPAS geometry to Rhino geometry and vice versa, for primitives, shapes, curves, surfaces, meshes.
* Added `compas_rhino.coercion` from Rhino doc objects to Rhino geometry compatible with COMPAS geometry.

### Changed

* Fixed bug in directions of `compas.datastructures.Mesh.from_meshgrid`.
* Fixed bug in Rhino mesh face drawing.
* Fixed bug related to legacy uninstall on Rhino for Mac.

### Removed

## [1.9.3] 2021-11-02

### Added

### Changed

* Changed default path for Rhino 7 legacy install cleanup to Rhino7.app in `compas_rhino.__init__.py`.
* Changed z-coordinate of `compas.datastructures.Mesh.from_meshgrid` to `0.0` instead of `0`.

### Removed

## [1.9.2] 2021-11-02

### Added

* Added `draw_mesh` method to `compas_ghpython.artists.MeshArtist` to match all other mesh artists.

### Changed

* Changed new artist registration to check if subclass.
* Fixed `RobotModelArtist` for blender: missing abstract method impl and handle init order.

### Removed

## [1.9.1] 2021-10-22

### Added

* Added `Plane.offset`.
* Added `is_mesh_closed` property to `compas.datastructures.mesh_slice_plane`.

### Changed

* Fixed backward compatibility problem with artists by adding back `Artist.build` and `Artist.build_as`.
* Fixed backward compatibility problem with artists by adding `compas_rhino.artists.BaseArtist` alias for `compas_rhino.artists.RhinoArtist`.

### Removed

## [1.9.0] 2021-10-21

### Added

* Added `draw_vertexlabels`, `draw_edgelabels`, `draw_facelabels`, `draw_vertexnormals`, and `draw_facenormals` to `compas_blender.artists.MeshArtist`.
* Added optional `triangulated` flag to `to_vertices_and_faces` of all shapes.
* Added `compas.geometry.Geometry` base class.
* Added `__add__`, `__sub__`, `__and__` to `compas.geometry.Shape` for boolean operations using binary operators.
* Added `is_closed` to `compas.geometry.Polyhedron`.
* Added `Plane.offset`.
* Added `compas.artists.Artist`.
* Added pluggable `compas.artists.new_artist`.
* Added plugin `compas_rhino.artists.new_artist_rhino`.
* Added plugin `compas_blender.artists.new_artist_blender`.
* Added `compas.artist.DataArtistNotRegistered`.
* Added `draw_node_labels` and `draw_edgelabels` to `compas_blender.artists.NetworkArtist`.
* Added `compas_blender.artists.RobotModelArtist.clear`.
* Added `compas_blender.geometry.booleans` as plugin for boolean pluggables.
* Added version-based installation for Blender.
* Added several shape artists to `compas_ghpython`: `BoxArtist`, `CapsuleArtist`, `ConeArtist`, `CylinderArtist`, `PolygonArtist`, `PolyhedronArtist`, `SphereArtist`, `TorusArtist` and `VectorArtist`.
* Added support for CLR generic dictionaries to the `compas.data` decoders.
* Added `Graph.node_sample`, `Graph.edge_sample`.
* Added `Halfedge.vertex_sample`, `Halfedge.edge_sample`, `Halfedge.face_sample`.
* Added `Halfface.vertex_sample`, `Halfface.edge_sample`, `Halfface.face_sample`, `Halfface.cell_sample`.
* Added `Mesh.from_meshgrid`.

### Changed

* Fixed bug in `compas_blender.draw_texts`.
* Changed `compas_rhino.artists.BaseArtist` to `compas_rhino.artists.RhinoArtist`.
* Changed `compas_blender.artists.BaseArtist` to `compas_blender.artists.BlenderArtist`.
* Changed default resolution for shape discretisation to 16 for both u and v where relevant.
* Changed base class of `compas.geometry.Primitive` and `compas.geometry.Shape` to `compas.geometry.Geometry`.
* `compas_blender.artists.RobotModelArtist.collection` can be assigned as a Blender collection or a name.
* Generalized the parameter `color` of `compas_blender.draw_texts` and various label drawing methods.
* Changed `compas.IPY` to `compas.RHINO` in `orientation_rhino`.
* Changed `planarity` to `requires_extra` for pip installations.
* Fixed bug in handling of ngonal meshes in `compas_ghpython` artists / drawing functions.

### Removed

## [1.8.1] 2021-09-08

### Added

### Changed

### Removed

## [1.8.0] 2021-09-08

### Added

* Added pluggable function `trimesh_slice` in `compas_rhino`.
* Added equality comparison for pointclouds.
* Added `compas.data.is_sequence_of_uint`.
* Added general plotter for geometry objects and data structures based on the artist registration mechanism.
* Added support for multimesh files to OBJ reader/writer.
* Added support for attaching and detaching meshes in `compas.robots.RobotModelArtist` and drawing them.
* Added `reshape` in `compas.utilities`.
* Added `compas.geometry.NurbsCurve`.
* Added `compas.geometry.NurbsSurface`.
* Added `compas_rhino.conversions`.
* Added `compas_rhino.geometry.RhinoBox`.
* Added `compas_rhino.geometry.RhinoCone`.
* Added `compas_rhino.geometry.RhinoCylinder`.
* Added `compas_rhino.geometry.RhinoPolyline`.
* Added `compas_rhino.geometry.RhinoSphere`.
* Added basic implementation of `compas.datastructures.Assembly`.
* Added `meshes` method to artists of `compas.robots.RobotModel`.
* Added `FrameArtist` class to `compas_blender`.

### Changed

* `compas.robots.Axis` is now normalized upon initialization.
* Fixed a bug in `compas.numerical.dr_numpy` when using numpy array as inputs.
* Allowed for varying repository file structures in `compas.robots.GithubPackageMeshLoader`.
* Fixed data schema of `compas.geometry.Polyline`, `compas.geometry.Polygon`, `compas.geometry.Pointcloud`.
* Fixed `Configuration.from_data` to be backward-compatible with JSON data generated before `compas 1.3.0`.
* Changed `compas_rhino.drawing.draw_breps` to assume provided polygon is closed and automatically add missing corner to polycurve constructor.
* Changed conversion of edges and faces to uniques keys for the data dicts to use the string representation of a sorted tuple of identifiers.
* Added `dtype` to JSON decoding error message.
* Moved `compas.datastructures.mesh.core.halfedge.HalfEdge` to `compas.datastructures.halfedge.halfedge.HalfEdge`
* Moved `compas.datastructures.network.core.graph.Graph` to `compas.datastructures.graph.graph.Graph`.

### Removed

* Removed `compas.datastructures.mesh.core.mesh.BaseMesh`.
* Removed `compas.datastructures.BaseNetwork`.

## [1.7.1] 2021-06-14

### Added

### Changed

* Fixed bundling of ghuser components.

### Removed

## [1.7.0] 2021-06-14

### Added

### Changed

* `compas.robots.Axis` is now normalized upon initialization.
* Fixed a bug in `compas.numerical.dr_numpy` when using numpy array as inputs.
* Allowed for varying repository file structures in `compas.robots.GithubPackageMeshLoader`.
* Remove default implementation of `__str__` for data objects.

### Fixed

* Fixed `Configuration.from_data` to be backward-compatible with JSON data generated before `compas 1.3.0`.

### Removed

## [1.7.1] 2021-06-14

### Added

### Changed

* Fixed bundling of ghuser components.

### Removed

## [1.7.0] 2021-06-14

### Added

* Added pluggable function `trimesh_gaussian_curvature` in `compas_rhino`.
* Added pluggable function `trimesh_mean_curvature` in `compas_rhino`.
* Added pluggable function `trimesh_principal_curvature` in `compas_rhino`.
* Added `copy` and `deepcopy` functionality to `compas.robots.Configuration`.
* Added `compas.data.is_sequence_of_int` and `compas.data.is_sequence_of_float`.
* Added `compas.data.Data.JSONSCHEMANAME`.
* Added `kwargs` to all child classes of `compas.data.Data`.
* Added grasshopper component for drawing a frame.
* Added `draw_origin` and `draw_axes`.
* Added `compas.PY2`.

### Changed

* Allow str or int as joint type in `compas.robots.Joint` constructor.
* Moved json schemas to `compas.data`.
* Nested json schemas.
* `compas_ghpython.artists.FrameArtist.draw` now draws a Rhino Plane.
* Fixed bugs in `compas.geometry.bestfit_circle_numpy`.
* Changed directory where ghuser components are installed.
* Added ghuser components directory to those removed by the `clean` task.
* Clean up the ghuser directory before building ghuser components.
* Exposed function `draw_breps` in `compas_rhino.utilities`; example added.
* Added `join` flag to function `draw_breps` in `compas_rhino.utilities`
* Fixed bug in `compas.geometry.distance.closest_point_on_segment_xy`.
* Fixed bug in Rhino implementations of `trimesh` curvature functions.

### Removed

## [1.6.3] 2021-05-26

### Added

* Added `compas.topology.astar_lightest_path`.
* Added JSONSCHEMA definitions for primitives and transformations.
* Added schema implementation to primitives and transformations.
* Added JSONSCHEMA implementation to primitives and transformations.
* Added `compas.data.is_int3`, `compas.data.is_float3`, `compas_data.is_float4x4`.

### Changed

* Extended `compas.topology.astar_shortest_path` to work on `compas.datastructures.Mesh` and `compas.datastructures.Network`.
* Fixed `compas.data.Data.to_jsonstring`.
* Changed `compas.data.Data.data.setter` to raise `NotImplementedError`.
* Changed annotations of `compas_blender.artists.BaseArtist`.
* Fixed `__repr__` for primitives, shapes, transformations.

### Removed

* Removed duplicate cases from `compas.data.DataEncoder`.

## [1.6.2] 2021-05-12

### Added

### Changed

### Removed

## [1.6.1] 2021-05-12

### Added

### Changed

### Removed

## [1.6.0] 2021-05-12

### Added

* Added infrastructure for building Grasshopper components for compas packages.
* Added first Grasshopper component: COMPAS Info.
* Added Grasshopper components for JSON serialization.
* Added `compas_rhino.utilities.set_object_attributes`.
* Added `from_jsonstring` and `to_jsonstring`.
* Added Grasshopper component documentation.

### Changed

* Moved json dump and load to data package.
* Changed parameters and return value of `compas_rhino.utilities.get_object_attributes`.
* Removed `doctest` execution code from src.
* Removed `if __name__ == '__main__'` section from src.
* Optimized the conversion of Rhino Meshes to COMPAS meshes.
* Fix issue with GH User symlink created as directory symlink on some cases.

### Removed

## [1.5.0] 2021-04-20

### Added

* Added support for file-like objects, path strings and URLs to most of the methods previously accepting only file paths, eg. `compas.datastructures.Datastructure`, `compas.json_dump`, `compas.json_load`, etc.
* Added `pretty` parameter to `compas.json_dump` and `compas.json_dumps`.
* Added `compas.data.Data` as base object for all data objects (geometry, data structures, ...).

### Changed

* Moved `compas.utilities.DataEncoder` to `compas.data`.
* Moved `compas.utilities.DataDecoder` to `compas.data`.
* Changed base object of `compas.datastructures.Datastructure` to `compas.data.Data`.
* Changed base object of `compas.geometry.Primitive` to `compas.data.Data`.
* Renamed `Base` to `Data` for all data based classes.
* Fixed calculation of triangle normals.
* Fixed calculation of triangle areas.

### Removed

## [1.4.0] 2021-04-09

### Added

* Added Python 3.9 support.
* Added crease handling to catmull-clark subdivision scheme.
* Added `compas_ghpython.get_grasshopper_userobjects_path` to retrieve User Objects target folder.
* Added direction option for mesh thickening.
* Added check for closed meshes.
* Added 'loop' and 'frames' to schemes of `compas.datastructures.mesh.subdivision.mesh_subdivide`.

### Changed

* Fixed box scaling.
* Fixed a bug in `Polyline.divide_polyline_by_length` related to a floating point rounding error.
* Fixed bug in `RobotModel.zero_configuration`.
* Fixed bug in `compas.geometry.normals`.
* Fixed bug in `compas.datastructures.mesh.subdivision.mesh_subdivide_frames`.

### Removed

## [1.3.0] 2021-03-26

### Added

* Added a `invert` and `inverted` method `compas.geometry.Vector`.
* Added unetary `__neg__` operator for `compas.geometry.Vector`.
* Added `compas.robots.Configuration`, moved from `compas_fab`.

### Changed

* Fixed rhino packages installation to remove duplicates

### Removed

## [1.2.1] 2021-03-19

### Added

### Changed

### Removed

* Fixed API removals from 1.0.0 -> 1.2.0

## [1.2.0] 2021-03-18

### Added

* Added `divide_polyline`, `divide_polyline_by_length`, `Polyline.split_at_corners` and `Polyline.tangent_at_point_on_polyline`.
* Added the magic method `__str__` to `compas.geoemetry.Transformation`.
* Added `redraw` flag to the `compas_rhino` methods `delete_object`, `delete_objects` and `purge_objects`.
* Added the `__eq__` method for `compas.geometry.Circle` and `compas.geometry.Line`.
* Added support for Pylance through static API definitions.
* Added `halfedge_strip` method to `compas.datastructures.HalfEdge`.

### Changed

* Fixed bug where mimic joints were considered configurable.
* Fixed bug where `!=` gave incorrect results in Rhino for some compas objects.
* Fixed bug where `compas_rhino.BaseArtist.redraw` did not trigger a redraw.
* Fixed minor bugs in `compas.geometry.Polyline` and `compas.geometry.Polygon`.
* Fixed very minor bugs in `compas.geometry.Frame` and `compas.geometry.Quaternion`.
* Fixed bug in `compas_rhino.objects.MeshObject.modify`.
* Fixed bug in `compas_rhino.objects.MeshObject.modify_vertices`.
* Fixed bug in `compas_rhino.objects.MeshObject.modify_edges`.
* Fixed bug in `compas_rhino.objects.MeshObject.modify_faces`.
* Fixed bug in `compas_rhino.objects.VolMeshObject.modify`.
* Fixed bug in `compas_rhino.objects.VolMeshObject.modify_vertices`.
* Fixed bug in `compas_rhino.objects.VolMeshObject.modify_edges`.
* Fixed bug in `compas_rhino.objects.VolMeshObject.modify_faces`.
* Fixed bug in `compas_rhino.objects.NetworkObject.modify`.
* Fixed bug in `compas_rhino.objects.NetworkObject.modify_vertices`.
* Fixed bug in `compas_rhino.objects.NetworkObject.modify_edges`.
* Changed `compas_rhino.objects.inspect` to `compas_rhino.objects.inspectors`.
* Changed `compas_rhino.objects.select` to `compas_rhino.objects._select`.
* Changed `compas_rhino.objects.modify` to `compas_rhino.objects._modify`.

### Removed

## [1.1.0] 2021-02-12

### Added

* Added `RobotModel.remove_link`, `RobotModel.remove_joint`, `RobotModel.to_urdf_string`, and `RobotModel.ensure_geometry`.
* Added Blender Python-example to the documentation section: Tutorials -> Robots
* Added `compas_blender.unload_modules`.
* Added `after_rhino_install` and `after_rhino_uninstall` pluggable interfaces to extend the install/uninstall with arbitrary steps.

### Changed

* Fixed bug in parameter list of function `mesh_bounding_box` bound as method `Mesh.bounding_box`.
* Fixed bug in `RobotModel/RobotModelArtist.update` which raised an error when the geometry had not been loaded.
* Changed exception type when subdivide scheme argument is incorrect on `mesh_subdivide`.
* The `compas_rhino.artist.RobotModelArtist` functions `draw_visual` and `draw_collision` now return list of newly created Rhino object guids.
* Added ability of `RobotModel.add_link` to accept primitives in addition to meshes.
* Fixed bug regarding the computation of `Joint.current_origin`.
* Fixed bug regarding a repeated call to `RobotModel.add_joint`.
* Fixed bug in `compas_blender.RobotModelArtist.update`.
* Fixed bug in `compas.datastructures.mesh_slice_plane`.
* Fixed bug where initialising a `compas_blender.artists.Robotmodelartist` would create a new collection for each mesh and then also not put the mesh iton the created collection.
* Changed the initialisation of `compas_blender.artists.Robotmodelartist` to include a `collection`-parameter instead of a `layer`-parameter to be more consistent with Blender's nomenclature.
* Used a utility function from `compas_blender.utilities` to create the collection if none exists instead of using a new call to a bpy-method.

### Removed

## [1.0.0] 2021-01-18

### Added

* Added `compas.datastructures.mesh.trimesh_samplepoints_numpy`.

### Changed

* Fix Rhino7 Mac installation path
* Separate `compas.robots.Joint.origin` into the static parent-relative `origin` and the dynamic world-relative `current_origin`.
* Separate `compas.robots.Joint.axis` into the static parent-relative `axis` and the dynamic world-relative `current_axis`.
* Fixed support to convert back and forth between `compas.datastructures.Graph` and NetworkX `DiGraph`.

### Removed

## [0.19.3] 2020-12-17

### Added

### Changed

* Fix bug in `compas.datastructures.Network.neighborhood`.

### Removed

## [0.19.2] 2020-12-17

### Added

### Changed

* Changed `compas._os.prepare_environment` to prepend environment paths (fixes problem with RPC on windows).

### Removed

## [0.19.1] 2020-12-10

### Added

### Changed

* Fix bug in `compas.datastructures.AttributesView`.

### Removed

## [0.19.0] 2020-12-09

### Added

* Added `is_osx`.

### Changed

* Fix default namespace handling in URDF documents.
* Allow custom/unknown attributes in URDF `Dynamics` element.
* Moved os functions from `compas` to `compas._os`.
* Fixed bug in `is_linux`.
* Changed `is_windows` to work for CPython and IronPython.
* Changed `compas._os` functions to use `is_windows`, `is_mono`, `is_osx`.
* Changed IronPython checks to `compas.IPY` instead of `compas.is_ironpython`.
* Fixed data serialization in `compas.datastructures.HalfFace`.

### Removed

* Removed all implementations of `draw_collection`.

## [0.18.1] 2020-12-01

### Added

* Added URDF and XML writers.
* Added `compas.robots.RobotModel.to_urdf_file`.
* Added `compas.files.URDF.from_robot`.

### Changed

* Changed implementation of `Mesh.vertices_on_boundaries` to account for special cases.
* Changed `Mesh.edges_on_boundaries` corresponding to `Mesh.vertices_on_boundaries`.
* Changed `Mesh.faces_on_boundaries` corresponding to `Mesh.vertices_on_boundaries`.
* Changed `Mesh.vertices_on_boundary` to return vertices of longest boundary.
* Changed `Mesh.edges_on_boundary` to return edges of longest boundary.
* Changed `Mesh.faces_on_boundary` to return faces of longest boundary.
* Fixed default value for `compas.robots.Axis`.
* Changed surface to mesh conversion to include cleanup and filter functions, and use the outer loop of all brep faces.

### Removed

## [0.18.0] 2020-11-24

### Added

* Added `remap_values` to `compas_utilities`.
* Added `compas.datastructures.mesh_slice_plane`.
* Added `compas.json_dump`, `compas.json_dumps`, `compas.json_load`, `compas.json_loads`.

### Changed

* Fixed bug in `compas.datastructures.Network.delete_node`.
* Fixed bug in `compas.datastructures.Network.delete_edge`.
* Fixed bug in select functions for individual objects in `compas_rhino.utilities`.
* Fixed bug in `compas.datastructures.mesh_merge_faces`.
* changed base of `compas.geometry.Transformation` to `compas.base.Base`.

### Removed

* Removed `compas.datastructures.mesh_cut_by_plane`.

## [0.17.3] 2020-11-20

### Added

### Changed

* Fixed bug in `compas.geometry.is_coplanar`.
* Fixed bug in `compas.datastructures.mesh_merg_faces`.
* Fixed bug in `compas.robots.RobotModel.add_link`.
* Fixed bug in `compas.datastructures.Volmesh.cell_to_mesh`.

### Removed

## [0.17.2] 2020-11-04

### Added

### Changed

* Fixed bug in `__getstate__`, `__setstate__` of `compas.base.Base`.
* Fixed bug in `compas_rhino.artists.MeshArtist` and `compas_rhino.artists.NetworkArtist`.
* Changed length and force constraints of DR to optional parameters.
* Removed `ABCMeta` from the list of base classes of several objects in compas.

### Removed

## [0.17.1] 2020-10-28

### Added

* Added `compas_rhino.artists.BoxArtist.draw_collection`.
* Added option to show/hide vertices, edges, and faces in `compas_rhino.artists.CapsuleArtist.draw`.
* Added option to show/hide vertices, edges, and faces in `compas_rhino.artists.ConeArtist.draw`.
* Added option to show/hide vertices, edges, and faces in `compas_rhino.artists.CylinderArtist.draw`.
* Added option to show/hide vertices, edges, and faces in `compas_rhino.artists.PolyhedronArtist.draw`.
* Added option to show/hide vertices, edges, and faces in `compas_rhino.artists.SphereArtist.draw`.
* Added option to show/hide vertices, edges, and faces in `compas_rhino.artists.TorusArtist.draw`.
* Added option to show/hide vertices, edges, and faces in `compas_rhino.artists.PolygonArtist.draw`.
* Added option to show/hide vertices, edges, and faces in `compas_rhino.artists.PolylineArtist.draw`.
* Added option to show/hide vertices, edges, and faces in `compas_rhino.artists.VectorArtist.draw`.

### Changed

* Changed implementation of `compas_rhino.artists.BoxArtist.draw`.
* Fixed bug in `compas.geometry.Capsule`.
* Fixed bug in `compas.geometry.Cone`.
* Changed `compas_rhino.draw_mesh` to support Ngons if available.
* Fixed bug in polyhedron data.

### Removed

* Removed `compas_rhino.artists.PointArtist.draw_collection`.
* Removed `compas_rhino.artists.CircleArtist.draw_collection`.
* Removed `compas_rhino.artists.LineArtist.draw_collection`.

## [0.16.9] 2020-10-21

### Added

* Added binary STL writer.
* Added constructor `from_euler_angles` to `compas.geometry.Transformation`.
* Added method for adding objects from a list to `compas_plotters.GeometryPlotter`.
* Added `compas_rhino.artists.BoxArtist`.
* Added `compas_rhino.artists.CapsuleArtist`.
* Added `compas.geometry.Polyhedron.from_halfspaces` and `compas.geometry.Polyhedron.from_planes`.
* Added `compas.geometry.is_point_behind_plane` and `compas.geometry.is_point_in_polyhedron`.
* Added `centroid` and `bounding_box` properties to `compas.geometry.Pointcloud`.
* Added `edges` property to `compas.geometry.Box`.
* Added `edges` property to `compas.geometry.Polyhedron`.
* Added `compas.datastructures.network_smooth_centroid`.

### Changed

* Fixed bug in handling of keys in edge attribute functions of `compas.datastructures.Halfedge`.
* Fixed bug in `compas.geometry.Polygon.lines`.
* Fixed bug in `compas.geometry.Polyline.lines`.
* Changed `compas.geometry.Shape.to_vertices_and_faces` to `abstractmethod`.
* Fixed bug in magic methods of `compas.geometry.Box`.
* Fixed bug in `compas.geometry.Box.contains`.
* Fixed bug in `delete_vertex` and `delete_face` in `compas.datastructures.Halfedge`.
* Fixed bug in `delete_node` of `compas.datastructures.Graph`.
* Fixed bug in `summary` method of `compas.datastructures.Graph` and `compas.datastructures.Halfedge`.

### Removed

## [0.16.8] 2020-10-14

### Added

* Added `RobotModelArtist` to `compas_rhino`, `compas_ghpython` and `compas_blender`.
* Added `ToolModel`.
* Added `compas.geometry.Pointcloud`.
* Added `compas.utilities.grouper`.
* Added `PolygonArtist`, `PolylineArtist` to `GeometryPlotter`.

### Changed

* `Mesh` takes name of `Shape` in `Mesh.from_shape`.
* Fixed `zoom_extents` of `GeometryPlotter`.

### Removed

* Removed `SegmentArtist` from `compas_plotters`.

## [0.16.7] 2020-10-06

### Added

* Added functionality to the RPC service to automatically reload modules if a change is detected.

### Changed

### Removed

## [0.16.6] 2020-09-30

### Added

* Added `compas_plotters.geometryplotter.GeometryPlotter` for COMPAS geometry objects.

### Changed

* Changed `compas.base.Base.dtype` to property.
* Changed JSON schema to draft 7.
* Changed version processing to `distutils.version.LooseVersion`.

### Removed

## [0.16.5] 2020-09-26

### Added

* Added tests for halfedge data schemas.

### Changed

* Fixed RGB color processing in `compas.utilities.color_to_colordict`.
* Fixed Blender object and dat amanagement to avoid `malloc` problems.
* Updated Blender data structure artists.
* Changed Blender unused data clearing to also clear collections.
* Fixed JSON data validation of base COMPAS object.

### Removed

## [0.16.4] 2020-09-24

### Added

### Changed

* Fixed bug in `compas.geometry.Box.vertices`.

### Removed

## [0.16.3] 2020-09-23

### Added

* Added abstract `DATASCHEMA` to `compas.base.Base`.
* Added abstract `JSONSCHEMA` to `compas.base.Base`.
* Added `validate_data` to `compas.base.Base`.
* Added `validate_json` to `compas.base.Base`.
* Added implementation of `DATASCHEMA` to `compas.datastructures.Halfedge`.
* Added implementation of `JSONSCHEMA` to `compas.datastructures.Halfedge`.
* Added `NodeAttributeView`.
* Added implementation of `DATASCHEMA` to `compas.datastructures.Graph`.
* Added implementation of `JSONSCHEMA` to `compas.datastructures.Graph`.
* Added `compas.rpc.Proxy.restart_server`.
* Added `compas_rhino.objects.NetworkObject`.
* Added constructors `from_matrix` and `from_rotation` to `compas.geometry.Quaternion`.
* Added `draw_collection` methods to Grasshopper artists.

### Changed

* Updated naming conventions in `compas.datastructures.HalfFace` and `compas.datastructures.VolMesh`
* Moved `compas.datastructures.Datastructure` to `compas.datastructures.datastructure`.
* Changed base class of `compas.datastructures.Datastructure` to `compas.base.Base`.
* Changed `from_json` to `to_json` of meshes to use encoders and decoders.
* Moved `MutableMapping` to `compas.datastructures._mutablemapping`.
* Moved attribute views to `compas.datastructure.attributes`.

### Removed

* Removed `from_json`, `to_json`, `to_data`, `copy`, `transformed` from primitives, defaulting to the base implementation in `compas.geometry.Primitive`.
* Removed `from_json`, `to_json`, `to_data`, `copy`, `__str__`, from datastructures, defaulting to the base implementation in `compas.datastructure.Datastructure`.

## [0.16.2] 2020-08-06

### Added

* Added plugin system based on decorators: `compas.plugins.pluggable` & `compas.plugins.plugin`.
* Added `compas_rhino` implementation of the boolean operation pluggable interfaces (union/difference/intersection).
* Added `compas.datastructures.Mesh.transform_numpy`.
* Added `PluginNotInstalledError`.
* Added `compas.geometry.booleans`.
* Added tolerance parameter to angle functions.
* Added support for Rhino 7 in install/uninstall routines.
* Added install/uninstall for Rhino plugins (with support for Rhino 7).
* Added base class for all COMPAS objects `compas.base.Base`.
* Added base class for all Rhino objects representing COMPAS objects `compas_rhino.objects.Object`.
* Added mesh object representing COMPAS meshes in Rhino `compas_rhino.objects.MeshObject`.
* Added the methods `to_data` and `from_data` to `compas.robots.RobotModel`.

### Changed

* Restructure and reorganize volmesh datastructure
* Fixed scaling bug in `compas.geometry.Sphere`
* Fixed bug in `compas.datastructures.Mesh.add_vertex`.
* Fixed performance issue affecting IronPython when iterating over vertices and their attributes.
* Changed return value of drawing functions of `compas_rhino.artists.MeshArtist` to list of GUID.
* Changed return value of drawing functions of `compas_rhino.artists.NetworkArtist` to list of GUID.
* Moved "inspectors" to `compas_rhino.objects`.
* Moved "modifiers" to `compas_rhino.objects`.
* Connection attempts can now be set for `compas.Proxy.start_server` using the
  attribute `Proxy.max_conn_attempts`.
* `Scale.from_factors` can now be created from anchor frame.
* Changed vertex reading of PLY files to include all property information.

### Removed

* Removed CGAL based boolean implementations.
* Removed artist mixins from `compas_rhino`.
* Removed `clear_` functions from `compas_rhino.artists.MeshArtist`.
* Removed `clear_` functions from `compas_rhino.artists.NetworkArtist`.
* Removed `to_data`, `from_data` from `compas_rhino.artists`.
* Removed `compas_rhino.artists.BoxArtist` stub.
* Removed references to "edge" dict from `compas.datastructures.VolMesh`.

## [0.16.1] 2020-06-08

### Added

### Changed

* Fixed scaling bug in `compas.geometry.Sphere`

### Removed

## [0.16.0] 2020-06-05

### Added

* Added `compas_rhino.geometry.RhinoVector`.
* Added basic mesh cutting (`compas.datastructures.Mesh.cut()`).
* Added `compas.datastructures.Mesh.join(other)`.
* Added `compas.geometry.argmin` and `compas.geometry.argmax`.
* Added STL witer.
* Added `compas.datastructures.Mesh.to_stl`.
* Added `unweld` option to obj writing.

### Changed

* Fixed bug in `FaceAttributeView.__get_item__`: access to default was tried before attrs.
* Fixed bug in `EdgeAttributeView.__get_item__`: access to default was tried before attrs.
* Changed `VertexAttributeView.__get_item__` to follow access logic of `FaceAttributeView`.
* Fixed bug in `draw_edges` in `compas_rhino`'s `EdgeArtist`.
* Fixed bug in `draw_edges` in `compas_ghpython`'s `EdgeArtist`.
* Fixed bug in ``compas_rhino.geometry.RhinoSurface.brep_to_compas``.
* Fixed bug in ``compas.geometry.Box.from_bounding_box``
* Fixed bug in ``compas.geometry.Box.from_width_height_depth``
* Fixed inconsistencies in ``compas.geometry._transformations``.
* Renamed ``compas.geometry.Frame.to_local_coords`` to ``compas.geometry.Frame.to_local_coordinates``
* Renamed ``compas.geometry.Frame.to_world_coords`` to ``compas.geometry.Frame.to_world_coordinates``
* Renamed ``compas.geometry.Transformation.change_basis`` to ``compas.geometry.Transformation.from_change_of_basis``
* Renamed ``compas.geometry.matrix_change_basis`` to ``compas.geometry.matrix_from_change_of_basis``
* Renamed ``compas.geometry.Projection.orthogonal`` to ``compas.geometry.Projection.from_plane`` and changed input params
* Renamed ``compas.geometry.Projection.parallel`` to ``compas.geometry.Projection.from_plane_and_direction`` and changed input params
* Renamed ``compas.geometry.Projection.perspective`` to ``compas.geometry.Projection.from_plane_and_point`` and changed input params
* Changed constructor of all ``compas.geometry.Transformation`` and derivatives. Preferred way of creating any ``compas.geometry.Transformation`` is with the classmethods ``from_*``
* Changed params (point, normal) into plane for ``compas.geometry.matrix_from_parallel_projection``, ``compas.geometry.matrix_from_orthogonal_projection`` and ``compas.geometry.matrix_from_perspective_projection``

### Removed

## [0.15.6] 2020-04-27

### Added

* Extended glTF support.
* Added classmethod `from_geometry` to `RhinoMesh`
* Added `intersection_sphere_line`
* Added `intersection_plane_circle`
* Added `tangent_points_to_circle_xy`
* Added basic OBJ file writing.
* Added `Mesh.to_obj`.

### Changed

* Fixed bug in `Box.from_bounding_box`.
* Updated Blender installation docs for latest release.
* Fixed `robot.forward_kinematics()` when requested for base link.
* Fixed bug in `to_compas` conversion of Rhino meshes.
* Fixed bug where `compas.geometry.Primitive` derived classes cannot be serialized by jsonpickle.

### Removed

## [0.15.5] 2020-03-29

### Added

* Added classmethod `from_geometry` to `RhinoMesh`.
* Added conversion to polygons to `BaseMesh`.
* Re-added length, divide, space methods of `RhinoCurve`.
* Added basic OFF file writing.
* Added basic PLY file writing.
* Added `Mesh.to_ply`.
* Added `Mesh.to_off`.

### Changed

* Fixed object naming in artists of `compas_ghpython`.
* Resizing of Rhino property form.
* Fixed orientation of `RhinoSurface` discretisation.
* Check for existence of object in Rhino purge functions.
* Fixed bug in mesh boundary functions.

### Removed

## [0.15.4] 2020-03-05

### Added

* Added algorithm for pulling points onto mesh.
* Added base ellipse class to geometry primitives.
* Added circle artist to plotters.
* Added mesh artist to plotters.
* Added ellipse artist to plotters.
* Added support for robot mimicking joints.

### Changed

* Fixed bugs in `compas_rhino.artists.NetworkArtist`.
* Add conda executable path to `compas_bootstrapper.py`.

### Removed

## [0.15.3] 2020-02-26

### Added

* Added optional class parameter to `RhinoMesh.to_compas`.
* Added max int key to serialization of graph.

### Changed

* Changed name of base mesh implementation to `BaseMesh`.
* Changed name of base network implementation to `BaseNetwork`.
* Fixed bug in face finding function.

### Removed

* Removed optional requirements from setup file.
* Removed parameters from default polyhedron constructor.

## [0.15.2] 2020-02-20

### Added

### Changed

### Removed

## [0.15.1] 2020-02-16

### Added

* Added glTF support.
* Added graph and halfedge data structures.
* Added Rhino line geometry.
* Added Rhino plane geometry.

### Changed

* Fixed `compas_hpc` import problem.
* Split up topology part from geometry part for network and mesh.
* Split up network and mesh naming conventions.
* Reworked network face cycle finding.
* Updated mesh from lines.
* Updated network plotter in correspondence with network.
* Integrated mixin functionality and removed mixins.
* Meshes are now initially hidden in `compas_blender.artists.RobotModelArtist`.
* `compas_blender.artists.RobotModelArtist.draw_visual` and `compas_blender.artists.RobotModelArtist.draw_collision` now show those meshes.
* Renamed the method `draw_geometry` of `compas.robots.base_artist.RobotModelBaseArtist` to `create_geometry`.

### Removed

* Removed parallelization from network algorithms.
* Removed numba based dr implementations.

## [0.15.0] 2020-01-24

### Added

* Added `to_compas` to `compas_rhino.geometry.RhinoPoint`.
* Added `to_compas` to `compas_rhino.geometry.RhinoLine`.
* Added `to_compas` to `compas_rhino.geometry.RhinoCurve`.
* Added `to_compas` to `compas_rhino.geometry.RhinoMesh`.
* Added `brep_to_compas` to `compas_rhino.geometry.RhinoSurface`.
* Added `uv_to_compas` to `compas_rhino.geometry.RhinoSurface`.
* Added `heightfield_to_compas` to `compas_rhino.geometry.RhinoSurface`.
* Added `compas.datastructures.mesh_pull_points_numpy`.

### Changed

* Moved `compas_rhino.conduits` into `compas_rhino.artists`.
* Fixed bug in `compas.datastructures.Mesh.edges_where`.
* Fixed bug in `compas.datastructures.Mesh.faces_where`.
* Fixed bug in `compas.datastructures.Mesh.edge_attributes`.
* Fixed bug in `compas.datastructures.Mesh.face_attributes`.
* Fixed bug in `compas.datastructures.Mesh.edges`.
* Fixed bug in `compas.datastructures.Mesh.faces`.
* Fixed bug in `compas.datastructures.Mesh.offset`.

### Removed

* Removed deprecated `compas.geometry.xforms`.
* Removed deprecated `compas_rhino.helpers`.
* Removed `compas_rhino.constructors`.

## [0.14.0] 2020-01-21

### Added

* Added `compas.datastructures.mesh.Mesh.any_vertex`.
* Added `compas.datastructures.mesh.Mesh.any_face`.
* Added `compas.datastructures.mesh.Mesh.any_edge`.
* Added `compas.datastructures.mesh.Mesh.vertex_attribute`.
* Added `compas.datastructures.mesh.Mesh.vertex_attributes`.
* Added `compas.datastructures.mesh.Mesh.vertices_attribute`.
* Added `compas.datastructures.mesh.Mesh.vertices_attributes`.
* Added `compas.datastructures.mesh.Mesh.edge_attribute`.
* Added `compas.datastructures.mesh.Mesh.edge_attributes`.
* Added `compas.datastructures.mesh.Mesh.edges_attribute`.
* Added `compas.datastructures.mesh.Mesh.edges_attributes`.
* Added `compas.datastructures.mesh.Mesh.face_attribute`.
* Added `compas.datastructures.mesh.Mesh.face_attributes`.
* Added `compas.datastructures.mesh.Mesh.faces_attribute`.
* Added `compas.datastructures.mesh.Mesh.faces_attributes`.
* Added mutable attribute view for mesh vertex/face/edge attributes.

### Changed

* Default Mesh vertex, face, edge attributes are no longer copied and stored explicitly per vertex, face, edge, repesctively.
* Updating default attributes now only changes the corresponding default attribute dict.
* Updated `mesh_quads_to_triangles` to copy only customised face attributes onto newly created faces.
* Fixed bug in `compas.geometry.is_point_in_circle`.
* Fixed bug in `compas.geometry.is_polygon_convex`.
* Fixed bug in `compas.geometry.Polygon.is_convex`.
* Renamed `compas.datastructures.Mesh.has_vertex` to `compas.datastructures.Mesh.is_vertex`.
* Renamed `compas.datastructures.Mesh.has_face` to `compas.datastructures.Mesh.is_face`.
* Split `compas.datastructures.Mesh.has_edge` into `compas.datastructures.Mesh.is_edge` and `compas.datastructures.Mesh.is_halfedge`.

### Removed

* Removed `compas.datastructures.mesh.Mesh.get_any_vertex`.
* Removed `compas.datastructures.mesh.Mesh.get_any_face`.
* Removed `compas.datastructures.mesh.Mesh.get_any_edge`.
* Removed `compas.datastructures.mesh.Mesh.get_vertex_attribute`.
* Removed `compas.datastructures.mesh.Mesh.get_vertex_attributes`.
* Removed `compas.datastructures.mesh.Mesh.get_vertices_attribute`.
* Removed `compas.datastructures.mesh.Mesh.get_vertices_attributes`.
* Removed `compas.datastructures.mesh.Mesh.get_edge_attribute`.
* Removed `compas.datastructures.mesh.Mesh.get_edge_attributes`.
* Removed `compas.datastructures.mesh.Mesh.get_edges_attribute`.
* Removed `compas.datastructures.mesh.Mesh.get_edges_attributes`.
* Removed `compas.datastructures.mesh.Mesh.get_face_attribute`.
* Removed `compas.datastructures.mesh.Mesh.get_face_attributes`.
* Removed `compas.datastructures.mesh.Mesh.get_faces_attribute`.
* Removed `compas.datastructures.mesh.Mesh.get_faces_attributes`.
* Removed `compas.datastructures.mesh.Mesh.set_vertex_attribute`.
* Removed `compas.datastructures.mesh.Mesh.set_vertex_attributes`.
* Removed `compas.datastructures.mesh.Mesh.set_vertices_attribute`.
* Removed `compas.datastructures.mesh.Mesh.set_vertices_attributes`.
* Removed `compas.datastructures.mesh.Mesh.set_edge_attribute`.
* Removed `compas.datastructures.mesh.Mesh.set_edge_attributes`.
* Removed `compas.datastructures.mesh.Mesh.set_edges_attribute`.
* Removed `compas.datastructures.mesh.Mesh.set_edges_attributes`.
* Removed `compas.datastructures.mesh.Mesh.set_face_attribute`.
* Removed `compas.datastructures.mesh.Mesh.set_face_attributes`.
* Removed `compas.datastructures.mesh.Mesh.set_faces_attribute`.
* Removed `compas.datastructures.mesh.Mesh.set_faces_attributes`.
* Removed `print` statement from curvature module.

## [0.13.3] 2020-01-10

### Added

* `compas_rhino.artists.ShapeArtist` as base artist for all shape artists.
* Added `layer`, `name`, `color` attributes to `compas_rhino.artists.PrimitiveArtist`.
* Added `layer`, `name` attributes to `compas_rhino.artists.ShapeArtist`.
* Added `layer`, `name` attributes to `compas_rhino.artists.MeshArtist`.
* Added `clear_layer` method to `compas_rhino.artists.PrimitiveArtist`.
* Added `clear_layer` method to `compas_rhino.artists.ShapeArtist`.
* Added `clear_layer` method to `compas_rhino.artists.MeshArtist`.

### Changed

* Renamed `compas.utilities.maps.geometric_key2` to `geometric_key_xy`.
* Fixed bug in mirror functions.
* Fixed mirroring tests.
* Moved `BaseMesh`, `matrices`, `operations` to `compas.datastructures.mesh.core`.
* Added `transform` and `transformed` (and others) to `Mesh`.

### Removed

* `compas_rhino.artists.BoxArtist`
* Removed `layer` attribute from `compas_rhino.artists.Artist`.
* Removed `clear_layer` method from `compas_rhino.artists.Artist`.

## [0.13.2] 2020-01-06

### Added

* File reading functions for ascii files in `compas.files` has moved from the individual reader classes to a new parent class, `BaseReader`.

### Changed

* Rebased `compas_rhino.artists.MeshArtist` on new-style artist `compas_rhino.artists.Artist`.
* Renamed `compas_rhino.artists.MeshArtist.defaults` to `compas_rhino.artists.MeshArtist.settings`.
* Changed usage of (nonexisting) `compas_rhino.get_object` to `compas_rhino.get_objects`.
* Integrated vertex, face, edge mixins into `compas_rhino.artists.MeshArtist`.
* Integrated vertex, edge mixins into `compas_rhino.artists.NetworkArtist`.
* Rebased `compas_rhino.artists.VolMeshArtist` on `compas_rhino.artists.MeshArtist`.

### Removed

## [0.13.0] 2019-12-16

### Added

* Added DOI to bibtex entry.
* Added conversion for old mesh JSON data.

### Changed

* Indirectly changed mesh serialization to JSON (by changing key conversion and moving conversion into JSON methods).
* Moved conversion of int keys of mesh data to strings for json serialization to from/to json.
* Moved from/to methods for mesh into mesh definition.
* Subdivision algorithms use fast mesh copy.

### Removed

* Support for non-integer vertex and face identifiers in mesh.

## [0.12.4] 2019-12-11

### Added

### Changed

### Removed

## [0.12.3] 2019-12-11

### Added

* Added `mesh_subdivide_frames` to `compas.datastructures.subdivision`

### Changed

### Removed

## [0.12.2] 2019-12-11

### Added

* Added `intersection_segment_polyline` to `compas.geometry.intersections`
* Added `intersection_segment_polyline_xy` to `compas.geometry.intersections`
* Added `from_sides_and_radius` to `compas.geometry.Polygon`

### Changed

* Reworked docstrings of methods in `compas.geometry.queries`
* Set default `tol` to `1e-6` in `compas.geometry.queries`

### Removed

## [[0.12.1] 2019-12-10] 2019-12-10

### Added

* Added inherited methods to class docs.
* Added data structure mixins to the docs.
* Added `data` and `from_data` to `compas.geometry.Polyhedron`
* Added explicit support for collections to `compas_blender`

### Changed

* Bottom face of cylinder shape should be flipped.
* Face reading mechanism of OFF reader.
* `compas.geometry.Box` is now centred at origin by default.

### Removed

* Removed `compas.remote` because it does not provide an advatage over `compas.rpc`.

## [[0.11.4] 2019-11-26] 2019-11-26

### Added

* Added `compas_rhino.etoforms.ImageForm`.
* Added `doc8` as dev requirement.

### Changed

* Changed `compas_rhino.install_plugin` to use only the plugin name, w/o the GUID.
* Changed `iterable_like` to prevent exhausting generators passed as targets.

### Removed

* Removed `compas_rhino.ui.Controller`.
* Removed `compas_rhino.ui.Button`.

## [[0.11.2] 2019-11-19] 2019-11-19

### Added

* Added factory methods for `compas_rhino.artists._Artist`

### Changed

* Set `compas_rhino.artists.FrameArtist` layer clear to false by default.
* Wrapped internals of RPC dispatch method in try-except to catch any import problems and report back on the client side.
* Stopping of HTTP server (`compas.remote`) is now handled properly through separate thread.
* Fixed mutable init parameters of `RobotModel`
* Fixed bug in `mesh_quads_to_triangles` that caused face data to be deleted even when not necessary.
* Switched to `compas.geometry.KDTree` as fallback for `scipy.spatial.cKDTree` instead of Rhino `RTree` because it currently fails.

### Removed

## [0.11.0] 2019-11-09

### Added

* Added `iterable_like` to `compas.utilities.itertools_`
* Added `compas.geometry.icp_numpy` for pointcloud alignment using ICP.
* Added RPC command-line utility: `$ compas_rpc {start|stop} [--port PORT]`
* Added `__version__` to `compas_plotters`.
* Added `compas_plotters` to `.bumpversion.cfg`.
* Added `Colormap` to `compas.utilities`.
* Added `is_line_line_colinear()` to `compas.geometry`
* Added link to Github wiki for devguide.
* Added pointcloud alignment example to docs.
* Show git hash on `compas.__version__` if installed from git.
* Added `autopep8` to dev requirements.
* Added methods `add_joint` and `add_link` to `RobotModel`
* Added support for geometric primitives to JSON data encoder and decoder.
* Added support for `data` to all geometric primitives.

### Changed

* Docs are only deployed to github pages for tagged commits.
* Fixing printing issue with `compas.geometry.Quarternion` in ironPython.
* Fixed a missing import in `compas.geometry.Polygon`.
* Removed unused imports in `compas.geometry.Polyline`.
* Adjusted `compas.geometry.Quarternion.conjugate()` to in-place change, added `compas.geometry.Quarternion.conjugated()` instead which returns a new quarternion object.
* Fixed `rotation` property of `Transformation`.
* Simplified plugin installation (use plugin name only, without GUID).
* Bind RPC server to `0.0.0.0` instead of `localhost`.
* Fixed different argument naming between Rhino5 and Rhino6 of `rs.LayerVisible()` in `compas_rhino.utilities.objects`.

### Removed

## [0.10.0] 2019-10-28

### Added

* Added method for computing the determinant of the matrix of a transformation `compas.geometry.Transformation.determinant`.
* Added method for transposing (the matrix of) a transformation in-place `compas.geometry.Transformation.transpose`.
* Added method creating a transposed copy of a transformation `compas.geometry.Transformation.transposed`.
* Added method for invertig (the matrix of) a transformation in-place `compas.geometry.Transformation.invert`.
* Added `compas.geometry.Transformation.inverted` as an alias for `compas.geometry.Transformation.inverse`.
* Added method creating a copy of a transformation instance with a given transformation concatenated `compas.geometry.Transformation.concatenated`.
* Added method `to_vertices_and_faces` to all the classes inheriting from `compas.geometry.Shape` to create a `Mesh` representation of them.

### Changed

* Changed `compas.geometry.Transformation.inverse` to return an inverted copy of the transformation.
* Changed `compas.geometry.Transformation.decompose` to `compas.geometry.Transformation.decomposed`.
* Changed `compas.geometry.Transformation.concatenate` to add another transformation to the transformation instance.

### Removed

## [0.9.1] 2019-10-28

### Added

* Added `compas.geometry.Point.transform_collection` and `compas.geometry.Point.transformed_collection`.
* Added `compas.geometry.Vector.transform_collection` and `compas.geometry.Vector.transformed_collection`.
* Added `compas.geometry.Line.transform_collection` and `compas.geometry.Line.transformed_collection`.
* Added support for new Python plugin location for Rhino 6.0 on Mac.
* Added `compas.geometry.bestfit_frame_numpy`

### Changed

* Fixed transformation of start and end point of `compas.geometry.Line` to update the point objects in place.
* Fixed return value of `compas.numerical.pca_numpy` to return mean not as nested list.

### Removed

## [0.9.0] 2019-10-21

### Added

* Added `matrix_change_basis`, `Transformation.change_basis`
* Added `matrix_from_frame_to_frame`
* Added non-numpy versions of `global_coords`, `local_coords`
* Added static method `Frame.local_to_local_coords`
* Added `__getitem__`, `__setitem__` and `__eq__` to `Quaternion`
* Added `Vector.scaled` and `Vector.unitized`
* Added `transform_frames` and respective helper functions `dehomogenize_and_unflatten_frames`, `homogenize_and_flatten_frames`
* Added `transform_frames_numpy` and respective helper functions `dehomogenize_and_unflatten_frames_numpy`, `homogenize_and_flatten_frames_numpy`

### Changed

* Renamed `global_coords_numpy` and `local_coords_numpy` to `local_to_world_coords_numpy` and `world_to_local_coords_numpy`.
* Changed parameters `origin` `uvw` of `local_to_world_coords_numpy` and `world_to_local_coords_numpy` to `frame`.
* Fixed some returns of `Frame` and `Rotation` to use `Vector` or `Quaternion`
* Renamed methods `Frame.represent_point/vector/frame_in_global_coordinates` and `Frame.represent_point/vector/frame_in_local_coordinates` to `Frame.to_local_coords` and `Frame.to_world_coords`.

### Removed

## [0.8.1] 2019-10-01

### Added

### Changed

* Fixed unguarded import of `numpy` based transformations in mesh package.

### Removed

## [0.8.0] 2019-10-01

### Added

* Added test section for `compas.geometry.transformations`
* Added `tol` parameter to `queries.is_colinear`
* Added compas rhino installer for Rhino Mac 6.0 `compas_rhino.__init__`.
* Added oriented bounding box for meshes `compas.datastructures.mesh_oriented_bounding_box_numpy`.
* Added full testing functions for `compas.datastructures.mesh`
* Added `draw_mesh` to `compas_ghpython.artists.MeshArtist`

### Changed

* Generate sphinx documentation from markdown files in repo root for top level sections.
* Merged `compas.geometry.xforms` into `compas.geometry.transformations`
* Fixed `AttributeError: 'Mesh' object has no attribute 'neighbors'`
* Fixed Key error with `Mesh.boundary()`
* Extended `offset_polygon` and `offset_polyline` to handle colinear segments
* Fixed unsorted mesh vertex coordinates `xyz` in `compas_viewers.viewer.MeshView`
* Changed stderr parameter from STDOUT to PIPE in `compas.rpc.Proxy` for Rhino Mac 6.0.
* Fixed import of `delaunay_from_points` in `Mesh.from_points`.
* More control over drawing of text labels in Rhino.
* Extension of `face_vertex_descendant` and `face_vertex_ancestor` in `Mesh`.
* Changed the name and meaning of the parameter `oriented` in the function `Mesh.edges_on_boundary`.
* Add `axis` and `origin` defaults to `compas.robots.Joint`
* Unified vertices and face import order for .obj files with python2 and 3
* Changed python interpreter selection (e.g. RPC calls) to fallback to `python` if `pythonw` is not present on the system
* Fixed `compas_ghpython.artists.MeshArtist` to support ngons.
* Deprecate the method `draw` of `compas_ghpython.artists.MeshArtist` in favor of `draw_mesh`.
* Fix icosahedron generation
* Examples in docs/rhino updated to work with current codebase
* Callbacks tutorial updated to work with current codebase
* Base geometric primitives on `compas.geometry.Primitive` and `compas.geometry.Shape`
* Separated `numpy` based tranformations into separate module.

### Removed

* Removed `compas_viewers` to separate repo.
* Removed `compas_hpc` to separate repo.

## [0.7.2] 2019-08-09

### Added

* Added `compas_rhino.geometry.RhinoGeometry` to the docs.
* Added `compas.remote.services`.
* Added `compas.remote.services.network.py` service for handling requests for a browser-based network viewer.
* Possibility to call forward_kinematics on `compas.robots.RobotModel`
* Added `compas.set_precision` function for the setting the global precision used by COMPAS as a floating point number.

### Changed

* Fix mesh genus in `compas.datastructures`.
* Fixed missing import in `compas_rhino.geometry`.
* Removed circular imports from `compas_rhino.geometry`.
* Fix duplicate hfkeys in `compas.datastructures.volmesh.halffaces_on_boundary`.
* Moved `compas.remote.service.py` to `compas.remote.services.default.py`.
* Removed processing of face keys from data getter and setter in `compas.datastructures.Network`.
* Using `SimpleHTTPRequestHandler` instead of `BaseHTTPRequestHandler` to provide basic support for serving files via `GET`.
* Mesh mapping on surface without creating new mesh to keep attributes in `compas_rhino.geometry.surface.py`.
* Moving functionality from `compas_fab.artists.BaseRobotArtist` to `compas.robots.RobotModel`
* Fix exception of null-area polygon of centroid polygon in `compas.geometry.average.py`.
* Fix loss of precision during mesh welding in `compas.datastructures.mesh_weld`.

### Removed

## [0.7.1] 2019-06-29

### Added

### Changed

* Include `compas_plotters` and `compas_viewers` in the build instructions.
* Moved import of `subprocess` to Windows-specific situations.
* Fixed document functions failing when document name is `None`.
* Downgraded `numpy` requirements.
* Loosened `scipy` requirements.
* Default Python to `pythonw`.

### Removed

## [0.7.0] 2019-06-27

### Added

* Added filter shorthand for selecting OBJ, JSON files in Rhino.
* Added `compas_plotters`
* Added `compas_viewers`
* Added `compas_rhino.draw_circles` and the equivalent Artist method
* Add class functions to `compas.datastructures.VolMesh`.
* Added `face_neighborhood` class function to `compas.datastructures.Mesh`.
* Added `get_face_attributes_all` to `compas.datastructures._mixins.attributes`.
* Added `get_faces_attributes_all` to `compas.datastructures._mixins.attributes`.
* Added `compas.remote` package for making HTTP based Remote Procedure Calls.

### Changed

* Restructure halffaces as lists in `compas.datastructures.VolMesh`.
* Correctly handle `python-net` module presence during IronPython imports.
* Switched to `compas.IPY` check instead of `try-except` for preventing non IronPython friendly imports.
* Changed installation of compas packages to Rhino to support non-admin user accounts on Windows.
* Copy facedata in `mesh_quads_to_triangles`
* Added non-imported service for `compas.remote` for starting the subprocess that runs the server.

### Removed

* Removed `compas.plotters`
* Removed `compas.viewers`

## [0.6.2] 2019-04-30

### Added

### Changed

* Based mesh drawing for Rhino on RhinoCommon rather than Rhinoscriptsyntax.
* Fixed mesh drawing for Rhino 6

### Removed

## [0.6.1] 2019-04-29

### Added

### Changed

* Fixed bug in RPC. The services cannot have a `pass` statement as class body.

### Removed

## [0.6.0] 2019-04-29

### Added

* Added `center` property getter to `compas.geometry.Cirle` primitive
* Add `astar_shortest_path` to `compas.topology.traversal`.

### Changed

* Updated configuration instructions for Blender.
* Changed naming convention for drawing functions from `xdraw_` to `draw_`.
* Changed mesh drawing in Rhino to use separate mesh vertices per face. This makes the mesh look more "as expected" in *Shaded* view.

### Removed

* Removed support for Python 3.5.x by setting the minimum requirements for Numpy and Scipy to `1.16` and `1.2`, respectively.

## [0.5.2] 2019-04-12

### Added

* Added `draw_polylines` to `compas_rhino.artists.Artist`.
* Added `color` argument to `compas_rhino.artists.MeshArtist.draw_mesh`.
* Added named colors to `compas.utilities.colors.py`.

### Changed

* Fix `mesh_uv_to_xyz` in `RhinoSurface`.
* Fix 'mesh_weld' and 'meshes_join_and_weld' against consecutive duplicates in face vertices.
* Fix setting of environment variables in `System.Diagnostics.Process`-based subprocess for `XFunc` and `RPC`.
* Fix `XFunc` on RhinoMac.
* Fix `trimesh_subdivide_loop` from `compas.datastructures`.
* Changed Numpy and Scipy version requirements to allow for Python 3.5.x.

### Removed

* Removed `mixing.py` from `compas.utilities`.
* Removed `singleton.py` from `compas.utilities`.
* Removed `xscript.py` from `compas.utilities`.
* Removed `sorting.py` from `compas.utilities`.
* Removed `names.py` from `compas.utilities`.
* Removed `xfunc.py` from `compas_rhino.utilities`, use `compas.utilities.XFunc` instead.

## [0.5.1] 2019-03-25

### Added

### Changed

* Fix `XFunc` and `RPC` environment activation.
* Fix exception on Rhino Mac.
* Fix missing import on `compas_rhino.geometry`.
* Fix `compas.geometry.offset_polygon`.
* Fix installation for Rhino, related to implicit import of `matplotlib`.

### Removed

## [0.5.0] 2019-03-15

### Added

* Add `Circle` and `Sphere` primitives to `compas.geometry`.
* Add functions to `Plane` and `Box` primitives.
* Add functions to `compas_rhino` curve: `length` and `is_closed`.
* Add functions to `compas_rhino` surface: `kinks`, `closest_point`, `closest_point_on_boundaries`, and functions for mapping/remapping between XYZ and UV(0) spaces based on surface's parametrization (`point_xyz_to_uv`, `point_uv_to_xyz`, `line_uv_to_xyz`, `polyline_uv_to_xyz`, `mesh_uv_to_xyz`)
* Add `is_scalable` to `compas.robots.Joint`.

### Changed

* Fix exception in `Plane.transform`.
* Fix installer to remove old symlinks.
* Fix RPC proxy server.

## [0.4.22] 2019-03-05

### Added

* Add pretty print option to JSON formatter.
* Add remeshing based on `triangle`.
* Add compatibility with ETO forms to `compas_rhino` edge modifiers.

## [0.4.21] 2019-03-04

### Changed

* Fix import in `compas_rhino` vertex modifiers.

## [0.4.20] 2019-03-04

### Removed

* Remove `download_image_from_remote` utility function.

## [0.4.12] 2019-03-04

### Changed

* Small fixes on Rhino forms support.

## [0.4.11] 2019-03-03

### Added

* New function to join network edges into polylines: `network_polylines`.
* New mesh functions: `mesh_offset`, `mesh_thicken`, `mesh_weld` and `meshes_join_and_weld`.
* New mesh functions: `face_skewness`, `face_aspect_ratio`, `face_curvature` and `vertex_curvature`.
* New functions to get disconnected elements of  `Mesh`: `mesh_disconnected_vertices`, `mesh_disconnected_faces`, `mesh_explode`.
* New functions to get disconnected elements of  `Network`: `network_disconnected_vertices`, `network_disconnected_edges`, `network_explode`.
* Add statistics utility functions: `average`, `variance`, `standard_deviation`.
* Add `binomial_coefficient` function.
* Add option to create `Network` and `Mesh` from dictionaries of vertices and faces.
* Add `face_adjacency_vertices` to `Mesh`
* Add optional prefix to the rhino name attribute processor
* Add `mesh_move_vertices` to `compas_rhino`.
* Add support for relative mesh references in URDF.

### Changed

* Fix mesh centroid and mesh normal calculation.
* Refactor of drawing functions in `compas_blender`.
* Fix material creation in `compas_blender`.
* New default for subdivision: `catmullclark`.

## [0.4.9] 2019-02-10

### Added

* New class methods for `Polyhedron`: `from_platonicsolid` and `from_vertices_and_faces`.
* Constrained and conforming Delaunay triangulations based on Triangle.
* Predicate-based filtering of vertices and edges.
* `mesh.geometry`for geometry-specific functions.
* `trimesh_face_circle` in `mesh.geometry`.

### Changed

* Fix exception in `angle_vectors_signed` if vectors aligned
* Fix exception in `Polyline.point`
* Update Rhino installation merging Win32 and Mac implementations and defaulting the bootstrapper to the active python even if no CONDA environment is active during install.

### Removed

* Bound mesh operations.

## [0.4.8] 2019-01-28

### Added

* Curve tangent at parameter.
* Box shape.
* Numpy-based mesh transformations.
* Option to share axes among plotters.<|MERGE_RESOLUTION|>--- conflicted
+++ resolved
@@ -11,12 +11,9 @@
 
 ### Changed
 
-<<<<<<< HEAD
 * Changed `Network.is_planar` to rely on `NetworkX` instead `planarity` for planarity checking.
 * Removed `planarity` from requirements.
-=======
 * Fixed argument order at `compas.geometry.cone.circle`.
->>>>>>> 209201bb
 
 ### Removed
 
