--- conflicted
+++ resolved
@@ -9,25 +9,19 @@
 
 ### Added
 
-<<<<<<< HEAD
+* Added implementation for `compas_rhino.geometry.RhinoBrep.from_step`.
 * Added CPython implementations of GH components for Rhino8.
 * Added import to new `yakerize` task from `compas_invocations2`.
 * Added import to new `publish_yak` task from `compas_invocations2`.
-=======
-* Added implementation for `compas_rhino.geometry.RhinoBrep.from_step`.
->>>>>>> fedf86eb
 
 ### Changed
 
 * Fixed unexpected behavior in `compas.geometry.bbox_numpy.minimum_area_rectangle_xy`.
 * Changed `requirements.txt` to allow `numpy>=2`.
-<<<<<<< HEAD
-* Deprecated the `-v8.0` flag in `compas_rhino.install`. Install to Rhino8 by following: https://compas.dev/compas/latest/userguide/cad.rhino8.html.
-=======
 * Fixed bug in `compas.geometry.Polygon.points` setter by removing duplicate points if they exist.
 * Fixed bug in `compas.geometry.Polygon.plane` by aligning the normal of the bestfit plane with the approximate normal of the polygon faces.
 * Changed the order of face vertices in `compas.geometry.Surface.to_vertices_and_faces` to a counter clockwise cycling direction and outward facing normals for curved surfaces.>>>>>>> main
->>>>>>> fedf86eb
+* Deprecated the `-v8.0` flag in `compas_rhino.install`. Install to Rhino8 by following: https://compas.dev/compas/latest/userguide/cad.rhino8.html.
 
 ### Removed
 
