# Changelog

All notable changes to this project will be documented in this file.

The format is based on [Keep a Changelog](https://keepachangelog.com/en/1.0.0/),
and this project adheres to [Semantic Versioning](https://semver.org/spec/v2.0.0.html).

## Unreleased

### Added

* Added implementation for `compas_rhino.geometry.RhinoBrep.from_step`.

### Changed

<<<<<<< HEAD
* Fixed bug in `compas.geometry.Polygon.points` setter by removing duplicate points if they exist.
* Fixed bug in `compas.geometry.Polygon.plane` by aligning the normal of the bestfit plane with the approximate normal of the polygon faces.
* Changed the order of face vertices in `compas.geometry.Surface.to_vertices_and_faces` to a counter clockwise cycling direction and outward facing normals for curved surfaces.
=======
* Changed `requirements.txt` to allow `numpy>=2`.
>>>>>>> 2c7ed4ee

### Removed


## [2.8.1] 2025-01-15

### Added

### Changed

* Fixed `NotImplementedError` when calling `compas_rhino.conversions.surface_to_compas` on NURBS Surface.
* Fixed `NotImplementedError` when calling `compas_rhino.conversions.surface_to_compas` on Surface.
* Changed point comparison (`compas.geometry.Point.__eq__`) to use `TOL.is_allclose` instead of raw coordinate comparison.
* Changed vector comparison (`compas.geometry.Vector.__eq__`) to use `TOL.is_allclose` instead of raw coordinate comparison.
* Fixed bug in frame comparison (`compas.geometry.Frame.__eq__`).
* Fixed bug in `compas.geometry.oriented_bounding_box_numpy`.
* Fixed cannot copy `Line` using `deepcopy`.

### Removed


## [2.8.0] 2024-12-13

### Added

* Added implementation of `RhinoBrep.fillet()` and `RhinoBrep.filleted()` to `compas_rhino`.
* Added `Frame.invert` and `Frame.inverted`.
* Added `Frame.flip` and `Frame.flipped` as alias for invert and inverted.
* Added `Vector.flip` and `Vector.flipped` as alias for invert and inverted.

### Changed

* Fixed `native_edge` property of `RhinoBrepEdge`.
* Expose the parameters `radius` and `nmax` from `compas.topology._face_adjacency` to `compas.topology.face_adjacency` and further propagate them to `unify_cycles` and `Mesh.unify_cycles`.
* Modify `face_adjacency` to avoid using `compas.topology._face_adjacency` by default when there are more than 100 faces, unless one of the parameters `radius`, `nmax` is passed.
* Changed `unify_cycles` to use the first face in the list as root if no root is provided.

### Removed


## [2.7.0] 2024-11-28

### Added

* Added attribute `start_vertex` to `compas.geometry.BrepTrim`.
* Added attribute `end_vertex` to `compas.geometry.BrepTrim`.
* Added attribute `vertices` to `compas.geometry.BrepTrim`.
* Added attribute `start_vertex` to `compas_rhino.geometry.RhinoBrepTrim`.
* Added attribute `start_vertex` to `compas_rhino.geometry.RhinoBrepTrim`.
* Added attribute `vertices` to `compas_rhino.geometry.RhinoBrepTrim`.

### Changed

* Fixed `PluginNotInstalledError` when using `Brep.from_boolean_*` in Rhino.
* Added support for `Polyline` as input for `compas_rhino.Brep.from_extrusion`.

### Removed


## [2.6.1] 2024-11-09

### Added

### Changed

* Fixed bug in `compas_rhino.scene.RhinoMeshObject.clear()`.

### Removed


## [2.6.0] 2024-11-08

### Added

* Added key conversion map to `compas.colors.ColorDict` to avoid serialisation problems with tuple keys when used in combination with edges.
* Added `Scene.find_all_by_itemtype`.

### Changed

* Fixed bug in `VolMesh.delete_cell`.
* Fixed `NoneType` error when calling `compas.geometry.Sphere.edges`.
* Fixed bug in `VolMesh.vertex_halffaces`.
* Fixed bug in `VolMesh.vertex_cells`.
* Fixed bug in `VolMesh.is_halfface_on_boundary`.

### Removed

* Removed `VolMesh.halfface_adjacent_halfface` because of general nonsensicalness, and because it is (and probably always has been) completely broken.


## [2.5.0] 2024-10-25

### Added

* Added instructions for creating new data types to the dev guide.
* Added `compact=False`, `minimal=False` to `compas.data.Data.to_json()` to `compas.data.Data.to_jsonstring()`.
* Added `copy_guid=False` to `compas.data.Data.copy()`. If true, the copy has the same guid as the original.
* Added implementation of `Brep.from_loft()` to `compas_rhino`.

### Changed

* Fixed `RuntimeError` when using `compas_rhino.unload_modules` in CPython`.
* Fixed bug in `Box.scaled` causing a `TypeError` due to incorrect parameter forwarding.
* Changed argument names of `Box.scale()` to `x`, `y`, `z`, instead of `factor` and made `y` and `z` optional to keep positional arguments backwards compatible.
* Fixed import errors in `compas_rhino.conduits` for Rhino 8.
* Fixed doctest failures.
* Fixed bug in serialization when `compas.datastructures.attributes.AttributeView` is used.
* Fixed bug in the serialisation of empty scenes.
* Fixed bug in serialisation process due to `name` attribute appearing in json representation after copy even if not present before copy.

### Removed


## [2.4.3] 2024-10-04

### Added

### Changed

* Fixed support for `compas_gpython` in Rhino 8 Grasshopper CPython components.
* Changed installation instructions for Rhino 8 in the user guide.
* Fixed `Graph.from_edges` always returning `None`.

### Removed

* Removed deprecated module `compas_ghpython.utilities`. For drawing functions, use `compas_ghpython.drawing` directly.

## [2.4.2] 2024-09-17

### Added

* Added `compas.scene.Scene.find_by_name` to find the first scene object with the given name.
* Added `compas.scene.Scene.find_by_itemtype` to find the first scene object with a data item of the given type.

### Changed

* Fixed args for `SceneObject` on Grasshopper `Draw` component.
* Replaced use of `Rhino.Geometry.VertexColors.SetColors` with a for loop and `SetColor` in `compas_ghpyton` since the former requires a `System.Array`.
* Fixed `Mesh.face_circle`.

### Removed


## [2.4.1] 2024-08-25

### Added

### Changed

* Changed supported Blender versions to latest LTS versions (3.3, 3.6, 4.2).
* Fixed bug in `compas_rhino.conversions.cone_to_compas`.
* Fixed bug in `compas_rhino.conversions.cylinder_to_compas`.
* Fixed bug in `compas_rhino.scene.RhinoMeshObject.draw_vertexnormals` (scale not used).
* Fixed bug in `compas_rhino.scene.RhinoMeshObject.draw_facenormals` (scale not used).
* Changed scene object registration to stop printing messages.

### Removed

## [2.4.0] 2024-08-22

### Added

* Added `compas.scene.Scene.redraw`.
* Added `compas.scene.Scene.context_objects` representing all objects drawn in the visualisation context by the scene.
* Added `compas.scene.Scene.clear_context` with optional `guids` to clear some or all objects from the visualisation context.
* Added `clear_scene` and `clear_context` parameters to `compas.scene.Scene.clear` to differentiate between removing objects from the scene internally or removing corresponding objects from the viz context, or both (default).
* Added `compas_rhino.conversions.extrusion_to_compas_box` as direct conversion of extrusion breps.

### Changed

* Changed the `__str__` of `compas.geometry.Frame`, `compas.geometry.Plane`, `compas.geometry.Polygon`, `compas.geometry.Polyhedron`, `compas.geometry.Quaternion` to use a limited number of decimals (determined by `Tolerance.PRECISION`). Note: `__repr__` will instead maintain full precision.
* Changed the `__str__` of `compas.geometry.Pointcloud` to print total number of points instead of the long list of points. Note: `__repr__` will still print all the points with full precision.
* Fixed bug in `Pointcloud.from_box()`.
* Changed `compas.scene.MeshObject` to not use vertex coordinate caching because it is too fragile.
* Changed `compas_rhino.scene.RhinoMeshObject` to keep track of element-guid pairs in dicts.
* Changed `compas.scene.Scene._guids` to a default value of `[]`.
* Fixed bug due to missing import in `compas_rhino.scene.graphobject`.
* Changed `compas_rhino.scene.RhinoMeshObject.draw_vertexnormals` to use the same selection of vertices as `draw_vertices`.
* Changed `compas_rhino.scene.RhinoMeshObject.draw_vertexnormals` to use the corresponding vertex color if no color is specified.
* Changed `compas_rhino.scene.RhinoMeshObject.draw_facenormals` to use the same selection of vertices as `draw_faces`.
* Changed `compas_rhino.scene.RhinoMeshObject.draw_facenormals` to use the corresponding face color if no color is specified.

### Removed


## [2.3.0] 2024-07-06

### Added

* Added code coverage report uploads to codecov.io.
* Added `compas.geometry.surfaces.surface.Surface.from_native`.
* Added `compas.geometry.surfaces.nurbs.NurbsSurface.from_plane`.
* Added `compas.geometry.surfaces.nurbs.NurbsSurface.from_cylinder`.
* Added `compas.geometry.surfaces.nurbs.NurbsSurface.from_extrusion`.
* Added `compas.geometry.surfaces.nurbs.NurbsSurface.from_frame`.
* Added `compas.geometry.surfaces.nurbs.NurbsSurface.from_interpolation`.
* Added `compas.geometry.surfaces.nurbs.NurbsSurface.from_revolution`.
* Added `compas.geometry.surfaces.nurbs.NurbsSurface.from_sphere`.
* Added `compas.geometry.surfaces.nurbs.NurbsSurface.from_torus`.
* Added `compas_rhino.geometry.surfaces.surface_from_native`.
* Added `compas_rhino.geometry.surfaces.nurbssurface_from_native`.
* Added `compas_rhino.geometry.surfaces.nurbssurface_from_cylinder`.
* Added `compas_rhino.geometry.surfaces.nurbssurface_from_fill`.
* Added `compas_rhino.geometry.surfaces.nurbssurface_from_torus`.
* Added `compas_rhino.geometry.surfaces.nurbs.NurbsSurface.from_corners`.
* Added `compas_rhino.geometry.surfaces.nurbs.NurbsSurface.from_cylinder`.
* Added `compas_rhino.geometry.surfaces.nurbs.NurbsSurface.from_frame`.
* Added `compas_rhino.geometry.surfaces.nurbs.NurbsSurface.from_sphere`.
* Added `compas_rhino.geometry.surfaces.nurbs.NurbsSurface.from_torus`.
* Added `compas.geometry.curves.curve.Curve.from_native`.
* Added `compas_rhino.geometry.curves.curve.Curve.from_native`.
* Added `compas_rhino.geometry.curves.nurbs.NurbsCurve.from_native`.
* Added `compas_rhino.conversions.breps.brep_to_compas_mesh`.
* Added `compas_rhino.conversions.docobjects.brepobject_to_compas`.
* Added `compas_rhino.conversions.docobjects.curveobject_to_compas`.
* Added `compas_rhino.conversions.docobjects.meshobject_to_compas`.
* Added `compas_rhino.conversions.docobjects.pointobject_to_compas`.
* Added `compas.datastructures.HashTree` and `compas.datastructures.HashNode`.

### Changed

* Fixed bug in `compas.geometry.curves.curve.Curve.reversed` by adding missing parenthesis.
* Fixed all doctests so we can run `invoke test --doctest`.
* Changed `compas.geometry.surfaces.surface.Surface.__new__` to prevent instantiation of `Surface` directly.
* Changed `compas.geometry.surfaces.nurbs.NurbsSurface.__new__` to prevent instantiation of `NurbsSurface` directly.
* Fixed bug in `compas.geometry.surfaces.nurbs.NurbsSurface.__data__`.
* Changed `compas.geometry.surfaces.nurbs.new_nurbssurface_from_...` to `nurbssurface_from_...`.
* Changed `compas.geometry.curves.curve.Curve.__new__` to prevent instantiation of `Curve` directly.
* Changed `compas.geometry.curves.nurbs.new_nurbscurve_from_...` to `nurbscurve_from_...`.
* Changed `compas.geometry.curves.nurbs.NurbsCurve.__new__` to prevent instantiation of `NurbsCurve` directly.
* Changed `compas_rhino.geometry.curves.new_nurbscurve_from_...` to `nurbscurve_from_...`.
* Fixed `compas_ghpython` Grasshopper components not included in published pakcage.
* Changed `compas.colors.Color.coerce` to take color as is, if it is already an instance of `compas.colors.Color`.
* Changed `compas_rhino.conversions.surfaces.surface_to_compas` to work only with surface geometry.
* Changed `compas_rhino.conversions.curves.curve_to_compas_line` to work only with geometry.
* Changed `compas_rhino.conversions.curves.curve_to_compas_circle` to work only with geometry.
* Changed `compas_rhino.conversions.curves.curve_to_compas_ellipse` to work only with geometry.
* Changed `compas_rhino.conversions.curves.curve_to_compas_polyline` to work only with geometry.
* Changed `compas_rhino.objects.get_point_coordinates` to deprecated (removed in v2.3).
* Changed `compas_rhino.objects.get_line_coordinates` to deprecated (removed in v2.3).
* Changed `compas_rhino.objects.get_polyline_coordinates` to deprecated (removed in v2.3).
* Changed `compas_rhino.objects.get_polygon_coordinates` to deprecated (removed in v2.3).
* Fixed a bug in `worldtransformation` of `compas.scene.SceneObject` to include the object's own frame.

### Removed

* Removed pluggable `compas.geometry.surfaces.surface.new_surface`.
* Removed pluggable `compas.geometry.surfaces.surface.new_surface_from_plane`.
* Removed `compas.geometry.surfaces.surface.Surface.from_plane`.
* Removed `compas.geometry.surfaces.surface.ConicalSurface.__new__`.
* Removed `compas.geometry.surfaces.surface.CylindricalSurface.__new__`.
* Removed `compas.geometry.surfaces.surface.PlanarSurface.__new__`.
* Removed `compas.geometry.surfaces.surface.SphericalSurface.__new__`.
* Removed `compas.geometry.surfaces.surface.ToroidalSurface.__new__`.
* Removed `compas.geometry.surfaces.nurbs.NurbsSurface.__init__`.
* Removed `compas_rhino.geometry.surfaces.new_surface`.
* Removed `compas_rhino.geometry.surfaces.new_nurbssurface`.
* Removed `compas_rhino.geometry.surfaces.nurbs.NurbsSurface.__from_data__`.
* Removed `compas_rhino.geometry.surfaces.surface.Surface.from_corners`.
* Removed `compas_rhino.geometry.surfaces.surface.Surface.from_cylinder`.
* Removed `compas_rhino.geometry.surfaces.surface.Surface.from_frame`.
* Removed `compas_rhino.geometry.surfaces.surface.Surface.from_sphere`.
* Removed `compas_rhino.geometry.surfaces.surface.Surface.from_torus`.
* Removed `compas.geometry.curves.arc.Arc.__new__`.
* Removed `compas.geometry.curves.bezier.Bezier.__new__`.
* Removed `compas.geometry.curves.conic.Conic.__new__`.
* Removed `compas.geometry.curves.polyline.Polyline.__new__`.
* Removed `compas.geometry.curves.curve.new_curve`.
* Removed `compas.geometry.curves.curve.new_nurbscurve`.
* Removed `compas_rhino.geometry.curves.new_curve`.
* Removed `compas_rhino.geometry.curves.new_nurbscurve`.
* Removed `compas_rhino.conversions.surfaces.data_to_rhino_surface`.
* Removed `compas_rhino.conversions.surfaces.surface_to_compas_data`.
* Removed `compas_rhino.conversions.surfaces.surface_to_compas_quadmesh`.
* Removed `compas_rhino.conversions.curves.curve_to_compas_data`.

## [2.2.1] 2024-06-25

### Added

### Changed

* Fixed error in `compas_ghpython` causing `Scene` to fail in Grasshopper.

### Removed

## [2.2.0] 2024-06-24

### Added

* Added `maxiter` parameter to `compas.geometry.icp_numpy`.
* Added `resolution_u` and `resolution_v` to `compas.geometry.Shape` to control discretisation resolution.
* Added `vertices`, `edges`, `faces`, `triangles` to `compas.geometry.Shape`.
* Added `points`, `lines`, `polygons` to `compas.geometry.Shape`.
* Added abstract `compute_vertices`, `compute_edges`, `compute_faces`, `compute_triangles` to `compas.geometry.Shape`.
* Added implementation of `compute_vertices`, `compute_edges`, `compute_faces` to `compas.geometry.Box`.
* Added implementation of `compute_vertices`, `compute_edges`, `compute_faces` to `compas.geometry.Capsule`.
* Added implementation of `compute_vertices`, `compute_edges`, `compute_faces` to `compas.geometry.Cone`.
* Added implementation of `compute_vertices`, `compute_edges`, `compute_faces` to `compas.geometry.Cylinder`.
* Added implementation of `compute_vertices`, `compute_edges`, `compute_faces` to `compas.geometry.Sphere`.
* Added implementation of `compute_vertices`, `compute_edges`, `compute_faces` to `compas.geometry.Torus`.
* Added `compas_blender.scene.ShapeObject`.
* Added `compas.geometry.vector.__radd__`.
* Added `compas.geometry.vector.__rsub__`.
* Added `compas.geometry.vector.__rmul__`.
* Added `compas.geometry.vector.__rtruediv__`.
* Added `VolMesh.cell_lines`, `VolMesh.cell_polygons`.
* Added `VolMesh.vertex_edges`.
* Added `VolMesh.from_meshes`.
* Added `VolMesh.from_polyhedrons`.

### Changed

* Changed `compas_ghpython/utilities/drawing.py` to remove `System` dependency.
* Fixed bug in `compas.geometry.ic_numpy`, which was caused by returning only the last transformation of the iteration process.
* Changed `compas.geometry.Geometry.scaled` to use `compas.geometry.Geometry.scale` on a copy.
* Changed `compas.geometry.Geometry.translated` to use `compas.geometry.Geometry.translate` on a copy.
* Changed `compas.geometry.Geometry.rotated` to use `compas.geometry.Geometry.rotate` on a copy.
* Changed `VolMesh._plane` back to point to a cell for every triplet of vertices.
* Fixed `VolMesh.add_halfface`, `VolMesh.add_cell`, `VolMesh.vertex_halffaces`, `VolMesh.vertex_cells`, `VolMesh.edge_halffaces`, `VolMesh.halfface_cell`, `VolMesh.halfface_opposite_cell`, `VolMesh.halfface_opposite_halfface`, `VolMesh.cell_neighbors`.
* Changed ordering of `Volmesh.edges()` to be deterministic.
* Changed ordering and direction of `Volmesh.vertex_edges()` to be deterministic.
* Changed check for empty vertices and faces to use `is None` to add support for `numpy` arrays.
* Changed order of `u` and `v` of `compas.geometry.SphericalSurface` to the match the excpected parametrisation.
* Changed `compas.geometry.Shape.to_vertices_and_faces` to use `Shape.vertices` and `Shape.faces` or `Shape.triangles`.
* Changed default of `compas.scene.descriptors.color.ColorAttribute` to `None` to support native coloring in CAD contexts.
* Changed `compas.colors.ColorDict.__data__` and `compas.colors.ColorDict.__from_data__` to properly support serialisation.
* Moved `compas_blender.utilities.drawing` to `compas_blender.drawing` with backward compatible imports and deprecation warning.
* Moved `compas_ghpython.utilities.drawing` to `compas_ghpython.drawing` with backward compatible imports and deprecation warning.
* Moved `compas_rhino.utilities.drawing` to `compas_rhino.drawing` with backward compatible imports and deprecation warning.
* Changed `draw_nodes` and `draw_edges` of `compas_blender.scene.GraphObject`, `compas_ghpython.scene.GraphObject`, and `compas_rhino.scene.GraphObject` to use only attributes instead of parameters.
* Changed `draw_vertices`, `draw_edges` and `draw_faces` of `compas_blender.scene.MeshObject`, `compas_ghpython.scene.MeshObject`, and `compas_rhino.scene.MeshObject` to use only attributes instead of parameters.
* Changed `draw_vertices`, `draw_edges` and `draw_faces` of `compas_blender.scene.VolMeshObject`, `compas_ghpython.scene.VolMeshObject`, and `compas_rhino.scene.VolMeshObject` to use only attributes instead of parameters.
* Changed registration of `Capsule`, `Cone`, `Cylinder`, `Sphere`, `Torus` to `ShapeObject` in `compas_blender.scene`.
* Updated `compas.geometry.vector.__mul__` to allow element-wise multiplication with another vector.
* Updated `compas.geometry.vector.__truediv__` to allow element-wise division with another vector.
* Fixed bug in registration `shapely` boolean plugins.
* Temporarily restrict `numpy` to versions lower than `2.x`.

### Removed

* Removed `System` dependency in `compas_ghpython/utilities/drawing.py`.
* Removed GH plugin for `compas.scene.clear` since it clashed with the Rhino version.

## [2.1.1] 2024-05-14

### Added

* Added `compas.geometry.Line.point_from_start` and `compas.geometry.Line.point_from_end`.
* Added `compas.geometry.Line.flip` and `compas.geometry.Line.flipped`.
* Added an `compas.geometry.Frame.interpolate_frame(s)` method
* Added `compas.colors.Color.contrast`.
* Added `compas.geometry.Brep.from_plane`.
* Added `compas.tolerance.Tolerance.angulardeflection`.
* Added `compas.tolerance.Tolerance.update_from_dict`.
* Added `compas.scene.SceneObject.scene` attribute.
* Added `compas.datastructures.CellNetwork.is_faces_closed`
* Added `compas.datastructures.CellNetwork.delete_edge`
* Added `compas.datastructures.CellNetwork.delete_cell`
* Added `compas.datastructures.CellNetwork.delete_face`
* Added `compas.datastructures.CellNetwork.cells_to_graph`
* Added `compas.datastructures.CellNetwork.face_plane`
* Added `compas.datastructures.CellNetwork.cell_volume`
* Added `compas.datastructures.CellNetwork.cell_neighbors`

### Changed

* Changed and update the `compas_view2` examples into `compas_viewer`.
* Changed and updated the `compas_view2` examples into `compas_viewer`.
* Changed `compas.scene.Scene` to inherent from `compas.datastructrues.Tree`.
* Changed `compas.scene.SceneObject` to inherent from `compas.datastructrues.TreeNode`.
* Changed `compas.geoemetry._core.predicates_3` bug fix in `is_coplanar` while loop when there are 4 points.
* Changed to implementation of `Mesh.unify_cycles` to use the corresponding function of `compas.topology.orientation`.
* Fixed bug in `compas.topology.orientation.unify_cycles`.
* Fixed bug in `Mesh.thickened`.
* Fixed various bugs in `compas.geometry.Quaternion`.
* Changed repo config to `pyproject.toml`.
* Fixed broken import in `copas.geometry.trimesh_smoothing_numpy`.
* Changed `RhinoBrep.trimmed` to return single result or raise `BrepTrimmingError` instead of returning a list.
* Changed order of imports according to `isort` and changed line length to `179`.
* Changed use of `compas.geometry.allclose` to `compas.tolerance.TOL.is_allclose`.
* Changed use of `compas.geometry.close` to `compas.tolerance.TOL.is_close`.
* Changed imports of itertools to `compas.itertools` instead of `compas.utilities`.
* Changed `compas.tolerance.Tolerance` to a singleton, to ensure having only library-wide tolerance values.
* Updated `compas_rhino.conversions.point_to_compas` to allow for `Rhino.Geometry.Point` as input.
* Changed `compas.datastructures.Tree.print_hierarchy` to `compas.datastructures.Tree.__str__`.
* Changed `compas.scene.SceneObject.__init__` to accept `item` as kwarg.
* Fixed `compas.geometry.bbox_numpy.minimum_volume_box` to avoid `numpy.linalg.LinAlgError`.

### Removed

* Removed `compas.scene.SceneObjectNode`, functionalities merged into `compas.scene.SceneObject`.
* Removed `compas.scene.SceneTree`, functionalities merged into `compas.scene.Scene`.
* Removed default implementation of `compas.geometry.trimesh_geodistance` since nonexistent.
* Removed `compas.utilities.geometric_key` and replaced it by `compas.tolerance.TOL.geometric_key`.
* Removed `compas.utilities.geometric_key_xy` and replaced it by `compas.tolerance.TOL.geometric_key_xy`.
* Removed indexed attribute access from all geometry classes except `Point`, `Vector`, `Line`, `Polygon`, `Polyline`.
* Removed `compas.datastructures.Tree.print_hierarchy`.

## [2.1.0] 2024-03-01

### Added

* Added optional argument `cap_ends` to `Brep.from_extrusion()`.
* Added implementation in `RhinoBrep.from_extrusion()`.
* Added `max_depth` to `compas.datastructures.Tree.print_hierarchy()`.
* Added `compas.datastructures.Tree.to_graph()`.

### Changed

* Changed `compas.datastructures.TreeNode` to skip serialising `attributes`, `name` and `children` if being empty.
* Changed `compas.datastructures.TreeNode.__repr__` to omit `name` if `None`.
* Fix bug in `compas_rhino.geometry.NurbsCurve.from_parameters` and `compas_rhino.geometry.NurbsCurve.from_points` related to the value of the parameter `degree`.
* Changed `compas.scene.descriptors.ColorDictAttribute` to accept a `compas.colors.ColorDict` as value.
* Changed `compas_rhino.scene.RhinoMeshObject.draw` to preprocess vertex and face color dicts into lists.
* Changed `compas_rhino.conversions.vertices_and_faces_to_rhino` to handle vertex color information correctly.
* Changed `compas_rhino.conversions.average_color` return type `compas.colors.Color` instead of tuple.

### Removed

## [2.0.4] 2024-02-12

### Added

### Changed

* Fixed bug in `compas_rhino.scene`.

### Removed

## [2.0.3] 2024-02-09

### Added

* Added `compas.linalg`.
* Added `compas.matrices`.
* Added `compas.itertools`.
* Added `compas_rhino.scene.helpers`.
* Added `compas.scene.SceneObject.contrastcolor`.

### Changed

* Fixed bug in `compas.geometry.oriented_bounding_box_numpy` to support points in plane.
* Changed `compas_rhino.scene.RhinoSceneObject` to pass on positional arguments.
* Changed `compas_rhino.scene.RhinoBoxObject.draw` to use attributes only.
* Changed `compas_rhino.scene.RhinoBrepObject.draw` to use attributes only.
* Changed `compas_rhino.scene.RhinoCapsuleObject.draw` to use attributes only.
* Changed `compas_rhino.scene.RhinoCircleObject.draw` to use attributes only.
* Changed `compas_rhino.scene.RhinoConeObject.draw` to use attributes only.
* Changed `compas_rhino.scene.RhinoCurveObject.draw` to use attributes only.
* Changed `compas_rhino.scene.RhinoCylinderObject.draw` to use attributes only.
* Changed `compas_rhino.scene.RhinoEllipseObject.draw` to use attributes only.
* Changed `compas_rhino.scene.RhinoFrameObject.draw` to use attributes only.
* Changed `compas_rhino.scene.RhinoGraphObject.draw` to use attributes only.
* Changed `compas_rhino.scene.RhinoLineObject.draw` to use attributes only.
* Changed `compas_rhino.scene.RhinoMeshObject.draw` to use attributes only.
* Changed `compas_rhino.scene.RhinoPlaneObject.draw` to use attributes only.
* Changed `compas_rhino.scene.RhinoPointObject.draw` to use attributes only.
* Changed `compas_rhino.scene.RhinoPolygonObject.draw` to use attributes only.
* Changed `compas_rhino.scene.RhinoPolyhedronObject.draw` to use attributes only.
* Changed `compas_rhino.scene.RhinoPolylineObject.draw` to use attributes only.
* Changed `compas_rhino.scene.RhinoSphereObject.draw` to use attributes only.
* Changed `compas_rhino.scene.RhinoSurfaceObject.draw` to use attributes only.
* Changed `compas_rhino.scene.RhinoTorusObject.draw` to use attributes only.
* Changed `compas_rhino.scene.RhinoVectorObject.draw` to use attributes only.
* Changed `compas_rhino.scene.RhinoVolMeshObject.draw` to use attributes only.

### Removed

* Removed `compas.geometry.linalg`.
* Removed `compas.topology.matrices`.
* Removed `compas.utilities.itertools`.

## [2.0.2] 2024-02-06

### Added

* Added Blender paths for Windows.
* Added `compas_rhino.print_python_path`.
* Added `compas_blender.print_python_path`.

### Changed

* Fixed bug in `compas.tolerange.Tolerance.format_number()` related to IronPython environment.

### Removed


## [2.0.1] 2024-02-01

### Added

* Added pluggable `compas.geometry.surfaces.nurbs.new_nurbssurface_from_native`.
* Added `compas.geometry.NurbsSurface.from_native`.
* Added plugin `compas_rhino.geometry.surfaces.new_nurbssurface_from_plane`.

### Changed

* Fixed bug in `compas_blender.clear`.
* Fixed bug in `compas_rhino.conversions.surface_to_compas`.
* Fixed bug in `compas_rhino.conversions.surface_to_compas_mesh`.
* Fixed bug in `compas_rhino.conversions.surface_to_compas_quadmesh`.
* Fixed bug in plugin `compas_rhino.geometry.curves.new_nurbscurve_from_native`.
* Fixed bug in plugin `compas_rhino.geometry.surfaces.new_nurbssurface_from_native`.

### Removed

* Removed plugin `compas_rhino.geometry.surfaces.new_surface_from_plane`.


## [2.0.0] 2024-01-31

### Added

* Added `group` attribute to `compas_rhino.scene.RhinoSceneObject`.
* Added `_guid_mesh`, `_guids_vertices`, `_guids_edges`, `_guids_faces`, `_guids_vertexlabels`, `_guids_edgelables`, `_guids_facelabels`, `_guids_vertexnormals`, `_guids_facenormals`, `_guids_spheres`, `_guids_pipes`, `disjoint` attributes to `compas_rhino.scene.MeshObject`.
* Added `_guids_nodes`, `_guids_edges`, `_guids_nodelabels`, `_guids_edgelables`, `_guids_spheres`, `_guids_pipes` attributes to `compas_rhino.scene.GraphObject`.
* Added `_guids_vertices`, `_guids_edges`, `_guids_faces`, `_guids_cells`, `_guids_vertexlabels`, `_guids_edgelables`, `_guids_facelabels`, `_guids_celllabels`, `disjoint` attributes to `compas_rhino.scene.MeshObject`.
* Added test for `compas.scene.Scene` serialisation.

### Changed

* Changed `compas.scene.Mesh`'s `show_vertices`, `show_edges`, `show_faces` to optionally accept a sequence of keys.
* Changed `compas.scene.Graph`'s `show_nodes`, `show_edges` to optionally accept a sequence of keys.
* Changed `compas.scene.VolMesh`'s `show_vertices`, `show_edges`, `show_faces`, `show_cells` to optionally accept a sequence of keys.
* Fixed missing implementation of `Sphere.base`.
* Fixed bug in `intersection_sphere_sphere`.

### Removed

* Removed kwargs from `compas_rhino.scene.MeshObject.draw`.
* Removed kwargs from `compas_rhino.scene.GraphObject.draw`.
* Removed kwargs from `compas_rhino.scene.VolMeshObject.draw`.

## [2.0.0-beta.4] 2024-01-26

### Added

* Added `compas_rhino.objects`.
* Added `compas_rhino.layers`.
* Added `compas_rhino.install_with_pip`.
* Added `before_draw` pluggable to `compas.scene.Scene.draw`.
* Added `after_draw` pluggable to `compas.scene.Scene.draw`.
* Added description in tutorial about `compas.scene.context`.
* Added `compas_blender.data`.
* Added `compas_blender.collections`.
* Added `compas_blender.objects`.
* Added `compas_rhino.ui`.
* Added `compas_rhino.unload_modules`.
* Added `compas_ghpython.unload_modules`.
* Added `compas_ghpython.sets`.
* Added `compas_ghpython.timer`.
* Added `scale` and `scaled` to `compas.datastructures.Datastructure`.
* Added `rotate` and `rotated` to `compas.datastructures.Datastructure`.
* Added `translate` and `translated` to `compas.datastructures.Datastructure`.

### Changed

* Changed `compas.tolerance.Tolerance` into singleton.
* Changed `compas_rhino.geometry.curves.nursb.RhinoNurbsCurve` to use private data API.
* Changed `compas_rhino.geometry.surfaces.nursb.RhinoNurbsSurface` to use private data API.
* Changed `compas.scene.Scene.redraw` to `draw`.
* Fixed `register_scene_objects` not called when there is a context given in kwargs of `SceneObject`.

### Removed

* Removed `compas_blender.geometry.curves`.
* Removed `compas_rhino.utilities.objects`.
* Removed `compas_rhino.utilities.layers`.
* Removed `compas_rhino.utilities.constructors`.
* Removed `compas_rhino.utilities.document`.
* Removed `compas_rhino.utilities.geometry`.
* Removed `compas_rhino.utilities.misc`.
* Removed `compas_blender.utilities.data`.
* Removed `compas_blender.utilities.collections`.
* Removed `compas_blender.utilities.objects`.
* Removed `compas_ghpython.utilities.sets`.
* Removed `compas_ghpython.utilities.timer`.

## [2.0.0-beta.3] 2024-01-19

### Added

* Added `compas.dtastructures.Network` as alias of `compas.datastructures.Graph`.
* Added `compas.data.Data.name` and included it in serialisation in case `compas.data.Data._name is not None`.

### Changed

* Merged `compas.datastructures.Halfedge` into `compas.datastructures.Mesh`.
* Merged `compas.datastructures.Network` into `compas.datastructures.Graph`.
* Merged `compas.datastructures.Halfface` into `compas.datastructures.VolMesh`.
* Fixed `RhinoBrep` doesn't get capped after trimming.
* Changed `compas.data.Data.data` to `compas.data.Data.__data__`.
* Changed `compas.data.Data.dtype` to `compas.data.Data.__dtype__`.
* Changed `compas.data.Data.from_data` to `compas.data.Data.__from_data__`.
* Changed `compas.geometry.triangulation_earclip` face vertex index reversion when the polygon is flipped.

### Removed

* Removed `compas.datastructures.Network`.
* Removed `compas.datastructures.Halfedge`.
* Removed `compas.datastructures.Halfface`.
* Removed `compas.data.Data.attributes`.
* Removed `compas.data.Datastructure.attributes`.
* Removed `attributes` from `compas.datastructures.Assembly.data`.
* Removed `attributes` from `compas.datastructures.CellNetwork.data`.
* Removed `attributes` from `compas.datastructures.Graph.data`.
* Removed `attributes` from `compas.datastructures.Mesh.data`.
* Removed `attributes` from `compas.datastructures.Tree.data`.
* Removed `attributes` from `compas.datastructures.VolMesh.data`.
* Removed `compas.data.Data.to_data`.
* Removed `compas.rpc.XFunc`.

## [2.0.0-beta.2] 2024-01-12

### Added

* Added `viewerinstance` in `compas.scene.Scene` to support viewers context detection.
* Added `compas_rhino8` as starting point for Rhino8 support.
* Added `compas.scene.SceneObjectNode`.
* Added `compas.scene.SceneTree`.
* Added `compas.scene.SceneObject.node`.
* Added `compas.scene.SceneObject.frame`.
* Added `compas.scene.SceneObject.worldtransformation`.
* Added `compas.scene.SceneObject.parent`.
* Added `compas.scene.SceneObject.children`.
* Added `compas.scene.SceneObject.add()`.
* Added tutorial for `compas.datastructures.Tree`.
* Added Serialisation capability to `compas.scene.Scene`.
* Added `show` flag to `compas.scene.SceneObject`.
* Added `show_points` flag to `compas.scene.GeometryObject`.
* Added `show_lines` flag to `compas.scene.GeometryObject`.
* Added `show_surfaces` flag to `compas.scene.GeometryObject`.
* Added `show_vertices` flag to `compas.scene.MeshObject`.
* Added `show_edges` flag to `compas.scene.MeshObject`.
* Added `show_faces` flag to `compas.scene.MeshObject`.
* Added `show_nodes` flag to `compas.scene.NetworkObject`.
* Added `show_edges` flag to `compas.scene.NetworkObject`.
* Added `show_vertices` flag to `compas.scene.VolMeshObject`.
* Added `show_edges` flag to `compas.scene.VolMeshObject`.
* Added `show_faces` flag to `compas.scene.VolMeshObject`.
* Added `show_cells` flag to `compas.scene.VolMeshObject`.
* Added `compas.data.Data.to_jsonstring` and `compas.data.Data.from_jsonstring`.
* Added `compas.data.Data.attributes`.
* Added optional param `working_directory` to `compas.rpc.Proxy` to be able to start services defined in random locations.
* Added `compas.datastructures.Datastructure.transform` and `compas.datastructures.Datastructure.transformed`.
* Added `compas.datastructures.Datastructure.transform_numpy` and `compas.datastructures.Datastructure.transformed_numpy`.
* Added `compas.datastructures.Halfedge.flip_cycles`.
* Added `compas.datastructures.Halfedge.is_connected`, `compas.datastructures.Halfedge.connected_vertices`, `compas.datastructures.Halfedge.connected_faces`.
* Added `compas.datastructures.Mesh.join`.
* Added `compas.datastructures.Mesh.weld` and `compas.datastructures.Mesh.remove_duplicate_vertices`.
* Added `compas.datastructures.Mesh.quads_to_triangles`.
* Added `compas.datastructures.Mesh.unify_cycles`.
* Added `compas.datastructures.Mesh.aabb` and `compas.datastructures.Mesh.obb`.
* Added `compas.datastructures.Mesh.offset` and `compas.datastructures.Mesh.thickened`.
* Added `compas.datastructures.Mesh.exploded`.
* Added `compas.datastructures.Mesh.adjacency_matrix`, `compas.datastructures.Mesh.connectivity_matrix`, `compas.datastructures.Mesh.degree_matrix`, `compas.datastructures.Mesh.laplacian_matrix`.
* Added `compas.topology.vertex_adjacency_from_edges`, `compas.topology.vertex_adjacency_from_faces`, `compas.topology.edges_from_faces`, `compas.topology.faces_from_edges`.
* Added `compas.datastructures.Network.split_edge`, `compas.datastructures.Network.join_edges`.
* Added `compas.datastructures.Network.smooth`.
* Added `compas.datastructures.Network.is_crossed`, `compas.datastructures.Network.is_xy`, `compas.datastructures.Network.is_planar`, `compas.datastructures.Network.is_planar_embedding`, `compas.datastructures.Network.count_crossings`, `compas.datastructures.Network.find_crossings`, `compas.datastructures.Network.embed_in_plane`.
* Added `compas.datastructures.Network.find_cycles`.
* Added `compas.datastructures.Network.shortest_path`.
* Added `compas.datastructures.Network.transform`.
* Added `compas.datastructures.Graph.is_connected`.
* Added `compas.datastructures.Graph.adjacency_matrix`, `compas.datastructures.Graph.connectivity_matrix`, `compas.datastructures.Graph.degree_matrix`, `compas.datastructures.Graph.laplacian_matrix`.

### Changed

* Changed the `__str__` of `compas.geometry.Point` and `compas.geometry.Vector` to use a limited number of decimals (determined by `Tolerance.PRECISION`). Note: `__repr__` will instead maintain full precision.
* Changed `docs` Workflow to only be triggered on review approval in pull requests.
* Changed `draw` implementations of `compas.scene.SceneObject` to always use the `worldtransformation` of the `SceneObject`.
* Fixed typo in name `Rhino.Geometry.MeshingParameters` in `compas_rhino.geometry.RhinoBrep.to_meshes()`.
* Fixed `TypeErrorException` when serializing a `Mesh` which has been converted from Rhino.
* Fixed color conversions in `compas_rhion.conversions.mesh_to_compas`.
* Changed `SceneObject` registration to allow for `None` context.
* Changed `compas.data.Data.name` to be stored in `compas.data.Data.attributes`.
* Changed `compas.data.Data.__jsondump__` to include `compas.data.Data.attributes` if the dict is not empty.
* Changed `compas.data.Data.__jsonload__` to update `compas.data.Data.attributes` if the attribute dict is provided.
* Changed `compas.datastructures.Graph` to take additional `**kwargs`, instead of only `name=None` specifically.
* Changed `compas.datastructures.Network` to take additional `**kwargs`, instead of only `name=None` specifically.
* Changed `compas.datastructures.Halfedge` to take additional `**kwargs`, instead of only `name=None` specifically.
* Changed `compas.datastructures.Mesh` to take additional `**kwargs`, instead of only `name=None` specifically.
* Moved registration of `ping` and `remote_shutdown` of the RPC server to `compas.rpc.Server.__init__()`.
* Moved `FileWatcherService` to `compas.rpc.services.watcher` so it can be reused.
* Changed `compas.datastructures.Mesh.subdivide` to `compas.datastructures.Mesh.subdivided`.
* Moved `compas.numerical.pca_numpy` to `compas.geometry.pca_numpy`.
* Moved `compas.numerical.scalafield_contours` to `compas.geometry.scalarfield_contours`.
* Moved `compas.numerical.matrices` to `compas.topology.matrices`.
* Moved `compas.numerical.linalg` to `compas.geometry.linalg`.
* Changed `watchdog` dependency to be only required for platforms other than `emscripten`.
* Changed `compas.geometry.earclip_polygon` algorithm because the current one does not handle several cases.

### Removed

* Removed `compas_rhino.forms`. Forms will be moved to `compas_ui`.
* Removed `compas.scene.NoSceneObjectContextError`.
* Removed `compas.datastructures.Datastructure.attributes` and `compas.datastructures.Datastructure.name` (moved to `compas.data.Data`).
* Removed `attributes` from `compas.datastructures.Graph.data`.
* Removed `attributes` from `compas.datastructures.Network.data`.
* Removed `attributes` from `compas.datastructures.Halfedge.data`.
* Removed `attributes` from `compas.datastructures.Mesh.data`.
* Removed `compas.datastructures.mesh_bounding_box` and `compas.datastructures.mesh_bounding_box_xy`.
* Removed `compas.datastructures.mesh_oriented_bounding_box_numpy` and `compas.datastructures.mesh_oriented_bounding_box_xy_numpy`.
* Removed `compas.datastructures.mesh_delete_duplicate_vertices`.
* Removed `compas.datastructures.mesh_is_connected` and `compas.datastructures.mesh_connected_components`.
* Removed `compas.datastructures.mesh_isolines_numpy` and `compas.datastructures.mesh_contours_numpy`.
* Removed `compas.datastructures.trimesh_gaussian_curvature`.
* Removed `compas.datastructures.trimesh_descent`.
* Removed `compas.datastructures.mesh_disconnected_vertices`, `compas.datastructures.mesh_disconnected_faces` and `compas.datastructures.mesh_explode`.
* Removed `compas.datastructures.mesh_geodesic_distances_numpy`.
* Removed `compas.datastructures.trimesh_face_circle`.
* Removed `compas.datastructures.mesh_weld`, `compas.datastructures.meshes_join`, `compas.datastructures.meshes_join_and_weld`.
* Removed `compas.datastructures.mesh_offset` and `compas.datastructures.mesh_thicken`.
* Removed `compas.datastructures.mesh_face_adjacency` and `compas.datastructures.mesh_unify_cycles`.
* Removed `compas.datastructures.mesh_transform`, `compas.datastructures.mesh_transformed`, `compas.datastructures.mesh_transform_numpy`, `compas.datastructures.mesh_transformed_numpy`.
* Removed `compas.datastructures.mesh_quads_to_triangles`.
* Removed `compas.datastructures.volmesh_bounding_box`.
* Removed `compas.datastructures.volmesh_transform` and `compas.datastructures.volmesh_transformed`.
* Removed `compas.topology.unify_cycles_numpy` and `compas.topology.face_adjacency_numpy`.
* Removed `compas.topology.unify_cycles_rhino` and `compas.topology.face_adjacency_rhino`.
* Removed `compas.datastructures.network_is_connected`.
* Removed `compas.datastructures.network_complement`.
* Removed `compas.datastructures.network_disconnected_nodes`, `compas.datastructures.network_disconnected_edges`, `compas.datastructures.network_explode`.
* Removed `compas.datastructures.network_adjacency_matrix`, `compas.datastructures.network_connectivity_matrix`, `compas.datastructures.network_degree_matrix`, `compas.datastructures.network_laplacian_matrix`.
* Removed `compas.datastructures.network_transform`, `compas.datastructures.network_transformed`.
* Removed `compas.datastructures.network_shortest_path`.
* Removed `compas.numerical`.

## [2.0.0-beta.1] 2023-12-20

### Added

* Added `compas.geometry.Box.to_brep()`.
* Added `compas.geometry.Cone.to_brep()`.
* Added `compas.geometry.Cylinder.to_brep()`.
* Added `compas.geometry.Sphere.to_brep()`.
* Added `compas.geometry.Torus.to_brep()`.
* Added `compas.brep.Brep.from_iges()`.
* Added `compas.brep.Brep.to_iges()`.
* Added `compas.tolerance`.
* Added `compas.tolerance.Tolerance`.
* Added `compas.tolerance.Tolerance.ABSOLUTE` and `compas.tolerance.Tolerance.absolute`.
* Added `compas.tolerance.Tolerance.RELATIVE` and `compas.tolerance.Tolerance.relative`.
* Added `compas.tolerance.Tolerance.ANGULAR` and `compas.tolerance.Tolerance.angular`.
* Added `compas.tolerance.Tolerance.APPROXIMATION` and `compas.tolerance.Tolerance.approximation`.
* Added `compas.tolerance.Tolerance.PRECISION` and `compas.tolerance.Tolerance.precision`.
* Added `compas.tolerance.Tolerance.LINEARDEFLECTION` and `compas.tolerance.Tolerance.lineardeflection`.
* Added `compas.tolerance.Tolerance.is_zero`.
* Added `compas.tolerance.Tolerance.is_positive`.
* Added `compas.tolerance.Tolerance.is_negative`.
* Added `compas.tolerance.Tolerance.is_between`.
* Added `compas.tolerance.Tolerance.is_angle_zero`.
* Added `compas.tolerance.Tolerance.is_close`.
* Added `compas.tolerance.Tolerance.is_allclose`.
* Added `compas.tolerance.Tolerance.is_angles_close`.
* Added `compas.tolerance.Tolerance.geometric_key`.
* Added `compas.tolerance.Tolerance.format_number`.
* Added `compas.tolerance.Tolerance.precision_from_tolerance`.
* Added `compas.scene.Scene`.
* Added `compas.json_loadz()` and `compas.json_dumpz()` to support ZIP compressed JSON files.
* Added `compas.datastructures.assembly.delete_part()`.
* Added `compas.datastructures.assembly.delete_connection()`.
* Added `compas.geometry.Brep.from_breps()`.
* Added `compas.geometry.Brep.from_planes()`.
* Added `compas.geometry.Brep.to_iges()`.
* Added `compas.geometry.Brep.to_meshes()`.
* Added `compas.geometry.Brep.to_polygons()`.
* Added `compas.geometry.Brep.to_stl()`.
* Added `compas.geometry.Brep.heal()`.
* Added `compas.geometry.Brep.edge_faces()`.
* Added `compas.geometry.Brep.edge_loop()`.
* Added `compas.geometry.Brep.fillet()`.
* Added `compas.geometry.Brep.filleted()`.
* Added `compas.geometry.BrepFilletError`.
* Added `compas.geometry.Brep.is_shell`.
* Added `compas.geometry.Brep.contains()`.
* Added `compas.geometry.BrepFace.adjacent_faces()`.
* Added `compas_rhino.geometry.RhinoBrep.is_manifold`.
* Added `compas_rhino.geometry.RhinoBrep.contains()`.
* Added `compas_rhino.geometry.RhinoBrepFace.adjacent_faces()`.
* Added `compas_rhino.geometry.RhinoBrepFace.as_brep()`.
* Added `compas.geometry.BrepEdge.orientation`.
* Added `compas.geometry.BrepEdge.type`.
* Added `compas.geometry.BrepEdge.length`.
* Added `compas.geometry.BrepFace.type`.
* Added `compas.geometry.BrepFace.add_loop()`.
* Added `compas.geometry.BrepFace.add_loops()`.
* Added `compas.geometry.BrepFace.to_polygon()` with generic implementation.
* Added `compas.geometry.BrepFace.try_get_nurbssurface()`.
* Added `compas_rhino.geometry.RhinoBrepFace.area`.
* Added `compas_rhino.geometry.RhinoBrepFace.centroid`.
* Added `compas_rhino.geometry.RhinoBrepFace.edges`.
* Added `compas_rhino.geometry.RhinoBrepFace.is_cone`.
* Added `compas_rhino.geometry.RhinoBrepFace.is_cylinder`.
* Added `compas_rhino.geometry.RhinoBrepFace.is_torus`.
* Added `compas_rhino.geometry.RhinoBrepFace.is_sphere`.
* Added `compas_rhino.geometry.RhinoBrepFace.nurbssurface`.
* Added `compas_rhino.geometry.RhinoBrepFace.vertices`.
* Added `compas_rhino.geometry.RhinoBrepLoop.trims`.
* Added `compas_rhino.geometry.RhinoBrepEdge.length`.
* Added `compas_rhino.geometry.RhinoBrepEdge.centroid`.
* Added `compas.geometry.BrepFace.native_face`.
* Added `compas.geometry.BrepEdge.native_edge`.
* Added `compas.geometry.BrepLoop.native_loop`.
* Added `compas.geometry.BrepTrim.native_trim`.
* Added `compas.geometry.BrepVertex.native_vertex`.
* Added `compas_rhino.geometry.RhinoBrepFace.native_face`.
* Added `compas_rhino.geometry.RhinoBrepEdge.native_edge`.
* Added `compas_rhino.geometry.RhinoBrepLoop.native_loop`.
* Added `compas_rhino.geometry.RhinoBrepTrim.native_trim`.
* Added `compas_rhino.geometry.RhinoBrepVertex.native_vertex`.
* Added `color`, `opacity` attributes to `compas.scene.SceneObject`.
* Added `pointcolor`, `linecolor`, `surfacecolor`, `pointsize`, `linewidth` attributes to `compas.scene.GeometryObject`.
* Added `compas_rhino.geometry.brep.RhinoBrep.to_meshes()`.
* Added `compas_blender.`
* Added `compas.geometry.Brep.trimmed()`.
* Added `compas.geometry.RhinoBrep.slice()`.

### Changed

* Changed `compas.geometry.NurbsSurface.u_space` to `space_u`.
* Changed `compas.geometry.NurbsSurface.v_space` to `space_v`.
* Changed `compas.geometry.NurbsSurface.u_isocurve` to `isocurve_u`.
* Changed `compas.geometry.NurbsSurface.v_isocurve` to `isocurve_v`.
* Changed `compas.brep.Brep.from_step_file` to `from_step`.
* Moved `compas.brep` to `compas.geometry.brep`.
* Updated `compas-actions.docs` workflow to `v3`.
* `Artists` classes are renamed to `SceneObject` classes and now under `compas.scene`, `compas_rhino.scene`, `compas_ghpython.scene`, `compas_blender.scene`.
* Context related functions like `register`, `build`, `redraw` and `clear` are moved to `compas.scene.context` from `compas.scene.SceneObject`.
* Changed plugin selection to fall back to a default implementation if possible.
* Fixed `AttributeError` `_edges` in `compas_rhino.geometry.RhinoBrepLoop.edges`.
* Fixed `compas_rhino.geometry.RhinoBrep` serialization.
* Naming convention for `ColorDictAttributes` in `compas.scene.MeshObject`, `compas.scene.NetworkObject` and `compas.scene.VolmeshObject` is changed e.g. from `vertex_color` to `vertexcolor`.
* The building of correct type of `SceneObject` is moved backed to `__new__` of `SceneObject` itself.
* Changed `compas_blender.install` to use symlinks.
* Moved `URDF` parsing from `compas.files` to the `compas_robots` extension (`compas_robots.files.URDF`).
* Changed signature of `compas.geometry.Brep.slice()`

### Removed

* Removed `compas_rhino.geometry.RhinoBrepFace.data.setter`.
* Removed `compas_rhino.geometry.RhinoBrepEdge.data.setter`.
* Removed `compas_rhino.geometry.RhinoBrepLoop.data.setter`.
* Removed `compas_rhino.geometry.RhinoBrepTrim.data.setter`.
* Removed `compas_rhino.geometry.RhinoBrepVertex.data.setter`.
* Removed `compas.PRECISION`.
* Removed `compas.set_precision`.

## [2.0.0-alpha.2] 2023-11-07

### Added

* Added `Frame.axes`
* Added `compas.datastructures.TreeNode` and `compas.datastructures.Tree` classes.
* Added `EllipseArtist` to `compas_rhino` and `compas_ghpython`.
* Added `compas.scene.Scene`.

### Changed

* Changed `Network.is_planar` to rely on `NetworkX` instead `planarity` for planarity checking.
* Removed `planarity` from requirements.
* Fixed argument order at `compas.geometry.cone.circle`.
* Pinned `jsonschema` version to >=4.17, <4.18 to avoid Rust toolchain
* Fixed `box_to_compas` in `compas_rhino.conversions` to correctly take in the center of the box as the center point of the frame.
* Removed `cython` from requirements.
* Made X and Y axis optional in the constructor of `Frame`.
* Moved `compas.geometry.brep` to `compas.brep`.
* Changed `networkx` version to `>=3.0` to ensure support for `is_planar`.
* Moved `compas.geometry.curves.nurbs_.py` and `compas.geometry.surfaces.nurbs_.py` to `compas_nurbs`.
* Fixed `mesh_to_compas` returning an empty `Mesh` when colors and/or face normals are missing.

### Removed


## [2.0.0-alpha.1] 2023-09-20

### Added

* Added `create_id` to `compas_ghpython.utilities`. (moved from `compas_fab`)
* Added representation for features in `compas.datastructures.Part`.
* Added `split` and `split_by_length` to `compas.geometry.Polyline`.
* Added `compas.rpc.XFunc`.
* Added attribute `compas.color.Color.DATASCHEMA`.
* Added attribute `compas.data.Data.DATASCHEMA`.
* Added attribute `compas.datastructures.Graph.DATASCHEMA`.
* Added attribute `compas.datastructures.Halfedge.DATASCHEMA`.
* Added attribute `compas.datastructures.Halfface.DATASCHEMA`.
* Added attribute `compas.geometry.Arc.DATASCHEMA`.
* Added attribute `compas.geometry.Bezier.DATASCHEMA`.
* Added attribute `compas.geometry.Box.DATASCHEMA`.
* Added attribute `compas.geometry.Capsule.DATASCHEMA`.
* Added attribute `compas.geometry.Circle.DATASCHEMA`.
* Added attribute `compas.geometry.Cone.DATASCHEMA`.
* Added attribute `compas.geometry.Cylinder.DATASCHEMA`.
* Added attribute `compas.geometry.Ellipse.DATASCHEMA`.
* Added attribute `compas.geometry.Frame.DATASCHEMA`.
* Added attribute `compas.geometry.Line.DATASCHEMA`.
* Added attribute `compas.geometry.NurbsCurve.DATASCHEMA`.
* Added attribute `compas.geometry.NurbsSurface.DATASCHEMA`.
* Added attribute `compas.geometry.Plane.DATASCHEMA`.
* Added attribute `compas.geometry.Point.DATASCHEMA`.
* Added attribute `compas.geometry.Pointcloud.DATASCHEMA`.
* Added attribute `compas.geometry.Polygon.DATASCHEMA`.
* Added attribute `compas.geometry.Polyhedron.DATASCHEMA`.
* Added attribute `compas.geometry.Polyline.DATASCHEMA`.
* Added attribute `compas.geometry.Sphere.DATASCHEMA`.
* Added attribute `compas.geometry.Torus.DATASCHEMA`.
* Added attribute `compas.geometry.Quaternion.DATASCHEMA`.
* Added attribute `compas.geometry.Vector.DATASCHEMA`.
* Added implementation of property `compas.color.Color.data`.
* Added `compas.data.Data.validate_data`.
* Added `compas.data.Data.__jsondump__`.
* Added `compas.data.Data.__jsonload__`.
* Added `compas.data.schema.dataclass_dataschema`.
* Added `compas.data.schema.dataclass_typeschema`.
* Added `compas.data.schema.dataclass_jsonschema`.
* Added `compas.data.schema.compas_jsonschema`.
* Added `compas.data.schema.compas_dataclasses`.
* Added `compas.datastructures.Graph.to_jsondata`.
* Added `compas.datastructures.Graph.from_jsondata`.
* Added `compas.datastructures.Halfedge.halfedge_loop_vertices`.
* Added `compas.datastructures.Halfedge.halfedge_strip_faces`.
* Added `compas.datastructures.Mesh.vertex_point`.
* Added `compas.datastructures.Mesh.vertices_points`.
* Added `compas.datastructures.Mesh.set_vertex_point`.
* Added `compas.datastructures.Mesh.edge_start`.
* Added `compas.datastructures.Mesh.edge_end`.
* Added `compas.datastructures.Mesh.edge_line`.
* Added `compas.datastructures.Mesh.face_points`.
* Added `compas.datastructures.Mesh.face_polygon`.
* Added `compas.datastructures.Mesh.face_circle`.
* Added `compas.datastructures.Mesh.face_frame`.
* Added `compas.datastructures.Graph.node_index` and `compas.datastructures.Graph.index_node`.
* Added `compas.datastructures.Graph.edge_index` and `compas.datastructures.Graph.index_edge`.
* Added `compas.datastructures.Halfedge.vertex_index` and `compas.datastructures.Halfedge.index_vertex`.
* Added `compas.geometry.Hyperbola`.
* Added `compas.geometry.Parabola`.
* Added `compas.geometry.PlanarSurface`.
* Added `compas.geometry.CylindricalSurface`.
* Added `compas.geometry.SphericalSurface`.
* Added `compas.geometry.ConicalSurface`.
* Added `compas.geometry.ToroidalSurface`.
* Added `compas.geometry.trimesh_descent_numpy`.
* Added `compas.geometry.trimesh_gradient_numpy`.
* Added `compas.geometry.boolean_union_polygon_polygon` pluggable.
* Added `compas.geometry.boolean_intersection_polygon_polygon` pluggable.
* Added `compas.geometry.boolean_difference_polygon_polygon` pluggable.
* Added `compas.geometry.boolean_symmetric_difference_polygon_polygon` pluggable.
* Added `compas.geometry.boolean_union_polygon_polygon` Shapely-based plugin.
* Added `compas.geometry.boolean_intersection_polygon_polygon` Shapely-based plugin.
* Added `compas.geometry.boolean_difference_polygon_polygon` Shapely-based plugin.
* Added `compas.geometry.boolean_symmetric_difference_polygon_polygon` Shapely-based plugin.
* Added `compas.geometry.Pointcloud.from_ply`.
* Added `compas.geometry.Curve.to_points`.
* Added `compas.geometry.Curve.to_polyline`.
* Added `compas.geometry.Curve.to_polygon`.
* Added `compas.geometry.Surface.to_vertices_and_faces`.
* Added `compas.geometry.Surface.to_triangles`.
* Added `compas.geometry.Surface.to_quads`.
* Added `compas.geometry.Surface.to_mesh`.
* Added `compas.geometry.Curve.point_at`.
* Added `compas.geometry.Curve.tangent_at`.
* Added `compas.geometry.Curve.normal_at`.
* Added `compas.geometry.Surface.point_at`.
* Added `compas.geometry.Surface.normal_at`.
* Added `compas.geometry.Surface.frame_at`.
* Added `compas.geometry.Polyline.parameter_at`.
* Added `compas.geometry.Polyline.divide_at_corners`.
* Added `mesh_to_rhino` to `compas_rhino.conversions`.
* Added `vertices_and_faces_to_rhino` to `compas_rhino.conversions`.
* Added `polyhedron_to_rhino` to `compas_rhino.conversions`.
* Added `from_mesh` plugin to `compas_rhino.geometry.RhinoBrep`.
* Added `compas.geometry.Plane.worldYZ` and `compas.geometry.Plane.worldZX`.
* Added `compas.datastructures.CellNetwork`.
* Added `compas_rhino.conversions.brep_to_compas_box`.
* Added `compas_rhino.conversions.brep_to_compas_cone`.
* Added `compas_rhino.conversions.brep_to_compas_cylinder`.
* Added `compas_rhino.conversions.brep_to_compas_sphere`.
* Added `compas_rhino.conversions.brep_to_rhino`.
* Added `compas_rhino.conversions.capsule_to_rhino_brep`.
* Added `compas_rhino.conversions.cone_to_rhino_brep`.
* Added `compas_rhino.conversions.curve_to_rhino`.
* Added `compas_rhino.conversions.cylinder_to_rhino_brep`.
* Added `compas_rhino.conversions.extrusion_to_compas_box`.
* Added `compas_rhino.conversions.extrusion_to_rhino_cylinder`.
* Added `compas_rhino.conversions.extrusion_to_rhino_torus`.
* Added `compas_rhino.conversions.polyline_to_rhino_curve`.
* Added `compas_rhino.conversions.surface_to_compas`.
* Added `compas_rhino.conversions.surface_to_compas_mesh`.
* Added `compas_rhino.conversions.surface_to_compas_quadmesh`.
* Added `compas_rhino.conversions.surface_to_rhino`.
* Added `compas_rhino.conversions.torus_to_rhino_brep`.
* Added `compas_rhino.artists._helpers.attributes`.
* Added `compas_rhino.artists._helpers.ngon`.
* Added `compas.geometry.find_span`.
* Added `compas.geometry.construct_knotvector`.
* Added `compas.geometry.knotvector_to_knots_and_mults`.
* Added `compas.geometry.knots_and_mults_to_knotvector`.
* Added `compas.geometry.compute_basisfuncs`.
* Added `compas.geometry.compute_basisfuncsderivs`.
* Added `compas.geometry.DefaultNurbsCurve` as try-last, Python-only plugin for `compas.geometry.NurbsCurve`.
* Added `compas.geometry.DefaultNurbsSurface` as try-last, Python-only plugin for `compas.geometry.NurbsSurface`.
* Added color count to constructor functions of `compas.colors.ColorMap`.

### Changed

* Temporarily skip testing for python 3.7 due to a bug related to MacOS 13.
* Fixed bug that caused a new-line at the end of the `compas.HERE` constant in IronPython for Mac.
* Fixed unbound method usage of `.cross()` on `Plane`, `Vector` and `Frame`.
* Fixed Grasshopper `draw_polylines` method to return `PolylineCurve` instead of `Polyline` because the latter shows as only points.
* Fixed bug in the `is_polygon_in_polygon_xy` that was not correctly generating all the edges of the second polygon before checking for intersections.
* Fixed `area_polygon` that was, in some cases, returning a negative area.
* Fixed uninstall post-process.
* Fixed support for `System.Decimal` data type on json serialization.
* Fixed `offset_polygon` raising a TypeError when inputing a Polygon instead of a list of Points.
* Simplified `compas.datastructures.Part` for more generic usage.
* Changed `GLTFMesh.from_mesh` to read texture coordinates, vertex normals and colors if available and add to `GLTFMesh`
* Fixed bug in `VolMeshArtist.draw_cells` for Rhino, Blender and Grasshopper.
* Changed edge parameter of `compas.datastructures.Halfedge.edge_faces` to 1 edge identifier (tuple of vertices) instead of two serparate vertex identifiers.
* Changed edge parameter of `compas.datastructures.Halfedge.halfedge_face` to 1 edge identifier (tuple of vertices) instead of two serparate vertex identifiers.
* Changed edge parameter of `compas.datastructures.Halfedge.is_edge_on_boundary` to 1 edge identifier (tuple of vertices) instead of two serparate vertex identifiers.
* Changed edge parameter of `compas.datastructures.Halfedge.halfedge_after` to 1 edge identifier (tuple of vertices) instead of two serparate vertex identifiers.
* Changed edge parameter of `compas.datastructures.Halfedge.halfedge_before` to 1 edge identifier (tuple of vertices) instead of two serparate vertex identifiers.
* Changed edge parameter of `compas.datastructures.trimesh_edge_cotangent` to 1 edge identifier (tuple of vertices) instead of two serparate vertex identifiers.
* Changed edge parameter of `compas.datastructures.trimesh_edge_cotangents` to 1 edge identifier (tuple of vertices) instead of two serparate vertex identifiers.
* Changed edge parameter of `compas.datastructures.Mesh.edge_coordinates` to 1 edge identifier (tuple of vertices) instead of two serparate vertex identifiers.
* Changed edge parameter of `compas.datastructures.Mesh.edge_length` to 1 edge identifier (tuple of vertices) instead of two serparate vertex identifiers.
* Changed edge parameter of `compas.datastructures.Mesh.edge_vector` to 1 edge identifier (tuple of vertices) instead of two serparate vertex identifiers.
* Changed edge parameter of `compas.datastructures.Mesh.edge_point` to 1 edge identifier (tuple of vertices) instead of two serparate vertex identifiers.
* Changed edge parameter of `compas.datastructures.Mesh.edge_midpoint` to 1 edge identifier (tuple of vertices) instead of two serparate vertex identifiers.
* Changed edge parameter of `compas.datastructures.Mesh.edge_direction` to 1 edge identifier (tuple of vertices) instead of two serparate vertex identifiers.
* Changed edge parameter of `compas.datastructures.is_collapse_legal` to 1 edge identifier (tuple of vertices) instead of two serparate vertex identifiers.
* Changed edge parameter of `compas.datastructures.mesh_collapse_edge` to 1 edge identifier (tuple of vertices) instead of two serparate vertex identifiers.
* Changed edge parameter of `compas.datastructures.trimesh_collapse_edge` to 1 edge identifier (tuple of vertices) instead of two serparate vertex identifiers.
* Changed edge parameter of `compas.datastructures.mesh_insert_vertex_on_edge` to 1 edge identifier (tuple of vertices) instead of two serparate vertex identifiers.
* Changed edge parameter of `compas.datastructures.mesh_split_edge` to 1 edge identifier (tuple of vertices) instead of two serparate vertex identifiers.
* Changed edge parameter of `compas.datastructures.trimesh_split_edge` to 1 edge identifier (tuple of vertices) instead of two serparate vertex identifiers.
* Changed edge parameter of `compas.datastructures.trimesh_swap_edge` to 1 edge identifier (tuple of vertices) instead of two serparate vertex identifiers.
* Changed `compas.datastructures.Mesh.vertex_laplacian` to return `compas.geometry.Vector`.
* Changed `compas.datastructures.Mesh.neighborhood_centroid` to return `compas.geometry.Point`.
* Changed `compas.datastructures.Mesh.vertex_normal` to return `compas.geometry.Vector`.
* Changed `compas.datastructures.Mesh.edge_vector` to return `compas.geometry.Vector`.
* Changed `compas.datastructures.Mesh.edge_direction` to return `compas.geometry.Vector`.
* Changed `compas.datastructures.Mesh.edge_point` to return `compas.geometry.Point`.
* Changed `compas.datastructures.Mesh.edge_midpoint` to return `compas.geometry.Point`.
* Changed `compas.datastructures.Mesh.face_normal` to return `compas.geometry.Vector`.
* Changed `compas.datastructures.Mesh.face_centroid` to return `compas.geometry.Point`.
* Changed `compas.datastructures.Mesh.face_center` to return `compas.geometry.Point`.
* Changed `compas.datastructures.Mesh.face_plane` to return `compas.geometry.Plane`.
* Changed JSON validation to Draft202012.
* Changed `compas.data.Data.to_json` to include `compact=False` parameter.
* Changed `compas.data.Data.to_jsonstring` to include `compact=False` parameter.
* Changed `compas.data.json_dump` to include `compact=False` parameter.
* Changed `compas.data.json_dumps` to include `compact=False` parameter.
* Changed `compas.data.DataEncoder` and `compas.data.DataDecoder` to support `to_jsondata` and `from_jsondata`.
* Moved all API level docstrings from the `__init__.py` to the correspoding `.rst` file in the docs.
* Fixed `AttributeError` in Plotter's `PolylineArtist` and `SegementArtist`.
* Fixed wrong key type when de-serializing `Graph` with integer keys leading to node not found.
* Changed base class for `compas.geometry.Transformation` to `compas.data.Data`.
* Moved all core transformation functions to `compas.geometry._core`.
* Changed base class of `compas.geometry.Arc` to `compas.geometry.Curve.`
* Changed base class of `compas.geometry.Bezier` to `compas.geometry.Curve.`
* Changed base class of `compas.geometry.Circle` to `compas.geometry.Curve.`
* Changed base class of `compas.geometry.Ellipse` to `compas.geometry.Curve.`
* Changed base class of `compas.geometry.Line` to `compas.geometry.Curve.`
* Changed base class of `compas.geometry.Polyline` to `compas.geometry.Curve.`
* Changed `compas.geometry.oriented_bounding_box_numpy` to minimize volume.
* Fixed data interface `compas.datastructures.Assembly` and `compas.datastructures.Part`.
* Changed data property of `compas.datastructures.Graph` to contain only JSON compatible data.
* Changed data property of `compas.datastructures.Halfedge` to contain only JSON compatible data.
* Changed data property of `compas.datastructures.Halfface` to contain only JSON compatible data.
* Changed `__repr__` of `compas.geometry.Point` and `compas.geometry.Vector` to not use limited precision (`compas.PRECISION`) to ensure proper object reconstruction through `eval(repr(point))`.
* Changed `compas.datastructures.Graph.delete_edge` to delete invalid (u, u) edges and not delete edges in opposite directions (v, u)
* Fixed bug in `compas.datastructures.Mesh.insert_vertex`.
* Fixed bug in `compas.geometry.angle_vectors_signed`.
* Fixed bug in `compas.geometry.Polyline.split_at_corners` where angles were sometimes wrongly calculated.
* Changed `compas.artists.MeshArtist` default colors.
* Fixed bug in `compas.geometry.curves.Polyline` shorten and extend methods.
* Changed internal _plane storage of the `compas.datastructures.Halfface` from `_plane[u][v][w]` to `_plane[u][v][fkey]`
* Fixed `SyntaxError` when importing COMPAS in GHPython.

### Removed

* Removed all `__all__` beyond second level package.
* Removed deprecated `compas.utilities.coercing`.
* Removed deprecated `compas.utilities.encoders`.
* Removed deprecated `compas.utilities.xfunc`.
* Removed `compas.datastructures.Halfedge.get_any_vertex`.
* Removed `compas.datastructures.Halfedge.get_any_vertices`.
* Removed `compas.datastructures.Halfedge.get_any_face`.
* Removed "schemas" folder and all contained `.json` files from `compas.data`.
* Removed `compas.data.Data.jsondefinititions`.
* Removed `compas.data.Data.jsonvalidator`.
* Removed `compas.data.Data.validate_json`.
* Removed `compas.data.Data.validate_jsondata`.
* Removed `compas.data.Data.validate_jsonstring`.
* Removed `compas.data.Data.__getstate__`.
* Removed `compas.data.Data.__setstate__`.
* Removed setter of property `compas.data.Data.data` and similar setters in all data classes.
* Removed properties `compas.data.Data.DATASCHEMA` and `compas.data.Data.JSONSCHEMANAME`.
* Removed properties `compas.datastructures.Graph.DATASCHEMA` and `compas.datastructures.Graph.JSONSCHEMANAME`.
* Removed properties `compas.datastructures.Halfedge.DATASCHEMA` and `compas.datastructures.Halfedge.JSONSCHEMANAME`.
* Removed properties `compas.datastructures.Halfface.DATASCHEMA` and `compas.datastructures.Halfface.JSONSCHEMANAME`.
* Removed properties `compas.geometry.Arc.DATASCHEMA` and `compas.geometry.Arc.JSONSCHEMANAME`.
* Removed properties `compas.geometry.Bezier.DATASCHEMA` and `compas.geometry.Bezier.JSONSCHEMANAME`.
* Removed properties `compas.geometry.Box.DATASCHEMA` and `compas.geometry.Box.JSONSCHEMANAME`.
* Removed properties `compas.geometry.Capsule.DATASCHEMA` and `compas.geometry.Capsule.JSONSCHEMANAME`.
* Removed properties `compas.geometry.Circle.DATASCHEMA` and `compas.geometry.Circle.JSONSCHEMANAME`.
* Removed properties `compas.geometry.Cone.DATASCHEMA` and `compas.geometry.Cone.JSONSCHEMANAME`.
* Removed properties `compas.geometry.Cylinder.DATASCHEMA` and `compas.geometry.Cylinder.JSONSCHEMANAME`.
* Removed properties `compas.geometry.Ellipse.DATASCHEMA` and `compas.geometry.Ellipse.JSONSCHEMANAME`.
* Removed properties `compas.geometry.Frame.DATASCHEMA` and `compas.geometry.Frame.JSONSCHEMANAME`.
* Removed properties `compas.geometry.Line.DATASCHEMA` and `compas.geometry.Line.JSONSCHEMANAME`.
* Removed properties `compas.geometry.NurbsCurve.DATASCHEMA` and `compas.geometry.NurbsCurve.JSONSCHEMANAME`.
* Removed properties `compas.geometry.NurbsSurface.DATASCHEMA` and `compas.geometry.NurbsSurface.JSONSCHEMANAME`.
* Removed properties `compas.geometry.Plane.DATASCHEMA` and `compas.geometry.Plane.JSONSCHEMANAME`.
* Removed properties `compas.geometry.Point.DATASCHEMA` and `compas.geometry.Point.JSONSCHEMANAME`.
* Removed properties `compas.geometry.Pointcloud.DATASCHEMA` and `compas.geometry.Pointcloud.JSONSCHEMANAME`.
* Removed properties `compas.geometry.Polygon.DATASCHEMA` and `compas.geometry.Polygon.JSONSCHEMANAME`.
* Removed properties `compas.geometry.Polyhedron.DATASCHEMA` and `compas.geometry.Polyhedron.JSONSCHEMANAME`.
* Removed properties `compas.geometry.Polyline.DATASCHEMA` and `compas.geometry.Polyline.JSONSCHEMANAME`.
* Removed properties `compas.geometry.Sphere.DATASCHEMA` and `compas.geometry.Sphere.JSONSCHEMANAME`.
* Removed properties `compas.geometry.Torus.DATASCHEMA` and `compas.geometry.Torus.JSONSCHEMANAME`.
* Removed properties `compas.geometry.Quaternion.DATASCHEMA` and `compas.geometry.Quaternion.JSONSCHEMANAME`.
* Removed properties `compas.geometry.Vector.DATASCHEMA` and `compas.geometry.Vector.JSONSCHEMANAME`.
* Removed `compas.datastructures.Graph.key_index`and `compas.datastructures.Graph.index_key`.
* Removed `compas.datastructures.Graph.uv_index`and `compas.datastructures.Graph.index_uv`.
* Removed `compas.datastructures.Halfedge.key_index` and `compas.datastructures.Halfedge.index_key`.
* Removed `compas.numerical.dr` and `compas.numerical.dr_numpy` (moved to separate `compas_dr`).
* Removed `compas.numerical.fd_numpy` to (moved to separate `compas_fd`).
* Removed `compas.numerical.topop_numpy` (moved to separate `compas_topopt`).
* Removed `compas.numerical.mma` and `compas.numerical.lma`.
* Removed `compas.numerical.descent`, `compas.numerical.devo`, and `compas.numerical.ga`.
* Removed `compas.numerical.utilities`.
* Removed class attribute `CONTEXT` from `compas.artists.Artist`.
* Removed class attribute `AVAILABLE_CONTEXTS` form `compas.artists.Artist`.
* Removed `compas.geometry.Primitive`.
* Removed classmethod `compas.color.Color.from_data`.
* Removed `validate_data` from `compas.data.validators`.
* Removed `json_validate` from `compas.data.json`.
* Removed `compas_rhino.conversions.Box`.
* Removed `compas_rhino.conversions.Circle`.
* Removed `compas_rhino.conversions.Cone`.
* Removed `compas_rhino.conversions.Curve`.
* Removed `compas_rhino.conversions.Cylinder`.
* Removed `compas_rhino.conversions.Ellipse`.
* Removed `compas_rhino.conversions.Line`.
* Removed `compas_rhino.conversions.Mesh`.
* Removed `compas_rhino.conversions.Plane`.
* Removed `compas_rhino.conversions.Point`.
* Removed `compas_rhino.conversions.Polyline`.
* Removed `compas_rhino.conversions.Vector`.
* Removed `compas_rhino.artists.NetworkArtist.draw_nodelabels`.
* Removed `compas_rhino.artists.NetworkArtist.draw_edgelabels`.
* Removed `compas_rhino.artists.MeshArtist.draw_vertexlabels`.
* Removed `compas_rhino.artists.MeshArtist.draw_edgelabels`.
* Removed `compas_rhino.artists.MeshArtist.draw_facelabels`.
* Removed `compas_rhino.artists.VolMeshArtist.draw_vertexlabels`.
* Removed `compas_rhino.artists.VolMeshArtist.draw_edgelabels`.
* Removed `compas_rhino.artists.VolMeshArtist.draw_facelabels`.
* Removed `compas_rhino.artists.VolMeshArtist.draw_celllabels`.
* Removed `compas.robots`, replaced with `compas_robots` package.
* Removed `compas.artists.robotmodelartist`.
* Removed `compas_blender.artists.robotmodelartist`.
* Removed `compas_ghpython.artists.robotmodelartist`.
* Removed `compas_rhino.artists.robotmodelartist`.

## [1.17.5] 2023-02-16

### Added

* Added conversion function `frame_to_rhino_plane` to `compas_rhino.conversions`.
* Added `RhinoSurface.from_frame` to `compas_rhino.geometry`.
* Added representation for trims with `compas.geometry.BrepTrim`.
* Added `Arc` to `compas.geometry`.
* Added `Arc` conversion functions to `compas_rhino.conversions`.
* Added `from_sphere` alternative constructor to `RhinoBrep`.
* Added support for singular trims to `RhinoBrep`.

### Changed

* Patched [CVE-2007-4559](https://github.com/advisories/GHSA-gw9q-c7gh-j9vm) vulnerability.
* Updated workflows to v2.
* Fixed attribute error in `compas_rhino.conversions.ellipse_to_compas`.
* Changed deepcopy of `RhinoBrep` to use the native `Rhino.Geometry` mechanism.
* The normal of the cutting plane is no longer flipped in `compas_rhino.geometry.RhinoBrep`.
* Planar holes caused by `RhinoBrep.trim` are now automatically capped.
* Fixed `Polygon` constructor to not modify the input list of points.
* Fixed serialization of sphere and cylinder Breps in `RhinoBrep`.
* Fixed serialization of some trimmed shapes in `RhinoBrep`.
* Freeze black version to 22.12.0.
* Fixed `is_point_in_circle_xy` second argument to access the origin of the plane of the circle.
* Changed `compas.datastructures.Graph.data` to contain unprocessed `node` and `edge` dicts.
* Changed `compas.datastructures.Halfedge.data` to contain unprocessed `vertex`, `face`, `facedata`, and `edgedata` dicts.
* Changed `compas.datastructures.Halfface.data` to contain unprocessed `vertex`, `cell`, `edge_data`, `face_data`, and `cell_data` dicts.
* Changed `compas.geometry.Arc.data` to contain unprocessed COMPAS geometry objects, instead of their data dicts.
* Changed `compas.geometry.Bezier.data` to contain unprocessed COMPAS geometry objects, instead of their data dicts.
* Changed `compas.geometry.Box.data` to contain unprocessed COMPAS geometry objects, instead of their data dicts.
* Changed `compas.geometry.Capsule.data` to contain unprocessed COMPAS geometry objects, instead of their data dicts.
* Changed `compas.geometry.Circle.data` to contain unprocessed COMPAS geometry objects, instead of their data dicts.
* Changed `compas.geometry.Cone.data` to contain unprocessed COMPAS geometry objects, instead of their data dicts.
* Changed `compas.geometry.Cylinder.data` to contain unprocessed COMPAS geometry objects, instead of their data dicts.
* Changed `compas.geometry.Ellipse.data` to contain unprocessed COMPAS geometry objects, instead of their data dicts.
* Changed `compas.geometry.Frame.data` to contain unprocessed COMPAS geometry objects, instead of their data dicts.
* Changed `compas.geometry.Line.data` to contain unprocessed COMPAS geometry objects, instead of their data dicts.
* Changed `compas.geometry.NurbsCurve.data` to contain unprocessed COMPAS geometry objects, instead of their data dicts.
* Changed `compas.geometry.NurbsSurface.data` to contain unprocessed COMPAS geometry objects, instead of their data dicts.
* Changed `compas.geometry.Plane.data` to contain unprocessed COMPAS geometry objects, instead of their data dicts.
* Changed `compas.geometry.Pointcloud.data` to contain unprocessed COMPAS geometry objects, instead of their data dicts.
* Changed `compas.geometry.Polygon.data` to contain unprocessed COMPAS geometry objects, instead of their data dicts.
* Changed `compas.geometry.Polyhedron.data` to contain unprocessed COMPAS geometry objects, instead of their data dicts.
* Changed `compas.geometry.Polyline.data` to contain unprocessed COMPAS geometry objects, instead of their data dicts.
* Changed `compas.geometry.Sphere.data` to contain unprocessed COMPAS geometry objects, instead of their data dicts.
* Changed `compas.geometry.Torus.data` to contain unprocessed COMPAS geometry objects, instead of their data dicts.
* Changed `compas.geometry.Quaternion.data` to contain unprocessed COMPAS geometry objects, instead of their data dicts.

### Removed

## [1.17.4] 2022-12-06

### Added

* Added option for per-vertex color specification to `compas_rhino.utilities.drawing.draw_mesh`.

### Changed

* Fixed strange point values in RhinoNurbsCurve caused by conversion `ControlPoint` to COMPAS instead of `ControlPoint.Location`.
* Fixed flipped order of NURBS point count values when creating RhinoNurbsSurface from parameters.
* Changed serialization format and reconstruction procedure of `RhinoBrep`.

### Removed

* Removed Python 3.6 from build workflows as it reached end-of-life at the end of 2021.

## [1.17.3] 2022-11-09

### Added

* Added `compas_rhino.INSTALLATION_ARGUMENTS`.

### Changed

* Fixed bug in Rhino installation due to redefinition of command line arguments in `compas_ghpython.components.get_version_from_args`.

### Removed

## [1.17.2] 2022-11-07

### Added

### Changed

* Changed `compas._os._polyfill_symlinks` to use junction (/J) instead of symbolic link (/D).

### Removed

## [1.17.1] 2022-11-06

### Added

* Added `compas_rhino.geometry.RhinoCurve.offset`.
* Added `compas.geometry.Surface.from_plane`.
* Added `compas.geometry.surfaces.surface.new_surface_from_plane` pluggable.
* Added `compas_rhino.geometry.surfaces.new_surface_from_plane` plugin.
* Added `compas_rhino.geometry.RhinoSurface.intersections_with_curve`.

### Changed

* Fixed bug in `compas_rhino.geometry.RhinoCurve.frame_at`.
* Changed implementation of `compas.datastructures.mesh_planarize_faces` to include edge midpoints.

### Removed

## [1.17.0] 2022-10-07

### Added

* Added gltf extensions: `KHR_materials_transmission`, `KHR_materials_specular`, `KHR_materials_ior`, `KHR_materials_clearcoat`, `KHR_Texture_Transform`, `KHR_materials_pbrSpecularGlossiness`
* Added `GLTFContent.check_extensions_texture_recursively`
* Added `GLTFContent.get_node_by_name`, `GLTFContent.get_material_index_by_name`
* Added `GLTFContent.add_material`, `GLTFContent.add_texture`, `GLTFContent.add_image`
* Added pluggable `Brep` support with `compas.geometry.brep`.
* Added Rhino `Brep` plugin in `compas_rhino.geometry.brep`.
* Added boolean operations to the `compas_rhino` `Brep` backend.
* Added boolean operation operator overloads in `compas.geometry.Brep`
* Added `format` task using `black` formatter.
* Added a `test_intersection_circle_circle_xy` in the `test_intersections`
* Added split operation to `compas_rhino.geometry.Brep`.
* Added a `RhinoArtist` in `compas_rhino`.
* Added a `RhinoArtist` in `compas_ghpython`.

### Changed

* Based all gltf data classes on `BaseGLTFDataClass`
* Fixed `Color.__get___` AttributeError.
* Fixed  `RhinoSurface.curvature_at` not returning a Vector, but a Rhino SurfaceCurvature class object
* Fixed `cylinder_to_rhino` conversion to match `compas.geometry.Cylinder` location.
* Changed identification of cylinder brep face to non-zero in `compas_rhino.conversions.cylinder.Cylinder`.
* Changed linter to `black`.
* Automatically trigger `invoke format` during `invoke release`.
* Fixed bug in `intersections.intersection_circle_circle_xy` where the Circle's Plane was accessed instead of the centre.
* Fixed bug in `_core.tangent` where the Circle's Plane was accessed instead of the centre.
* Fixed the `test_tangent` to work with a properly defined circle
* `RhinoBrep` serialization works now with surface types other than NURBS.
* Fixed bug in finding halfedge before a given halfedge if that halfedge is on the boundary (`Mesh.halfedge_before`).
* Renamed `Brep.from_brep` to `Brep.from_native`.

### Removed

## [1.16.0] 2022-06-20

### Added

* Added `Polyline.extend`, `Polyline.extended`, `Polyline.shorten`,  `Polyline.shortened`.
* Added `Data.sha256` for computing a hash value of data objects, for example for comparisons during version control.
* Added optional `path` parameter to `compas.rpc.Proxy` to allow for non-package calls.
* Added Grasshopper component to call RPC functions.
* Added alternative installation procedure for Blender on Windows.
* Added `Mesh.to_lines` method and tests.
* Added `Data.guid` to JSON serialization.
* Added `Data.guid` to pickle state.
* Added `Assembly.find_by_key` to locate parts by key.
* Added `clear_edges` and `clear_nodes` to `NetworkArtist` for ghpython.
* Added `ToString` method to `Data` to ensure that Rhino/Grasshopper correctly casts objects to string.

### Changed

* Set `jinja >= 3.0` to dev dependencies to fix docs build error.
* Fixed removing of collections for `compas_plotters`.
* Fixed bug in `compas_plotters.plotter.Plotter.add_from_list`.
* Fixed bug in `compas.robots.Configuration`.
* Rebuild part index after deserialization in `Assembly`.
* Fixed bug in `compas.artists.colordict.ColorDict`.
* Change `Mesh.mesh_dual` with option of including the boundary.
* Fixed type error in `compas_rhino.conversions.box_to_rhino`.
* Moved from `autopep8` to `black`
* Fixed bug in `compas.utilities.linspace` for number series with high precision start and stop values.
* Fixed uncentered viewbox in `Plotter.zoom_extents()`
* Changed `RobotModelArtists.atteched_tool_models` to dictionary to support multiple tools.
* Locked `sphinx` to 4.5.
* Changed `GLTFExporter` such that generated gltfs can be viewed with webxr
* Fixed source directory path in `compas_ghpython.uninstall` plugin.
* Fixed bug in `compas_ghpython.components`that ignored input list of `.ghuser` objects to uninstall.
* Fixed conversion bug of transformed `Box` in `compas_rhino.conversions`

### Removed

* Removed unused `compas_rhino.objects` (moved to `compas_ui`).
* Removed unused `compas_rhino.ui` (moved to `compas_ui`).

## [1.15.1] 2022-03-28

### Added

* Added optional `triangulated` flag to `Mesh.to_vertices_and_faces`.
* Added geometry information of active meshes to the serialization/deserialization of robot model's `MeshDescriptor`.
* Added Grasshopper component to draw any COMPAS object.
* Added new icons to Grasshopper components and default to icon style.

### Changed

* Fixed bug in `normal_polygon` in `compas.geometry`.
* Fixed bug in Blender mesh conversion.
* Changed Rhino plugin installer to check for and install required plugin packages.
* Refactor robot model artists to use the same `Mesh.to_vertices_and_faces` everywhere.
* Fix debug print on Blender artist.

### Removed

## [1.15.0] 2022-03-22

### Added

* Added descriptor support to `compas.colors.Color`.
* Added descriptor protocol metaclass to `compas.artists.Artist`.
* Added `compas.artists.colordict.ColorDict` descriptor.
* Added `allclose` to doctest fixtures.
* Added `compas.colors.Color.coerce` to construct a color out og hex, RGB1, and RGB255 inputs.
* Added `compas.datastructures.Network.from_pointcloud`.
* Added `compas.datastructures.VolMesh.from_meshgrid`.
* Added `vertices_where`, `vertices_where_predicate`, `edges_where`, `edges_where_predicate` to `compas.datastructures.HalfFace`.
* Added `faces_where`, `faces_where_predicate`, `cells_where`, `cells_where_predicate` to `compas.datastructures.HalfFace`.
* Added `VolMeshArtist` to registered Blender artists.
* Added `3.1` to supported versions for Blender installer.
* Added `compas.artist.NoArtistContextError`.

### Changed

* Changed `compas.geometry.surfaces.nurbs.from_fill` to accept up to 4 curves as input.
* Changed `compas_rhino.artists.MeshArtist.draw` to draw the mesh only.
* Changed `compas_blender.artists.MeshArtist.draw` to draw the mesh only.
* Changed `compas_ghpython.artists.MeshArtist.draw` to draw the mesh only.
* Changed `compas_rhino.artists.MeshArtist.draw_vertexlabels` to use the colors of the vertex color dict.
* Changed `compas_rhino.artists.MeshArtist.draw_edgelabels` to use the colors of the edge color dict.
* Changed `compas_rhino.artists.MeshArtist.draw_facelabels` to use the colors of the face color dict.
* Changed `compas_blender.artists.MeshArtist.draw_vertexlabels` to use the colors of the vertex color dict.
* Changed `compas_blender.artists.MeshArtist.draw_edgelabels` to use the colors of the edge color dict.
* Changed `compas_blender.artists.MeshArtist.draw_facelabels` to use the colors of the face color dict.
* Changed `compas_ghpython.artists.MeshArtist.draw_vertexlabels` to use the colors of the vertex color dict.
* Changed `compas_ghpython.artists.MeshArtist.draw_edgelabels` to use the colors of the edge color dict.
* Changed `compas_ghpython.artists.MeshArtist.draw_facelabels` to use the colors of the face color dict.
* Fixed `compas_blender.uninstall`.
* Changed `planarity` to optional requirement on all platforms.
* Changed `numba` to optional requirement on all platforms.
* Changed raw github content path for `compas.get`.
* Changed `compas.datastructures.Graph.nodes_where` to accept conditions as kwargs.
* Changed `compas.datastructures.Graph.edges_where` to accept conditions as kwargs.
* Changed `compas.datastructures.Halfedge.vertices_where` to accept conditions as kwargs.
* Changed `compas.datastructures.Halfedge.edges_where` to accept conditions as kwargs.
* Changed `compas.datastructures.Halfedge.faces_where` to accept conditions as kwargs.
* Changed `compas.datastructures.Halfface.vertices_where` to accept conditions as kwargs.
* Changed `compas.datastructures.Halfface.edges_where` to accept conditions as kwargs.
* Changed `compas.datastructures.Halfface.faces_where` to accept conditions as kwargs.
* Changed `compas.datastructures.Halfface.cells_where` to accept conditions as kwargs.
* Fixed `compas_blender.artists.VolMeshArtist.draw` and `compas_blender.artists.VolMeshArtist.draw_cells`.
* Fixed `compas_ghpython.artists.VolMeshArtist.draw` and `compas_ghpython.artists.VolMeshArtist.draw_cells`.
* Fixed `compas_rhino.artists.VolMeshArtist.draw` and `compas_rhino.artists.VolMeshArtist.draw_cells`.
* Improved error messages when artist instance cannot be created.
* Fixed exception when calculating geometry of `compas.datastructures.Part` without features.
* Fixed bug in `compas_rhino.conversions.RhinoCurve.to_compas`.
* Fixed bug in `compas_rhino.conversions.RhinoSurface.to_compas`.

### Removed

* Removed `compas.numerical.drx`.

## [1.14.1] 2022-02-16

### Added

* Added doc test step in CI/CD.

### Changed

* Fixed symlink expansion for directories relative to the COMPAS installation folder, eg. `compas.DATA` when used from IronPython.
* Fixed the result of `compas.__version__` on dev installs to properly include git hash.
* Move `data` files inside the folder included in the source distribution (ie. non-dev installs).
* Fixed IronPython detection on ipy 2.7.12 and higher.

### Removed

## [1.14.0] 2022-02-06

### Added

* Added `compas.colors.Color`.
* Added `compas.colors.ColorMap`.
* Added `compas_blender.conversions.BlenderGeometry`.
* Added `compas_blender.conversions.BlenderCurve`.
* Added `compas_blender.conversions.BlenderMesh`.
* Added option to return strip faces from `compas.datastructure.Halfedge.edge_strip`.
* Added `compas.geometry.Bezier.transform`.
* Added `compas.geometry.Curve` as base class for curves.
* Added `compas.geometry.Surface` as base class for surfaces.
* Added `compas_rhino.geometry.RhinoCurve` as Rhino plugin for basic curves.
* Added `compas_rhino.geometry.RhinoSurface` as Rhino plugin for basic surfaces.
* Added pluggable `compas.geometry.curves.curve.new_curve`.
* Added pluggable `compas.geometry.surfaces.surface.new_surface`.
* Added `compas.artists.CurveArtist`.
* Added `compas.artists.SurfaceArtist`.
* Added `compas_rhino.artists.CurveArtist`.
* Added `compas_rhino.artists.SurfaceArtist`.
* Added `compas_ghpython.artists.CurveArtist`.
* Added `compas_ghpython.artists.SurfaceArtist`.
* Added `compas_blender.artists.CurveArtist`.
* Added `compas_blender.artists.SurfaceArtist`.
* Added `compas_rhino.utilities.draw_curves`.
* Added `compas_rhino.utilities.draw_surfaces`.
* Added `compas_blender.utilities.draw_curves`.
* Added `compas_blender.utilities.draw_surfaces`.
* Added `rgba` and `rgba255` properties to `compas.colors.Color`.
* Added `from_name` method to `compas.colors.Color`.
* Added Python 3.10 support.
* Added `RobotModel.ur5` for the sake of example.

### Changed

* Fixed bug in `mesh_slice_plane()` , `Mesh.slice_plane()`.
* Changed `compas_rhino.geometry.RhinoNurbsSurface.closest_point` to fix bug of rhino_curve to rhino_surface, plus return tuple instead.
* Changed `compas_plotters.plotter.Plotter` to normal class instead of singleton.
* Moved functionality of `compas.utilities.coercion` to `compas.data`.
* Fixed bug in `compas.geometry.NurbsSurface.to_triangles()`.
* Renamed docs site folders `latest` to `stable` and `dev` to `latest`.
* Rebased `compas.geometry.NurbsCurve` on `compas.geometry.Curve`.
* Rebased `compas.geometry.NurbsSurface` on `compas.geometry.Surface`.
* Rebased `compas_rhino.geometry.RhinoNurbsCurve` on `compas.geometry.NurbsCurve` and `compas_rhino.geometry.RhinoCurve`.
* Rebased `compas_rhino.geometry.RhinoNurbsSurface` on `compas.geometry.NurbsSurface` and `compas_rhino.geometry.RhinoSurface`.
* Fixed error message for unsupported joint types.
* Fixed support for non-standard URDF attributes on limit and mesh geometry.
* Fixed data serialization for URDF materials without color.
* Removed geometric primitives (`Origin`, `Box`, `Sphere`, `Cylinder` and `Capsule`) from `compas.robots` and replaced them with the core ones from `compas.geometry`. The old names are still available but deprecated.
* Deprecated the `load_mesh` method of `compas.robots.AbstractMeshLoader` and its sub-classes in favor of `load_meshes`.
* Fixed bug in `compas_rhino.conversions.RhinoGeometry.transform`.

### Removed

* Removed `compas.geometry.Collection`.
* Removed `compas.geometry.CollectionNumpy`.
* Removed `compas.geometry.PointCollection`.
* Removed `compas.geometry.PointCollectionNumpy`.
* Removed `compas.interop`.
* Removed `numba`; `compas.numerical.drx` will be moved to a dedicated extension package.
* Removed `ezdxf` (unused).
* Removed `laspy` (unused).
* Removed `compas_rhino.artists.MeshArtist.draw_mesh`.
* Removed `compas_blender.artists.MeshArtist.draw_mesh`.

## [1.13.3] 2021-12-17

### Added

* Added `compas_plotters.artists.NetworkArtist.draw_nodelabels`.
* Added `compas_plotters.artists.NetworkArtist.draw_edgelabels`.
* Added `compas_plotters.Plotter.fontsize`.
* Added `INSTALLED_VERSION` variable to `compas_rhino.install` to interally inform rhino version context post-installation steps.
* Added `compas_rhino.geometry.RhinoNurbsSurface`.
* Added `compas_rhino.geometry.surfaces.new_nurbssurface` plugin.
* Added `compas_rhino.geometry.surfaces.new_nurbssurface_from_parameters` plugin.
* Added `compas_rhino.geometry.surfaces.new_nurbssurface_from_points` plugin.
* Added `compas_rhino.geometry.surfaces.new_nurbssurface_from_fill` plugin.
* Added `compas_rhino.geometry.surfaces.new_nurbssurface_from_step` plugin.
* Added `compas_rhino.conversions.RhinoSurface.to_compas`.

### Changed

* Fixed bug in inheritance of `compas_plotters.artists.NetworkArtist`.
* Changed `compas_plotters.artists.MeshArtist.draw_edges` to ignore edge direction for assignment of edge colors and widths.
* Changed `compas_plotters.artists.MeshArtist.draw_vertexlabels` to use `compas_plotters.Plotter.fontsize`.
* Changed `compas_plotters.artists.MeshArtist.draw_edgelabels` to use `compas_plotters.Plotter.fontsize`.
* Changed `compas_plotters.artists.MeshArtist.draw_facelabels` to use `compas_plotters.Plotter.fontsize`.
* Fixed bug in `compas_rhino.conversions.plane_to_compas_frame`.
* Changed implementation of `compas.geometry.NurbsSurface.xyz`.
* Fixed bug in `compas.geometry.NurbsSurface.to_mesh`.
* Changed `compas_rhino.geometry.RhinoNurbsSurface.from_points` to use transposed points.
* Fixed bug in `compas_rhino.conversions.RhinoSurface.to_compas_mesh`.

### Removed

## [1.13.2] 2021-12-11

### Added

* Added `compas_ghpython.fetch_ghio_lib` to simplify the loading of Grasshopper's IO library for extension developers.

### Changed

### Removed

## [1.13.1] 2021-12-11

### Added

### Changed

* Fixed bug in `Grasshopper` plugin path on Windows.
* Fixed bug in `Grasshopper` `UserObjects` uninstall.

### Removed

## [1.13.0] 2021-12-10

### Added

* Added `compas_rhino.DEFAULT_VERSION`.
* Added `clean` option to `compas_rhino.install` to remove existing symlinks if they cannot be imported from the current environment.
* Added basic implementation of `compas.datastructures.Assembly`.
* Added `compas.is_grasshopper`.
* Added `compas.GH`.
* Added `compas.artists.Artist.CONTEXT`.
* Added `compas.artists.Artist.AVAILABLE_CONTEXTS`.
* Added `compas.artists.artist.register_artists` pluggable.

### Changed

* Updated `pr-checks` workflow for checking Changelog entry.
* Fixed return value of attributes of empty `compas_rhino.geometry.RhinoNurbsCurve`.
* Fixed error in parameter list of `compas_rhino.geometry.curves.new_nurbscurve`.
* Fixed error in parameter list of `compas_rhino.geometry.curves.new_nurbscurve_from_interpolation`.
* Fixed error in parameter list of `compas_rhino.geometry.curves.new_nurbscurve_from_step`.
* Changed `compas_rhino.install` to remove broken symlinks.
* Changed `compas_rhino.install` to reinstall broken symlinks if they can be imported from the current environment.
* Changed `compas_rhino.uninstall` to remove broken symlinks.
* Changed `compas_rhino.install_plugin` to remove broken symlinks.
* Changed default Rhino version for installation to `7.0`.
* Fixed bug in `compas_ghpython` related to importing `Grasshopper` prematurely.
* Changed `compas.artists.Artist.ITEM_ARTIST` to context-based dict.
* Changed `compas_rhino.__init__.py` functions.
* Changed `compas_ghpython.__init__.py` functions.
* Renamed `compas_ghpython.get_grasshopper_plugin_path` to `compas_ghpython.get_grasshopper_managedplugin_path`.

### Removed

* Removed `compas.artists.artist.new_artist` pluggable.

## [1.12.2] 2021-11-30

### Added

### Changed

* Moved import of `subprocess` to top of file `compas._os.py`.

### Removed

## [1.12.1] 2021-11-29

### Added

### Changed

* Fixed bug in `compas_rhino.conversions.RhinoPoint.from_geometry`.
* Changed `compas_rhino.install` to remove broken symlinks.
* Changed `compas_rhino.install` to reinstall broken symlinks if they can be imported from the current environment.
* Changed `compas_rhino.uninstall` to remove broken symlinks.
* Changed `compas_rhino.install_plugin` to remove broken symlinks.

### Removed

## [1.12.0] 2021-11-17

### Added

* Added `CircleArtist`, `LineArtist`, `PointArtist`, `PolygonArtist`, `PolylineArtist`, and `VectorArtist` to `compas_blender`.
* Added `draw_circles` and `draw_planes` to `compas_blender`.
* Added `compas_rhino.geometry.curves` plugins for `compas.geometry.curves` pluggables.
* Added `compas_rhino.geometry.RhinoNurbsCurve`.
* Added `to_compas_quadmesh` to `compas_rhino.conversions.RhinoSurface`.

### Changed

* Replaced implementation of `RGBColour` and `Float` with deprecation warning in `compas.utilities.descriptors`.
* Moved all Rhino geometry and objects wrappers to `compas_rhino.conversions`.
* Fixed bug in `compas_rhino.conversions.RhinoSurface.from_geometry`.
* Changed `compas_rhino.conversions.RhinoLine.from_geometry` to accept line curves.
* Fixed bug in `compas_rhino.geometry.RhinoNurbsCurve.closest_point`.
* Modify `to_compas_mesh` in `compas_rhino.conversions.RhinoSurface` to use brep loops.

### Removed

## [1.11.1] 2021-11-09

### Added

### Changed

* Changed `compas_rhino.uninstall` to also remove broken symlinks if no specific packages are provided for un-installation.
* Changed `compas_rhino.install` to also remove broken symlinks.

### Removed

## [1.11.0] 2021-11-08

### Added

* Added halfedge loops in `compas.datastructures.Halfedge.halfedge_loop`.
* Added halfedge strips in `compas.datastructures.Halfedge.halfedge_strip`.
* Added `compas.datastructures.mesh_split_strip` and `compas.datastructures.Mesh.split_strip`.
* Added boundingbox to `compas_rhino.conduits.BaseConduit`

### Changed

* Fixed bug in combination of `compas_rhino.artists.MeshArtist.draw_mesh` and `compas_rhino.utilities.drawing.draw_mesh`.
* Fixed bug in continuous loops in `compas.datastructures.Halfedge.edge_loop`.
* Fixed bug in continuous strips in `compas.datastructures.Halfedge.edge_strip`.
* Changed abstract method `compas.artists.MeshArtist.draw_mesh` to implemented method in `compas_plotters.artists.MeshArtist.draw_mesh`.

### Removed

## [1.10.0] 2021-11-04

### Added

* Added `compas.geometry.Curve` and `compas.geometry.NurbsCurve`.
* Added `compas.geometry.Surface` and `compas.geometry.NurbsSurface`.
* Added pluggables for `compas.geometry.NurbsCurve.__new__`, `compas.geometry.NurbsCurve.from_parameters`, `compas.geometry.NurbsCurve.from_points`, `compas.geometry.NurbsCurve.from_interpolation`, `compas.geometry.NurbsCurve.from_step`.
* Added pluggables for `compas.geometry.NurbsSurface.__new__`, `compas.geometry.NurbsSurface.from_parameters`, `compas.geometry.NurbsSurface.from_points`, `compas.geometry.NurbsSurface.from_fill`, `compas.geometry.NurbsSurface.from_step`.
* Added missing implementations for abstract clear methods of `compas_rhino.artists.volmeshartist`.
* Added `compas_rhino.geometry.RhinoBox`, `compas_rhino.geometry.RhinoCircle`, `compas_rhino.geometry.RhinoCone`, `compas_rhino.geometry.RhinoCurve`, `compas_rhino.geometry.RhinoCylinder`, `compas_rhino.geometry.RhinoEllipse`, `compas_rhino.geometry.RhinoLine`, `compas_rhino.geometry.RhinoMesh`, `compas_rhino.geometry.RhinoPlane`, `compas_rhino.geometry.RhinoPoint`, `compas_rhino.geometry.RhinoPolyline`, `compas_rhino.geometry.RhinoSphere`, `compas_rhino.geometry.RhinoSurface`, `compas_rhino.geometry.RhinoVector` as wrappers for working with Rhino geometry through geometry conversions or coercion of doc objects.
* Added `compas_rhino.conversions` from COMPAS geometry to Rhino geometry and vice versa, for primitives, shapes, curves, surfaces, meshes.
* Added `compas_rhino.coercion` from Rhino doc objects to Rhino geometry compatible with COMPAS geometry.

### Changed

* Fixed bug in directions of `compas.datastructures.Mesh.from_meshgrid`.
* Fixed bug in Rhino mesh face drawing.
* Fixed bug related to legacy uninstall on Rhino for Mac.

### Removed

## [1.9.3] 2021-11-02

### Added

### Changed

* Changed default path for Rhino 7 legacy install cleanup to Rhino7.app in `compas_rhino.__init__.py`.
* Changed z-coordinate of `compas.datastructures.Mesh.from_meshgrid` to `0.0` instead of `0`.

### Removed

## [1.9.2] 2021-11-02

### Added

* Added `draw_mesh` method to `compas_ghpython.artists.MeshArtist` to match all other mesh artists.

### Changed

* Changed new artist registration to check if subclass.
* Fixed `RobotModelArtist` for blender: missing abstract method impl and handle init order.

### Removed

## [1.9.1] 2021-10-22

### Added

* Added `Plane.offset`.
* Added `is_mesh_closed` property to `compas.datastructures.mesh_slice_plane`.

### Changed

* Fixed backward compatibility problem with artists by adding back `Artist.build` and `Artist.build_as`.
* Fixed backward compatibility problem with artists by adding `compas_rhino.artists.BaseArtist` alias for `compas_rhino.artists.RhinoArtist`.

### Removed

## [1.9.0] 2021-10-21

### Added

* Added `draw_vertexlabels`, `draw_edgelabels`, `draw_facelabels`, `draw_vertexnormals`, and `draw_facenormals` to `compas_blender.artists.MeshArtist`.
* Added optional `triangulated` flag to `to_vertices_and_faces` of all shapes.
* Added `compas.geometry.Geometry` base class.
* Added `__add__`, `__sub__`, `__and__` to `compas.geometry.Shape` for boolean operations using binary operators.
* Added `is_closed` to `compas.geometry.Polyhedron`.
* Added `Plane.offset`.
* Added `compas.artists.Artist`.
* Added pluggable `compas.artists.new_artist`.
* Added plugin `compas_rhino.artists.new_artist_rhino`.
* Added plugin `compas_blender.artists.new_artist_blender`.
* Added `compas.artist.DataArtistNotRegistered`.
* Added `draw_node_labels` and `draw_edgelabels` to `compas_blender.artists.NetworkArtist`.
* Added `compas_blender.artists.RobotModelArtist.clear`.
* Added `compas_blender.geometry.booleans` as plugin for boolean pluggables.
* Added version-based installation for Blender.
* Added several shape artists to `compas_ghpython`: `BoxArtist`, `CapsuleArtist`, `ConeArtist`, `CylinderArtist`, `PolygonArtist`, `PolyhedronArtist`, `SphereArtist`, `TorusArtist` and `VectorArtist`.
* Added support for CLR generic dictionaries to the `compas.data` decoders.
* Added `Graph.node_sample`, `Graph.edge_sample`.
* Added `Halfedge.vertex_sample`, `Halfedge.edge_sample`, `Halfedge.face_sample`.
* Added `Halfface.vertex_sample`, `Halfface.edge_sample`, `Halfface.face_sample`, `Halfface.cell_sample`.
* Added `Mesh.from_meshgrid`.

### Changed

* Fixed bug in `compas_blender.draw_texts`.
* Changed `compas_rhino.artists.BaseArtist` to `compas_rhino.artists.RhinoArtist`.
* Changed `compas_blender.artists.BaseArtist` to `compas_blender.artists.BlenderArtist`.
* Changed default resolution for shape discretisation to 16 for both u and v where relevant.
* Changed base class of `compas.geometry.Primitive` and `compas.geometry.Shape` to `compas.geometry.Geometry`.
* `compas_blender.artists.RobotModelArtist.collection` can be assigned as a Blender collection or a name.
* Generalized the parameter `color` of `compas_blender.draw_texts` and various label drawing methods.
* Changed `compas.IPY` to `compas.RHINO` in `orientation_rhino`.
* Changed `planarity` to `requires_extra` for pip installations.
* Fixed bug in handling of ngonal meshes in `compas_ghpython` artists / drawing functions.

### Removed

## [1.8.1] 2021-09-08

### Added

### Changed

### Removed

## [1.8.0] 2021-09-08

### Added

* Added pluggable function `trimesh_slice` in `compas_rhino`.
* Added equality comparison for pointclouds.
* Added `compas.data.is_sequence_of_uint`.
* Added general plotter for geometry objects and data structures based on the artist registration mechanism.
* Added support for multimesh files to OBJ reader/writer.
* Added support for attaching and detaching meshes in `compas.robots.RobotModelArtist` and drawing them.
* Added `reshape` in `compas.utilities`.
* Added `compas.geometry.NurbsCurve`.
* Added `compas.geometry.NurbsSurface`.
* Added `compas_rhino.conversions`.
* Added `compas_rhino.geometry.RhinoBox`.
* Added `compas_rhino.geometry.RhinoCone`.
* Added `compas_rhino.geometry.RhinoCylinder`.
* Added `compas_rhino.geometry.RhinoPolyline`.
* Added `compas_rhino.geometry.RhinoSphere`.
* Added basic implementation of `compas.datastructures.Assembly`.
* Added `meshes` method to artists of `compas.robots.RobotModel`.
* Added `FrameArtist` class to `compas_blender`.

### Changed

* `compas.robots.Axis` is now normalized upon initialization.
* Fixed a bug in `compas.numerical.dr_numpy` when using numpy array as inputs.
* Allowed for varying repository file structures in `compas.robots.GithubPackageMeshLoader`.
* Fixed data schema of `compas.geometry.Polyline`, `compas.geometry.Polygon`, `compas.geometry.Pointcloud`.
* Fixed `Configuration.from_data` to be backward-compatible with JSON data generated before `compas 1.3.0`.
* Changed `compas_rhino.drawing.draw_breps` to assume provided polygon is closed and automatically add missing corner to polycurve constructor.
* Changed conversion of edges and faces to uniques keys for the data dicts to use the string representation of a sorted tuple of identifiers.
* Added `dtype` to JSON decoding error message.
* Moved `compas.datastructures.mesh.core.halfedge.HalfEdge` to `compas.datastructures.halfedge.halfedge.HalfEdge`
* Moved `compas.datastructures.network.core.graph.Graph` to `compas.datastructures.graph.graph.Graph`.

### Removed

* Removed `compas.datastructures.mesh.core.mesh.BaseMesh`.
* Removed `compas.datastructures.BaseNetwork`.

## [1.7.1] 2021-06-14

### Added

### Changed

* Fixed bundling of ghuser components.

### Removed

## [1.7.0] 2021-06-14

### Added

### Changed

* `compas.robots.Axis` is now normalized upon initialization.
* Fixed a bug in `compas.numerical.dr_numpy` when using numpy array as inputs.
* Allowed for varying repository file structures in `compas.robots.GithubPackageMeshLoader`.
* Remove default implementation of `__str__` for data objects.

### Fixed

* Fixed `Configuration.from_data` to be backward-compatible with JSON data generated before `compas 1.3.0`.

### Removed

## [1.7.1] 2021-06-14

### Added

### Changed

* Fixed bundling of ghuser components.

### Removed

## [1.7.0] 2021-06-14

### Added

* Added pluggable function `trimesh_gaussian_curvature` in `compas_rhino`.
* Added pluggable function `trimesh_mean_curvature` in `compas_rhino`.
* Added pluggable function `trimesh_principal_curvature` in `compas_rhino`.
* Added `copy` and `deepcopy` functionality to `compas.robots.Configuration`.
* Added `compas.data.is_sequence_of_int` and `compas.data.is_sequence_of_float`.
* Added `compas.data.Data.JSONSCHEMANAME`.
* Added `kwargs` to all child classes of `compas.data.Data`.
* Added grasshopper component for drawing a frame.
* Added `draw_origin` and `draw_axes`.
* Added `compas.PY2`.

### Changed

* Allow str or int as joint type in `compas.robots.Joint` constructor.
* Moved json schemas to `compas.data`.
* Nested json schemas.
* `compas_ghpython.artists.FrameArtist.draw` now draws a Rhino Plane.
* Fixed bugs in `compas.geometry.bestfit_circle_numpy`.
* Changed directory where ghuser components are installed.
* Added ghuser components directory to those removed by the `clean` task.
* Clean up the ghuser directory before building ghuser components.
* Exposed function `draw_breps` in `compas_rhino.utilities`; example added.
* Added `join` flag to function `draw_breps` in `compas_rhino.utilities`
* Fixed bug in `compas.geometry.distance.closest_point_on_segment_xy`.
* Fixed bug in Rhino implementations of `trimesh` curvature functions.

### Removed

## [1.6.3] 2021-05-26

### Added

* Added `compas.topology.astar_lightest_path`.
* Added JSONSCHEMA definitions for primitives and transformations.
* Added schema implementation to primitives and transformations.
* Added JSONSCHEMA implementation to primitives and transformations.
* Added `compas.data.is_int3`, `compas.data.is_float3`, `compas_data.is_float4x4`.

### Changed

* Extended `compas.topology.astar_shortest_path` to work on `compas.datastructures.Mesh` and `compas.datastructures.Network`.
* Fixed `compas.data.Data.to_jsonstring`.
* Changed `compas.data.Data.data.setter` to raise `NotImplementedError`.
* Changed annotations of `compas_blender.artists.BaseArtist`.
* Fixed `__repr__` for primitives, shapes, transformations.

### Removed

* Removed duplicate cases from `compas.data.DataEncoder`.

## [1.6.2] 2021-05-12

### Added

### Changed

### Removed

## [1.6.1] 2021-05-12

### Added

### Changed

### Removed

## [1.6.0] 2021-05-12

### Added

* Added infrastructure for building Grasshopper components for compas packages.
* Added first Grasshopper component: COMPAS Info.
* Added Grasshopper components for JSON serialization.
* Added `compas_rhino.utilities.set_object_attributes`.
* Added `from_jsonstring` and `to_jsonstring`.
* Added Grasshopper component documentation.

### Changed

* Moved json dump and load to data package.
* Changed parameters and return value of `compas_rhino.utilities.get_object_attributes`.
* Removed `doctest` execution code from src.
* Removed `if __name__ == '__main__'` section from src.
* Optimized the conversion of Rhino Meshes to COMPAS meshes.
* Fix issue with GH User symlink created as directory symlink on some cases.

### Removed

## [1.5.0] 2021-04-20

### Added

* Added support for file-like objects, path strings and URLs to most of the methods previously accepting only file paths, eg. `compas.datastructures.Datastructure`, `compas.json_dump`, `compas.json_load`, etc.
* Added `pretty` parameter to `compas.json_dump` and `compas.json_dumps`.
* Added `compas.data.Data` as base object for all data objects (geometry, data structures, ...).

### Changed

* Moved `compas.utilities.DataEncoder` to `compas.data`.
* Moved `compas.utilities.DataDecoder` to `compas.data`.
* Changed base object of `compas.datastructures.Datastructure` to `compas.data.Data`.
* Changed base object of `compas.geometry.Primitive` to `compas.data.Data`.
* Renamed `Base` to `Data` for all data based classes.
* Fixed calculation of triangle normals.
* Fixed calculation of triangle areas.

### Removed

## [1.4.0] 2021-04-09

### Added

* Added Python 3.9 support.
* Added crease handling to catmull-clark subdivision scheme.
* Added `compas_ghpython.get_grasshopper_userobjects_path` to retrieve User Objects target folder.
* Added direction option for mesh thickening.
* Added check for closed meshes.
* Added 'loop' and 'frames' to schemes of `compas.datastructures.mesh.subdivision.mesh_subdivide`.

### Changed

* Fixed box scaling.
* Fixed a bug in `Polyline.divide_polyline_by_length` related to a floating point rounding error.
* Fixed bug in `RobotModel.zero_configuration`.
* Fixed bug in `compas.geometry.normals`.
* Fixed bug in `compas.datastructures.mesh.subdivision.mesh_subdivide_frames`.

### Removed

## [1.3.0] 2021-03-26

### Added

* Added a `invert` and `inverted` method `compas.geometry.Vector`.
* Added unetary `__neg__` operator for `compas.geometry.Vector`.
* Added `compas.robots.Configuration`, moved from `compas_fab`.

### Changed

* Fixed rhino packages installation to remove duplicates

### Removed

## [1.2.1] 2021-03-19

### Added

### Changed

### Removed

* Fixed API removals from 1.0.0 -> 1.2.0

## [1.2.0] 2021-03-18

### Added

* Added `divide_polyline`, `divide_polyline_by_length`, `Polyline.split_at_corners` and `Polyline.tangent_at_point_on_polyline`.
* Added the magic method `__str__` to `compas.geoemetry.Transformation`.
* Added `redraw` flag to the `compas_rhino` methods `delete_object`, `delete_objects` and `purge_objects`.
* Added the `__eq__` method for `compas.geometry.Circle` and `compas.geometry.Line`.
* Added support for Pylance through static API definitions.
* Added `halfedge_strip` method to `compas.datastructures.HalfEdge`.

### Changed

* Fixed bug where mimic joints were considered configurable.
* Fixed bug where `!=` gave incorrect results in Rhino for some compas objects.
* Fixed bug where `compas_rhino.BaseArtist.redraw` did not trigger a redraw.
* Fixed minor bugs in `compas.geometry.Polyline` and `compas.geometry.Polygon`.
* Fixed very minor bugs in `compas.geometry.Frame` and `compas.geometry.Quaternion`.
* Fixed bug in `compas_rhino.objects.MeshObject.modify`.
* Fixed bug in `compas_rhino.objects.MeshObject.modify_vertices`.
* Fixed bug in `compas_rhino.objects.MeshObject.modify_edges`.
* Fixed bug in `compas_rhino.objects.MeshObject.modify_faces`.
* Fixed bug in `compas_rhino.objects.VolMeshObject.modify`.
* Fixed bug in `compas_rhino.objects.VolMeshObject.modify_vertices`.
* Fixed bug in `compas_rhino.objects.VolMeshObject.modify_edges`.
* Fixed bug in `compas_rhino.objects.VolMeshObject.modify_faces`.
* Fixed bug in `compas_rhino.objects.NetworkObject.modify`.
* Fixed bug in `compas_rhino.objects.NetworkObject.modify_vertices`.
* Fixed bug in `compas_rhino.objects.NetworkObject.modify_edges`.
* Changed `compas_rhino.objects.inspect` to `compas_rhino.objects.inspectors`.
* Changed `compas_rhino.objects.select` to `compas_rhino.objects._select`.
* Changed `compas_rhino.objects.modify` to `compas_rhino.objects._modify`.

### Removed

## [1.1.0] 2021-02-12

### Added

* Added `RobotModel.remove_link`, `RobotModel.remove_joint`, `RobotModel.to_urdf_string`, and `RobotModel.ensure_geometry`.
* Added Blender Python-example to the documentation section: Tutorials -> Robots
* Added `compas_blender.unload_modules`.
* Added `after_rhino_install` and `after_rhino_uninstall` pluggable interfaces to extend the install/uninstall with arbitrary steps.

### Changed

* Fixed bug in parameter list of function `mesh_bounding_box` bound as method `Mesh.bounding_box`.
* Fixed bug in `RobotModel/RobotModelArtist.update` which raised an error when the geometry had not been loaded.
* Changed exception type when subdivide scheme argument is incorrect on `mesh_subdivide`.
* The `compas_rhino.artist.RobotModelArtist` functions `draw_visual` and `draw_collision` now return list of newly created Rhino object guids.
* Added ability of `RobotModel.add_link` to accept primitives in addition to meshes.
* Fixed bug regarding the computation of `Joint.current_origin`.
* Fixed bug regarding a repeated call to `RobotModel.add_joint`.
* Fixed bug in `compas_blender.RobotModelArtist.update`.
* Fixed bug in `compas.datastructures.mesh_slice_plane`.
* Fixed bug where initialising a `compas_blender.artists.Robotmodelartist` would create a new collection for each mesh and then also not put the mesh iton the created collection.
* Changed the initialisation of `compas_blender.artists.Robotmodelartist` to include a `collection`-parameter instead of a `layer`-parameter to be more consistent with Blender's nomenclature.
* Used a utility function from `compas_blender.utilities` to create the collection if none exists instead of using a new call to a bpy-method.

### Removed

## [1.0.0] 2021-01-18

### Added

* Added `compas.datastructures.mesh.trimesh_samplepoints_numpy`.

### Changed

* Fix Rhino7 Mac installation path
* Separate `compas.robots.Joint.origin` into the static parent-relative `origin` and the dynamic world-relative `current_origin`.
* Separate `compas.robots.Joint.axis` into the static parent-relative `axis` and the dynamic world-relative `current_axis`.
* Fixed support to convert back and forth between `compas.datastructures.Graph` and NetworkX `DiGraph`.

### Removed

## [0.19.3] 2020-12-17

### Added

### Changed

* Fix bug in `compas.datastructures.Network.neighborhood`.

### Removed

## [0.19.2] 2020-12-17

### Added

### Changed

* Changed `compas._os.prepare_environment` to prepend environment paths (fixes problem with RPC on windows).

### Removed

## [0.19.1] 2020-12-10

### Added

### Changed

* Fix bug in `compas.datastructures.AttributesView`.

### Removed

## [0.19.0] 2020-12-09

### Added

* Added `is_osx`.

### Changed

* Fix default namespace handling in URDF documents.
* Allow custom/unknown attributes in URDF `Dynamics` element.
* Moved os functions from `compas` to `compas._os`.
* Fixed bug in `is_linux`.
* Changed `is_windows` to work for CPython and IronPython.
* Changed `compas._os` functions to use `is_windows`, `is_mono`, `is_osx`.
* Changed IronPython checks to `compas.IPY` instead of `compas.is_ironpython`.
* Fixed data serialization in `compas.datastructures.HalfFace`.

### Removed

* Removed all implementations of `draw_collection`.

## [0.18.1] 2020-12-01

### Added

* Added URDF and XML writers.
* Added `compas.robots.RobotModel.to_urdf_file`.
* Added `compas.files.URDF.from_robot`.

### Changed

* Changed implementation of `Mesh.vertices_on_boundaries` to account for special cases.
* Changed `Mesh.edges_on_boundaries` corresponding to `Mesh.vertices_on_boundaries`.
* Changed `Mesh.faces_on_boundaries` corresponding to `Mesh.vertices_on_boundaries`.
* Changed `Mesh.vertices_on_boundary` to return vertices of longest boundary.
* Changed `Mesh.edges_on_boundary` to return edges of longest boundary.
* Changed `Mesh.faces_on_boundary` to return faces of longest boundary.
* Fixed default value for `compas.robots.Axis`.
* Changed surface to mesh conversion to include cleanup and filter functions, and use the outer loop of all brep faces.

### Removed

## [0.18.0] 2020-11-24

### Added

* Added `remap_values` to `compas_utilities`.
* Added `compas.datastructures.mesh_slice_plane`.
* Added `compas.json_dump`, `compas.json_dumps`, `compas.json_load`, `compas.json_loads`.

### Changed

* Fixed bug in `compas.datastructures.Network.delete_node`.
* Fixed bug in `compas.datastructures.Network.delete_edge`.
* Fixed bug in select functions for individual objects in `compas_rhino.utilities`.
* Fixed bug in `compas.datastructures.mesh_merge_faces`.
* changed base of `compas.geometry.Transformation` to `compas.base.Base`.

### Removed

* Removed `compas.datastructures.mesh_cut_by_plane`.

## [0.17.3] 2020-11-20

### Added

### Changed

* Fixed bug in `compas.geometry.is_coplanar`.
* Fixed bug in `compas.datastructures.mesh_merg_faces`.
* Fixed bug in `compas.robots.RobotModel.add_link`.
* Fixed bug in `compas.datastructures.Volmesh.cell_to_mesh`.

### Removed

## [0.17.2] 2020-11-04

### Added

### Changed

* Fixed bug in `__getstate__`, `__setstate__` of `compas.base.Base`.
* Fixed bug in `compas_rhino.artists.MeshArtist` and `compas_rhino.artists.NetworkArtist`.
* Changed length and force constraints of DR to optional parameters.
* Removed `ABCMeta` from the list of base classes of several objects in compas.

### Removed

## [0.17.1] 2020-10-28

### Added

* Added `compas_rhino.artists.BoxArtist.draw_collection`.
* Added option to show/hide vertices, edges, and faces in `compas_rhino.artists.CapsuleArtist.draw`.
* Added option to show/hide vertices, edges, and faces in `compas_rhino.artists.ConeArtist.draw`.
* Added option to show/hide vertices, edges, and faces in `compas_rhino.artists.CylinderArtist.draw`.
* Added option to show/hide vertices, edges, and faces in `compas_rhino.artists.PolyhedronArtist.draw`.
* Added option to show/hide vertices, edges, and faces in `compas_rhino.artists.SphereArtist.draw`.
* Added option to show/hide vertices, edges, and faces in `compas_rhino.artists.TorusArtist.draw`.
* Added option to show/hide vertices, edges, and faces in `compas_rhino.artists.PolygonArtist.draw`.
* Added option to show/hide vertices, edges, and faces in `compas_rhino.artists.PolylineArtist.draw`.
* Added option to show/hide vertices, edges, and faces in `compas_rhino.artists.VectorArtist.draw`.

### Changed

* Changed implementation of `compas_rhino.artists.BoxArtist.draw`.
* Fixed bug in `compas.geometry.Capsule`.
* Fixed bug in `compas.geometry.Cone`.
* Changed `compas_rhino.draw_mesh` to support Ngons if available.
* Fixed bug in polyhedron data.

### Removed

* Removed `compas_rhino.artists.PointArtist.draw_collection`.
* Removed `compas_rhino.artists.CircleArtist.draw_collection`.
* Removed `compas_rhino.artists.LineArtist.draw_collection`.

## [0.16.9] 2020-10-21

### Added

* Added binary STL writer.
* Added constructor `from_euler_angles` to `compas.geometry.Transformation`.
* Added method for adding objects from a list to `compas_plotters.GeometryPlotter`.
* Added `compas_rhino.artists.BoxArtist`.
* Added `compas_rhino.artists.CapsuleArtist`.
* Added `compas.geometry.Polyhedron.from_halfspaces` and `compas.geometry.Polyhedron.from_planes`.
* Added `compas.geometry.is_point_behind_plane` and `compas.geometry.is_point_in_polyhedron`.
* Added `centroid` and `bounding_box` properties to `compas.geometry.Pointcloud`.
* Added `edges` property to `compas.geometry.Box`.
* Added `edges` property to `compas.geometry.Polyhedron`.
* Added `compas.datastructures.network_smooth_centroid`.

### Changed

* Fixed bug in handling of keys in edge attribute functions of `compas.datastructures.Halfedge`.
* Fixed bug in `compas.geometry.Polygon.lines`.
* Fixed bug in `compas.geometry.Polyline.lines`.
* Changed `compas.geometry.Shape.to_vertices_and_faces` to `abstractmethod`.
* Fixed bug in magic methods of `compas.geometry.Box`.
* Fixed bug in `compas.geometry.Box.contains`.
* Fixed bug in `delete_vertex` and `delete_face` in `compas.datastructures.Halfedge`.
* Fixed bug in `delete_node` of `compas.datastructures.Graph`.
* Fixed bug in `summary` method of `compas.datastructures.Graph` and `compas.datastructures.Halfedge`.

### Removed

## [0.16.8] 2020-10-14

### Added

* Added `RobotModelArtist` to `compas_rhino`, `compas_ghpython` and `compas_blender`.
* Added `ToolModel`.
* Added `compas.geometry.Pointcloud`.
* Added `compas.utilities.grouper`.
* Added `PolygonArtist`, `PolylineArtist` to `GeometryPlotter`.

### Changed

* `Mesh` takes name of `Shape` in `Mesh.from_shape`.
* Fixed `zoom_extents` of `GeometryPlotter`.

### Removed

* Removed `SegmentArtist` from `compas_plotters`.

## [0.16.7] 2020-10-06

### Added

* Added functionality to the RPC service to automatically reload modules if a change is detected.

### Changed

### Removed

## [0.16.6] 2020-09-30

### Added

* Added `compas_plotters.geometryplotter.GeometryPlotter` for COMPAS geometry objects.

### Changed

* Changed `compas.base.Base.dtype` to property.
* Changed JSON schema to draft 7.
* Changed version processing to `distutils.version.LooseVersion`.

### Removed

## [0.16.5] 2020-09-26

### Added

* Added tests for halfedge data schemas.

### Changed

* Fixed RGB color processing in `compas.utilities.color_to_colordict`.
* Fixed Blender object and dat amanagement to avoid `malloc` problems.
* Updated Blender data structure artists.
* Changed Blender unused data clearing to also clear collections.
* Fixed JSON data validation of base COMPAS object.

### Removed

## [0.16.4] 2020-09-24

### Added

### Changed

* Fixed bug in `compas.geometry.Box.vertices`.
* `compas.scene.SceneObject` will now track a list of drawn Objects/GUIDs.

### Removed

## [0.16.3] 2020-09-23

### Added

* Added abstract `DATASCHEMA` to `compas.base.Base`.
* Added abstract `JSONSCHEMA` to `compas.base.Base`.
* Added `validate_data` to `compas.base.Base`.
* Added `validate_json` to `compas.base.Base`.
* Added implementation of `DATASCHEMA` to `compas.datastructures.Halfedge`.
* Added implementation of `JSONSCHEMA` to `compas.datastructures.Halfedge`.
* Added `NodeAttributeView`.
* Added implementation of `DATASCHEMA` to `compas.datastructures.Graph`.
* Added implementation of `JSONSCHEMA` to `compas.datastructures.Graph`.
* Added `compas.rpc.Proxy.restart_server`.
* Added `compas_rhino.objects.NetworkObject`.
* Added constructors `from_matrix` and `from_rotation` to `compas.geometry.Quaternion`.
* Added `draw_collection` methods to Grasshopper artists.

### Changed

* Updated naming conventions in `compas.datastructures.HalfFace` and `compas.datastructures.VolMesh`
* Moved `compas.datastructures.Datastructure` to `compas.datastructures.datastructure`.
* Changed base class of `compas.datastructures.Datastructure` to `compas.base.Base`.
* Changed `from_json` to `to_json` of meshes to use encoders and decoders.
* Moved `MutableMapping` to `compas.datastructures._mutablemapping`.
* Moved attribute views to `compas.datastructure.attributes`.

### Removed

* Removed `from_json`, `to_json`, `to_data`, `copy`, `transformed` from primitives, defaulting to the base implementation in `compas.geometry.Primitive`.
* Removed `from_json`, `to_json`, `to_data`, `copy`, `__str__`, from datastructures, defaulting to the base implementation in `compas.datastructure.Datastructure`.

## [0.16.2] 2020-08-06

### Added

* Added plugin system based on decorators: `compas.plugins.pluggable` & `compas.plugins.plugin`.
* Added `compas_rhino` implementation of the boolean operation pluggable interfaces (union/difference/intersection).
* Added `compas.datastructures.Mesh.transform_numpy`.
* Added `PluginNotInstalledError`.
* Added `compas.geometry.booleans`.
* Added tolerance parameter to angle functions.
* Added support for Rhino 7 in install/uninstall routines.
* Added install/uninstall for Rhino plugins (with support for Rhino 7).
* Added base class for all COMPAS objects `compas.base.Base`.
* Added base class for all Rhino objects representing COMPAS objects `compas_rhino.objects.Object`.
* Added mesh object representing COMPAS meshes in Rhino `compas_rhino.objects.MeshObject`.
* Added the methods `to_data` and `from_data` to `compas.robots.RobotModel`.

### Changed

* Restructure and reorganize volmesh datastructure
* Fixed scaling bug in `compas.geometry.Sphere`
* Fixed bug in `compas.datastructures.Mesh.add_vertex`.
* Fixed performance issue affecting IronPython when iterating over vertices and their attributes.
* Changed return value of drawing functions of `compas_rhino.artists.MeshArtist` to list of GUID.
* Changed return value of drawing functions of `compas_rhino.artists.NetworkArtist` to list of GUID.
* Moved "inspectors" to `compas_rhino.objects`.
* Moved "modifiers" to `compas_rhino.objects`.
* Connection attempts can now be set for `compas.Proxy.start_server` using the
  attribute `Proxy.max_conn_attempts`.
* `Scale.from_factors` can now be created from anchor frame.
* Changed vertex reading of PLY files to include all property information.

### Removed

* Removed CGAL based boolean implementations.
* Removed artist mixins from `compas_rhino`.
* Removed `clear_` functions from `compas_rhino.artists.MeshArtist`.
* Removed `clear_` functions from `compas_rhino.artists.NetworkArtist`.
* Removed `to_data`, `from_data` from `compas_rhino.artists`.
* Removed `compas_rhino.artists.BoxArtist` stub.
* Removed references to "edge" dict from `compas.datastructures.VolMesh`.

## [0.16.1] 2020-06-08

### Added

### Changed

* Fixed scaling bug in `compas.geometry.Sphere`

### Removed

## [0.16.0] 2020-06-05

### Added

* Added `compas_rhino.geometry.RhinoVector`.
* Added basic mesh cutting (`compas.datastructures.Mesh.cut()`).
* Added `compas.datastructures.Mesh.join(other)`.
* Added `compas.geometry.argmin` and `compas.geometry.argmax`.
* Added STL witer.
* Added `compas.datastructures.Mesh.to_stl`.
* Added `unweld` option to obj writing.

### Changed

* Fixed bug in `FaceAttributeView.__get_item__`: access to default was tried before attrs.
* Fixed bug in `EdgeAttributeView.__get_item__`: access to default was tried before attrs.
* Changed `VertexAttributeView.__get_item__` to follow access logic of `FaceAttributeView`.
* Fixed bug in `draw_edges` in `compas_rhino`'s `EdgeArtist`.
* Fixed bug in `draw_edges` in `compas_ghpython`'s `EdgeArtist`.
* Fixed bug in ``compas_rhino.geometry.RhinoSurface.brep_to_compas``.
* Fixed bug in ``compas.geometry.Box.from_bounding_box``
* Fixed bug in ``compas.geometry.Box.from_width_height_depth``
* Fixed inconsistencies in ``compas.geometry._transformations``.
* Renamed ``compas.geometry.Frame.to_local_coords`` to ``compas.geometry.Frame.to_local_coordinates``
* Renamed ``compas.geometry.Frame.to_world_coords`` to ``compas.geometry.Frame.to_world_coordinates``
* Renamed ``compas.geometry.Transformation.change_basis`` to ``compas.geometry.Transformation.from_change_of_basis``
* Renamed ``compas.geometry.matrix_change_basis`` to ``compas.geometry.matrix_from_change_of_basis``
* Renamed ``compas.geometry.Projection.orthogonal`` to ``compas.geometry.Projection.from_plane`` and changed input params
* Renamed ``compas.geometry.Projection.parallel`` to ``compas.geometry.Projection.from_plane_and_direction`` and changed input params
* Renamed ``compas.geometry.Projection.perspective`` to ``compas.geometry.Projection.from_plane_and_point`` and changed input params
* Changed constructor of all ``compas.geometry.Transformation`` and derivatives. Preferred way of creating any ``compas.geometry.Transformation`` is with the classmethods ``from_*``
* Changed params (point, normal) into plane for ``compas.geometry.matrix_from_parallel_projection``, ``compas.geometry.matrix_from_orthogonal_projection`` and ``compas.geometry.matrix_from_perspective_projection``

### Removed

## [0.15.6] 2020-04-27

### Added

* Extended glTF support.
* Added classmethod `from_geometry` to `RhinoMesh`
* Added `intersection_sphere_line`
* Added `intersection_plane_circle`
* Added `tangent_points_to_circle_xy`
* Added basic OBJ file writing.
* Added `Mesh.to_obj`.

### Changed

* Fixed bug in `Box.from_bounding_box`.
* Updated Blender installation docs for latest release.
* Fixed `robot.forward_kinematics()` when requested for base link.
* Fixed bug in `to_compas` conversion of Rhino meshes.
* Fixed bug where `compas.geometry.Primitive` derived classes cannot be serialized by jsonpickle.

### Removed

## [0.15.5] 2020-03-29

### Added

* Added classmethod `from_geometry` to `RhinoMesh`.
* Added conversion to polygons to `BaseMesh`.
* Re-added length, divide, space methods of `RhinoCurve`.
* Added basic OFF file writing.
* Added basic PLY file writing.
* Added `Mesh.to_ply`.
* Added `Mesh.to_off`.

### Changed

* Fixed object naming in artists of `compas_ghpython`.
* Resizing of Rhino property form.
* Fixed orientation of `RhinoSurface` discretisation.
* Check for existence of object in Rhino purge functions.
* Fixed bug in mesh boundary functions.

### Removed

## [0.15.4] 2020-03-05

### Added

* Added algorithm for pulling points onto mesh.
* Added base ellipse class to geometry primitives.
* Added circle artist to plotters.
* Added mesh artist to plotters.
* Added ellipse artist to plotters.
* Added support for robot mimicking joints.

### Changed

* Fixed bugs in `compas_rhino.artists.NetworkArtist`.
* Add conda executable path to `compas_bootstrapper.py`.

### Removed

## [0.15.3] 2020-02-26

### Added

* Added optional class parameter to `RhinoMesh.to_compas`.
* Added max int key to serialization of graph.

### Changed

* Changed name of base mesh implementation to `BaseMesh`.
* Changed name of base network implementation to `BaseNetwork`.
* Fixed bug in face finding function.

### Removed

* Removed optional requirements from setup file.
* Removed parameters from default polyhedron constructor.

## [0.15.2] 2020-02-20

### Added

### Changed

### Removed

## [0.15.1] 2020-02-16

### Added

* Added glTF support.
* Added graph and halfedge data structures.
* Added Rhino line geometry.
* Added Rhino plane geometry.

### Changed

* Fixed `compas_hpc` import problem.
* Split up topology part from geometry part for network and mesh.
* Split up network and mesh naming conventions.
* Reworked network face cycle finding.
* Updated mesh from lines.
* Updated network plotter in correspondence with network.
* Integrated mixin functionality and removed mixins.
* Meshes are now initially hidden in `compas_blender.artists.RobotModelArtist`.
* `compas_blender.artists.RobotModelArtist.draw_visual` and `compas_blender.artists.RobotModelArtist.draw_collision` now show those meshes.
* Renamed the method `draw_geometry` of `compas.robots.base_artist.RobotModelBaseArtist` to `create_geometry`.

### Removed

* Removed parallelization from network algorithms.
* Removed numba based dr implementations.

## [0.15.0] 2020-01-24

### Added

* Added `to_compas` to `compas_rhino.geometry.RhinoPoint`.
* Added `to_compas` to `compas_rhino.geometry.RhinoLine`.
* Added `to_compas` to `compas_rhino.geometry.RhinoCurve`.
* Added `to_compas` to `compas_rhino.geometry.RhinoMesh`.
* Added `brep_to_compas` to `compas_rhino.geometry.RhinoSurface`.
* Added `uv_to_compas` to `compas_rhino.geometry.RhinoSurface`.
* Added `heightfield_to_compas` to `compas_rhino.geometry.RhinoSurface`.
* Added `compas.datastructures.mesh_pull_points_numpy`.

### Changed

* Moved `compas_rhino.conduits` into `compas_rhino.artists`.
* Fixed bug in `compas.datastructures.Mesh.edges_where`.
* Fixed bug in `compas.datastructures.Mesh.faces_where`.
* Fixed bug in `compas.datastructures.Mesh.edge_attributes`.
* Fixed bug in `compas.datastructures.Mesh.face_attributes`.
* Fixed bug in `compas.datastructures.Mesh.edges`.
* Fixed bug in `compas.datastructures.Mesh.faces`.
* Fixed bug in `compas.datastructures.Mesh.offset`.

### Removed

* Removed deprecated `compas.geometry.xforms`.
* Removed deprecated `compas_rhino.helpers`.
* Removed `compas_rhino.constructors`.

## [0.14.0] 2020-01-21

### Added

* Added `compas.datastructures.mesh.Mesh.any_vertex`.
* Added `compas.datastructures.mesh.Mesh.any_face`.
* Added `compas.datastructures.mesh.Mesh.any_edge`.
* Added `compas.datastructures.mesh.Mesh.vertex_attribute`.
* Added `compas.datastructures.mesh.Mesh.vertex_attributes`.
* Added `compas.datastructures.mesh.Mesh.vertices_attribute`.
* Added `compas.datastructures.mesh.Mesh.vertices_attributes`.
* Added `compas.datastructures.mesh.Mesh.edge_attribute`.
* Added `compas.datastructures.mesh.Mesh.edge_attributes`.
* Added `compas.datastructures.mesh.Mesh.edges_attribute`.
* Added `compas.datastructures.mesh.Mesh.edges_attributes`.
* Added `compas.datastructures.mesh.Mesh.face_attribute`.
* Added `compas.datastructures.mesh.Mesh.face_attributes`.
* Added `compas.datastructures.mesh.Mesh.faces_attribute`.
* Added `compas.datastructures.mesh.Mesh.faces_attributes`.
* Added mutable attribute view for mesh vertex/face/edge attributes.

### Changed

* Default Mesh vertex, face, edge attributes are no longer copied and stored explicitly per vertex, face, edge, repesctively.
* Updating default attributes now only changes the corresponding default attribute dict.
* Updated `mesh_quads_to_triangles` to copy only customised face attributes onto newly created faces.
* Fixed bug in `compas.geometry.is_point_in_circle`.
* Fixed bug in `compas.geometry.is_polygon_convex`.
* Fixed bug in `compas.geometry.Polygon.is_convex`.
* Renamed `compas.datastructures.Mesh.has_vertex` to `compas.datastructures.Mesh.is_vertex`.
* Renamed `compas.datastructures.Mesh.has_face` to `compas.datastructures.Mesh.is_face`.
* Split `compas.datastructures.Mesh.has_edge` into `compas.datastructures.Mesh.is_edge` and `compas.datastructures.Mesh.is_halfedge`.

### Removed

* Removed `compas.datastructures.mesh.Mesh.get_any_vertex`.
* Removed `compas.datastructures.mesh.Mesh.get_any_face`.
* Removed `compas.datastructures.mesh.Mesh.get_any_edge`.
* Removed `compas.datastructures.mesh.Mesh.get_vertex_attribute`.
* Removed `compas.datastructures.mesh.Mesh.get_vertex_attributes`.
* Removed `compas.datastructures.mesh.Mesh.get_vertices_attribute`.
* Removed `compas.datastructures.mesh.Mesh.get_vertices_attributes`.
* Removed `compas.datastructures.mesh.Mesh.get_edge_attribute`.
* Removed `compas.datastructures.mesh.Mesh.get_edge_attributes`.
* Removed `compas.datastructures.mesh.Mesh.get_edges_attribute`.
* Removed `compas.datastructures.mesh.Mesh.get_edges_attributes`.
* Removed `compas.datastructures.mesh.Mesh.get_face_attribute`.
* Removed `compas.datastructures.mesh.Mesh.get_face_attributes`.
* Removed `compas.datastructures.mesh.Mesh.get_faces_attribute`.
* Removed `compas.datastructures.mesh.Mesh.get_faces_attributes`.
* Removed `compas.datastructures.mesh.Mesh.set_vertex_attribute`.
* Removed `compas.datastructures.mesh.Mesh.set_vertex_attributes`.
* Removed `compas.datastructures.mesh.Mesh.set_vertices_attribute`.
* Removed `compas.datastructures.mesh.Mesh.set_vertices_attributes`.
* Removed `compas.datastructures.mesh.Mesh.set_edge_attribute`.
* Removed `compas.datastructures.mesh.Mesh.set_edge_attributes`.
* Removed `compas.datastructures.mesh.Mesh.set_edges_attribute`.
* Removed `compas.datastructures.mesh.Mesh.set_edges_attributes`.
* Removed `compas.datastructures.mesh.Mesh.set_face_attribute`.
* Removed `compas.datastructures.mesh.Mesh.set_face_attributes`.
* Removed `compas.datastructures.mesh.Mesh.set_faces_attribute`.
* Removed `compas.datastructures.mesh.Mesh.set_faces_attributes`.
* Removed `print` statement from curvature module.

## [0.13.3] 2020-01-10

### Added

* `compas_rhino.artists.ShapeArtist` as base artist for all shape artists.
* Added `layer`, `name`, `color` attributes to `compas_rhino.artists.PrimitiveArtist`.
* Added `layer`, `name` attributes to `compas_rhino.artists.ShapeArtist`.
* Added `layer`, `name` attributes to `compas_rhino.artists.MeshArtist`.
* Added `clear_layer` method to `compas_rhino.artists.PrimitiveArtist`.
* Added `clear_layer` method to `compas_rhino.artists.ShapeArtist`.
* Added `clear_layer` method to `compas_rhino.artists.MeshArtist`.

### Changed

* Renamed `compas.utilities.maps.geometric_key2` to `geometric_key_xy`.
* Fixed bug in mirror functions.
* Fixed mirroring tests.
* Moved `BaseMesh`, `matrices`, `operations` to `compas.datastructures.mesh.core`.
* Added `transform` and `transformed` (and others) to `Mesh`.

### Removed

* `compas_rhino.artists.BoxArtist`
* Removed `layer` attribute from `compas_rhino.artists.Artist`.
* Removed `clear_layer` method from `compas_rhino.artists.Artist`.

## [0.13.2] 2020-01-06

### Added

* File reading functions for ascii files in `compas.files` has moved from the individual reader classes to a new parent class, `BaseReader`.

### Changed

* Rebased `compas_rhino.artists.MeshArtist` on new-style artist `compas_rhino.artists.Artist`.
* Renamed `compas_rhino.artists.MeshArtist.defaults` to `compas_rhino.artists.MeshArtist.settings`.
* Changed usage of (nonexisting) `compas_rhino.get_object` to `compas_rhino.get_objects`.
* Integrated vertex, face, edge mixins into `compas_rhino.artists.MeshArtist`.
* Integrated vertex, edge mixins into `compas_rhino.artists.NetworkArtist`.
* Rebased `compas_rhino.artists.VolMeshArtist` on `compas_rhino.artists.MeshArtist`.

### Removed

## [0.13.0] 2019-12-16

### Added

* Added DOI to bibtex entry.
* Added conversion for old mesh JSON data.

### Changed

* Indirectly changed mesh serialization to JSON (by changing key conversion and moving conversion into JSON methods).
* Moved conversion of int keys of mesh data to strings for json serialization to from/to json.
* Moved from/to methods for mesh into mesh definition.
* Subdivision algorithms use fast mesh copy.

### Removed

* Support for non-integer vertex and face identifiers in mesh.

## [0.12.4] 2019-12-11

### Added

### Changed

### Removed

## [0.12.3] 2019-12-11

### Added

* Added `mesh_subdivide_frames` to `compas.datastructures.subdivision`

### Changed

### Removed

## [0.12.2] 2019-12-11

### Added

* Added `intersection_segment_polyline` to `compas.geometry.intersections`
* Added `intersection_segment_polyline_xy` to `compas.geometry.intersections`
* Added `from_sides_and_radius` to `compas.geometry.Polygon`

### Changed

* Reworked docstrings of methods in `compas.geometry.queries`
* Set default `tol` to `1e-6` in `compas.geometry.queries`

### Removed

## [[0.12.1] 2019-12-10] 2019-12-10

### Added

* Added inherited methods to class docs.
* Added data structure mixins to the docs.
* Added `data` and `from_data` to `compas.geometry.Polyhedron`
* Added explicit support for collections to `compas_blender`

### Changed

* Bottom face of cylinder shape should be flipped.
* Face reading mechanism of OFF reader.
* `compas.geometry.Box` is now centred at origin by default.

### Removed

* Removed `compas.remote` because it does not provide an advatage over `compas.rpc`.

## [[0.11.4] 2019-11-26] 2019-11-26

### Added

* Added `compas_rhino.etoforms.ImageForm`.
* Added `doc8` as dev requirement.

### Changed

* Changed `compas_rhino.install_plugin` to use only the plugin name, w/o the GUID.
* Changed `iterable_like` to prevent exhausting generators passed as targets.

### Removed

* Removed `compas_rhino.ui.Controller`.
* Removed `compas_rhino.ui.Button`.

## [[0.11.2] 2019-11-19] 2019-11-19

### Added

* Added factory methods for `compas_rhino.artists._Artist`

### Changed

* Set `compas_rhino.artists.FrameArtist` layer clear to false by default.
* Wrapped internals of RPC dispatch method in try-except to catch any import problems and report back on the client side.
* Stopping of HTTP server (`compas.remote`) is now handled properly through separate thread.
* Fixed mutable init parameters of `RobotModel`
* Fixed bug in `mesh_quads_to_triangles` that caused face data to be deleted even when not necessary.
* Switched to `compas.geometry.KDTree` as fallback for `scipy.spatial.cKDTree` instead of Rhino `RTree` because it currently fails.

### Removed

## [0.11.0] 2019-11-09

### Added

* Added `iterable_like` to `compas.utilities.itertools_`
* Added `compas.geometry.icp_numpy` for pointcloud alignment using ICP.
* Added RPC command-line utility: `$ compas_rpc {start|stop} [--port PORT]`
* Added `__version__` to `compas_plotters`.
* Added `compas_plotters` to `.bumpversion.cfg`.
* Added `Colormap` to `compas.utilities`.
* Added `is_line_line_colinear()` to `compas.geometry`
* Added link to Github wiki for devguide.
* Added pointcloud alignment example to docs.
* Show git hash on `compas.__version__` if installed from git.
* Added `autopep8` to dev requirements.
* Added methods `add_joint` and `add_link` to `RobotModel`
* Added support for geometric primitives to JSON data encoder and decoder.
* Added support for `data` to all geometric primitives.

### Changed

* Docs are only deployed to github pages for tagged commits.
* Fixing printing issue with `compas.geometry.Quarternion` in ironPython.
* Fixed a missing import in `compas.geometry.Polygon`.
* Removed unused imports in `compas.geometry.Polyline`.
* Adjusted `compas.geometry.Quarternion.conjugate()` to in-place change, added `compas.geometry.Quarternion.conjugated()` instead which returns a new quarternion object.
* Fixed `rotation` property of `Transformation`.
* Simplified plugin installation (use plugin name only, without GUID).
* Bind RPC server to `0.0.0.0` instead of `localhost`.
* Fixed different argument naming between Rhino5 and Rhino6 of `rs.LayerVisible()` in `compas_rhino.utilities.objects`.

### Removed

## [0.10.0] 2019-10-28

### Added

* Added method for computing the determinant of the matrix of a transformation `compas.geometry.Transformation.determinant`.
* Added method for transposing (the matrix of) a transformation in-place `compas.geometry.Transformation.transpose`.
* Added method creating a transposed copy of a transformation `compas.geometry.Transformation.transposed`.
* Added method for invertig (the matrix of) a transformation in-place `compas.geometry.Transformation.invert`.
* Added `compas.geometry.Transformation.inverted` as an alias for `compas.geometry.Transformation.inverse`.
* Added method creating a copy of a transformation instance with a given transformation concatenated `compas.geometry.Transformation.concatenated`.
* Added method `to_vertices_and_faces` to all the classes inheriting from `compas.geometry.Shape` to create a `Mesh` representation of them.

### Changed

* Changed `compas.geometry.Transformation.inverse` to return an inverted copy of the transformation.
* Changed `compas.geometry.Transformation.decompose` to `compas.geometry.Transformation.decomposed`.
* Changed `compas.geometry.Transformation.concatenate` to add another transformation to the transformation instance.

### Removed

## [0.9.1] 2019-10-28

### Added

* Added `compas.geometry.Point.transform_collection` and `compas.geometry.Point.transformed_collection`.
* Added `compas.geometry.Vector.transform_collection` and `compas.geometry.Vector.transformed_collection`.
* Added `compas.geometry.Line.transform_collection` and `compas.geometry.Line.transformed_collection`.
* Added support for new Python plugin location for Rhino 6.0 on Mac.
* Added `compas.geometry.bestfit_frame_numpy`

### Changed

* Fixed transformation of start and end point of `compas.geometry.Line` to update the point objects in place.
* Fixed return value of `compas.numerical.pca_numpy` to return mean not as nested list.

### Removed

## [0.9.0] 2019-10-21

### Added

* Added `matrix_change_basis`, `Transformation.change_basis`
* Added `matrix_from_frame_to_frame`
* Added non-numpy versions of `global_coords`, `local_coords`
* Added static method `Frame.local_to_local_coords`
* Added `__getitem__`, `__setitem__` and `__eq__` to `Quaternion`
* Added `Vector.scaled` and `Vector.unitized`
* Added `transform_frames` and respective helper functions `dehomogenize_and_unflatten_frames`, `homogenize_and_flatten_frames`
* Added `transform_frames_numpy` and respective helper functions `dehomogenize_and_unflatten_frames_numpy`, `homogenize_and_flatten_frames_numpy`

### Changed

* Renamed `global_coords_numpy` and `local_coords_numpy` to `local_to_world_coords_numpy` and `world_to_local_coords_numpy`.
* Changed parameters `origin` `uvw` of `local_to_world_coords_numpy` and `world_to_local_coords_numpy` to `frame`.
* Fixed some returns of `Frame` and `Rotation` to use `Vector` or `Quaternion`
* Renamed methods `Frame.represent_point/vector/frame_in_global_coordinates` and `Frame.represent_point/vector/frame_in_local_coordinates` to `Frame.to_local_coords` and `Frame.to_world_coords`.

### Removed

## [0.8.1] 2019-10-01

### Added

### Changed

* Fixed unguarded import of `numpy` based transformations in mesh package.

### Removed

## [0.8.0] 2019-10-01

### Added

* Added test section for `compas.geometry.transformations`
* Added `tol` parameter to `queries.is_colinear`
* Added compas rhino installer for Rhino Mac 6.0 `compas_rhino.__init__`.
* Added oriented bounding box for meshes `compas.datastructures.mesh_oriented_bounding_box_numpy`.
* Added full testing functions for `compas.datastructures.mesh`
* Added `draw_mesh` to `compas_ghpython.artists.MeshArtist`

### Changed

* Generate sphinx documentation from markdown files in repo root for top level sections.
* Merged `compas.geometry.xforms` into `compas.geometry.transformations`
* Fixed `AttributeError: 'Mesh' object has no attribute 'neighbors'`
* Fixed Key error with `Mesh.boundary()`
* Extended `offset_polygon` and `offset_polyline` to handle colinear segments
* Fixed unsorted mesh vertex coordinates `xyz` in `compas_viewers.viewer.MeshView`
* Changed stderr parameter from STDOUT to PIPE in `compas.rpc.Proxy` for Rhino Mac 6.0.
* Fixed import of `delaunay_from_points` in `Mesh.from_points`.
* More control over drawing of text labels in Rhino.
* Extension of `face_vertex_descendant` and `face_vertex_ancestor` in `Mesh`.
* Changed the name and meaning of the parameter `oriented` in the function `Mesh.edges_on_boundary`.
* Add `axis` and `origin` defaults to `compas.robots.Joint`
* Unified vertices and face import order for .obj files with python2 and 3
* Changed python interpreter selection (e.g. RPC calls) to fallback to `python` if `pythonw` is not present on the system
* Fixed `compas_ghpython.artists.MeshArtist` to support ngons.
* Deprecate the method `draw` of `compas_ghpython.artists.MeshArtist` in favor of `draw_mesh`.
* Fix icosahedron generation
* Examples in docs/rhino updated to work with current codebase
* Callbacks tutorial updated to work with current codebase
* Base geometric primitives on `compas.geometry.Primitive` and `compas.geometry.Shape`
* Separated `numpy` based tranformations into separate module.

### Removed

* Removed `compas_viewers` to separate repo.
* Removed `compas_hpc` to separate repo.

## [0.7.2] 2019-08-09

### Added

* Added `compas_rhino.geometry.RhinoGeometry` to the docs.
* Added `compas.remote.services`.
* Added `compas.remote.services.network.py` service for handling requests for a browser-based network viewer.
* Possibility to call forward_kinematics on `compas.robots.RobotModel`
* Added `compas.set_precision` function for the setting the global precision used by COMPAS as a floating point number.

### Changed

* Fix mesh genus in `compas.datastructures`.
* Fixed missing import in `compas_rhino.geometry`.
* Removed circular imports from `compas_rhino.geometry`.
* Fix duplicate hfkeys in `compas.datastructures.volmesh.halffaces_on_boundary`.
* Moved `compas.remote.service.py` to `compas.remote.services.default.py`.
* Removed processing of face keys from data getter and setter in `compas.datastructures.Network`.
* Using `SimpleHTTPRequestHandler` instead of `BaseHTTPRequestHandler` to provide basic support for serving files via `GET`.
* Mesh mapping on surface without creating new mesh to keep attributes in `compas_rhino.geometry.surface.py`.
* Moving functionality from `compas_fab.artists.BaseRobotArtist` to `compas.robots.RobotModel`
* Fix exception of null-area polygon of centroid polygon in `compas.geometry.average.py`.
* Fix loss of precision during mesh welding in `compas.datastructures.mesh_weld`.

### Removed

## [0.7.1] 2019-06-29

### Added

### Changed

* Include `compas_plotters` and `compas_viewers` in the build instructions.
* Moved import of `subprocess` to Windows-specific situations.
* Fixed document functions failing when document name is `None`.
* Downgraded `numpy` requirements.
* Loosened `scipy` requirements.
* Default Python to `pythonw`.

### Removed

## [0.7.0] 2019-06-27

### Added

* Added filter shorthand for selecting OBJ, JSON files in Rhino.
* Added `compas_plotters`
* Added `compas_viewers`
* Added `compas_rhino.draw_circles` and the equivalent Artist method
* Add class functions to `compas.datastructures.VolMesh`.
* Added `face_neighborhood` class function to `compas.datastructures.Mesh`.
* Added `get_face_attributes_all` to `compas.datastructures._mixins.attributes`.
* Added `get_faces_attributes_all` to `compas.datastructures._mixins.attributes`.
* Added `compas.remote` package for making HTTP based Remote Procedure Calls.

### Changed

* Restructure halffaces as lists in `compas.datastructures.VolMesh`.
* Correctly handle `python-net` module presence during IronPython imports.
* Switched to `compas.IPY` check instead of `try-except` for preventing non IronPython friendly imports.
* Changed installation of compas packages to Rhino to support non-admin user accounts on Windows.
* Copy facedata in `mesh_quads_to_triangles`
* Added non-imported service for `compas.remote` for starting the subprocess that runs the server.

### Removed

* Removed `compas.plotters`
* Removed `compas.viewers`

## [0.6.2] 2019-04-30

### Added

### Changed

* Based mesh drawing for Rhino on RhinoCommon rather than Rhinoscriptsyntax.
* Fixed mesh drawing for Rhino 6

### Removed

## [0.6.1] 2019-04-29

### Added

### Changed

* Fixed bug in RPC. The services cannot have a `pass` statement as class body.

### Removed

## [0.6.0] 2019-04-29

### Added

* Added `center` property getter to `compas.geometry.Cirle` primitive
* Add `astar_shortest_path` to `compas.topology.traversal`.

### Changed

* Updated configuration instructions for Blender.
* Changed naming convention for drawing functions from `xdraw_` to `draw_`.
* Changed mesh drawing in Rhino to use separate mesh vertices per face. This makes the mesh look more "as expected" in *Shaded* view.

### Removed

* Removed support for Python 3.5.x by setting the minimum requirements for Numpy and Scipy to `1.16` and `1.2`, respectively.

## [0.5.2] 2019-04-12

### Added

* Added `draw_polylines` to `compas_rhino.artists.Artist`.
* Added `color` argument to `compas_rhino.artists.MeshArtist.draw_mesh`.
* Added named colors to `compas.utilities.colors.py`.

### Changed

* Fix `mesh_uv_to_xyz` in `RhinoSurface`.
* Fix 'mesh_weld' and 'meshes_join_and_weld' against consecutive duplicates in face vertices.
* Fix setting of environment variables in `System.Diagnostics.Process`-based subprocess for `XFunc` and `RPC`.
* Fix `XFunc` on RhinoMac.
* Fix `trimesh_subdivide_loop` from `compas.datastructures`.
* Changed Numpy and Scipy version requirements to allow for Python 3.5.x.

### Removed

* Removed `mixing.py` from `compas.utilities`.
* Removed `singleton.py` from `compas.utilities`.
* Removed `xscript.py` from `compas.utilities`.
* Removed `sorting.py` from `compas.utilities`.
* Removed `names.py` from `compas.utilities`.
* Removed `xfunc.py` from `compas_rhino.utilities`, use `compas.utilities.XFunc` instead.

## [0.5.1] 2019-03-25

### Added

### Changed

* Fix `XFunc` and `RPC` environment activation.
* Fix exception on Rhino Mac.
* Fix missing import on `compas_rhino.geometry`.
* Fix `compas.geometry.offset_polygon`.
* Fix installation for Rhino, related to implicit import of `matplotlib`.

### Removed

## [0.5.0] 2019-03-15

### Added

* Add `Circle` and `Sphere` primitives to `compas.geometry`.
* Add functions to `Plane` and `Box` primitives.
* Add functions to `compas_rhino` curve: `length` and `is_closed`.
* Add functions to `compas_rhino` surface: `kinks`, `closest_point`, `closest_point_on_boundaries`, and functions for mapping/remapping between XYZ and UV(0) spaces based on surface's parametrization (`point_xyz_to_uv`, `point_uv_to_xyz`, `line_uv_to_xyz`, `polyline_uv_to_xyz`, `mesh_uv_to_xyz`)
* Add `is_scalable` to `compas.robots.Joint`.

### Changed

* Fix exception in `Plane.transform`.
* Fix installer to remove old symlinks.
* Fix RPC proxy server.

## [0.4.22] 2019-03-05

### Added

* Add pretty print option to JSON formatter.
* Add remeshing based on `triangle`.
* Add compatibility with ETO forms to `compas_rhino` edge modifiers.

## [0.4.21] 2019-03-04

### Changed

* Fix import in `compas_rhino` vertex modifiers.

## [0.4.20] 2019-03-04

### Removed

* Remove `download_image_from_remote` utility function.

## [0.4.12] 2019-03-04

### Changed

* Small fixes on Rhino forms support.

## [0.4.11] 2019-03-03

### Added

* New function to join network edges into polylines: `network_polylines`.
* New mesh functions: `mesh_offset`, `mesh_thicken`, `mesh_weld` and `meshes_join_and_weld`.
* New mesh functions: `face_skewness`, `face_aspect_ratio`, `face_curvature` and `vertex_curvature`.
* New functions to get disconnected elements of  `Mesh`: `mesh_disconnected_vertices`, `mesh_disconnected_faces`, `mesh_explode`.
* New functions to get disconnected elements of  `Network`: `network_disconnected_vertices`, `network_disconnected_edges`, `network_explode`.
* Add statistics utility functions: `average`, `variance`, `standard_deviation`.
* Add `binomial_coefficient` function.
* Add option to create `Network` and `Mesh` from dictionaries of vertices and faces.
* Add `face_adjacency_vertices` to `Mesh`
* Add optional prefix to the rhino name attribute processor
* Add `mesh_move_vertices` to `compas_rhino`.
* Add support for relative mesh references in URDF.

### Changed

* Fix mesh centroid and mesh normal calculation.
* Refactor of drawing functions in `compas_blender`.
* Fix material creation in `compas_blender`.
* New default for subdivision: `catmullclark`.

## [0.4.9] 2019-02-10

### Added

* New class methods for `Polyhedron`: `from_platonicsolid` and `from_vertices_and_faces`.
* Constrained and conforming Delaunay triangulations based on Triangle.
* Predicate-based filtering of vertices and edges.
* `mesh.geometry`for geometry-specific functions.
* `trimesh_face_circle` in `mesh.geometry`.

### Changed

* Fix exception in `angle_vectors_signed` if vectors aligned
* Fix exception in `Polyline.point`
* Update Rhino installation merging Win32 and Mac implementations and defaulting the bootstrapper to the active python even if no CONDA environment is active during install.

### Removed

* Bound mesh operations.

## [0.4.8] 2019-01-28

### Added

* Curve tangent at parameter.
* Box shape.
* Numpy-based mesh transformations.
* Option to share axes among plotters.<|MERGE_RESOLUTION|>--- conflicted
+++ resolved
@@ -13,13 +13,10 @@
 
 ### Changed
 
-<<<<<<< HEAD
+* Changed `requirements.txt` to allow `numpy>=2`.
 * Fixed bug in `compas.geometry.Polygon.points` setter by removing duplicate points if they exist.
 * Fixed bug in `compas.geometry.Polygon.plane` by aligning the normal of the bestfit plane with the approximate normal of the polygon faces.
 * Changed the order of face vertices in `compas.geometry.Surface.to_vertices_and_faces` to a counter clockwise cycling direction and outward facing normals for curved surfaces.
-=======
-* Changed `requirements.txt` to allow `numpy>=2`.
->>>>>>> 2c7ed4ee
 
 ### Removed
 
