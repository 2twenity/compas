from __future__ import absolute_import
from __future__ import division
from __future__ import print_function

import time

import Rhino.Geometry
import scriptcontext as sc
from System.Drawing import Color
from Rhino.DocObjects.ObjectColorSource import ColorFromObject
from Rhino.DocObjects.ObjectColorSource import ColorFromLayer
from Rhino.DocObjects.ObjectMaterialSource import MaterialFromObject

from compas.geometry import centroid_polygon
from compas.utilities import pairwise
from compas.robots.base_artist import BaseRobotModelArtist

import compas_rhino
from compas_rhino.artists import BaseArtist
from compas_rhino.geometry.transformations import xform_from_transformation

__all__ = [
    'RobotModelArtist',
]


class RobotModelArtist(BaseRobotModelArtist, BaseArtist):
    """Visualizer for robots inside a Rhino environment.

    Parameters
    ----------
    model : :class:`compas.robots.RobotModel`
        Robot model.
    layer : str, optional
        The name of the layer that will contain the robot meshes.
    """

    def __init__(self, model, layer=None):
        super(RobotModelArtist, self).__init__(model)
        self.layer = layer

    def transform(self, native_mesh, transformation):
        T = xform_from_transformation(transformation)
        native_mesh.Transform(T)

    def draw_geometry(self, geometry, name=None, color=None):
        # Imported colors take priority over a the parameter color
        if 'mesh_color.diffuse' in geometry.attributes:
            color = geometry.attributes['mesh_color.diffuse']

        key_index = geometry.key_index()
        vertices = geometry.vertices_attributes('xyz')
        faces = [[key_index[key] for key in geometry.face_vertices(fkey)] for fkey in geometry.faces()]
        new_faces = []
        for face in faces:
            f = len(face)
            if f == 3:
                new_faces.append(face + face[-1:])
            elif f == 4:
                new_faces.append(face)
            elif f > 4:
                centroid = len(vertices)
                vertices.append(centroid_polygon([vertices[index] for index in face]))
                for a, b in pairwise(face + face[0:1]):
                    new_faces.append([centroid, a, b, b])
            else:
                continue

        mesh = Rhino.Geometry.Mesh()

        if name:
            mesh.UserDictionary.Set('MeshName', name)

        if color:
            r, g, b, a = color
            mesh.UserDictionary.Set('MeshColor.R', r)
            mesh.UserDictionary.Set('MeshColor.G', g)
            mesh.UserDictionary.Set('MeshColor.B', b)
            mesh.UserDictionary.Set('MeshColor.A', a)

        for v in vertices:
            mesh.Vertices.Add(*v)
        for face in new_faces:
            mesh.Faces.AddFace(*face)

        mesh.Normals.ComputeNormals()
        mesh.Compact()

        # Try to fix invalid meshes
        if not mesh.IsValid:
            mesh.FillHoles()

        return mesh

    def _enter_layer(self):
        self._previous_layer = None

        if self.layer:
            if not compas_rhino.rs.IsLayer(self.layer):
                compas_rhino.create_layers_from_path(self.layer)
            self._previous_layer = compas_rhino.rs.CurrentLayer(self.layer)

        compas_rhino.rs.EnableRedraw(False)

    def _exit_layer(self):
        if self.layer and self._previous_layer:
            compas_rhino.rs.CurrentLayer(self._previous_layer)

        self.redraw()

    def draw_collision(self):
        """Draw all the collision geometries of the robot model.

        Returns
        -------
        list 
            The GUIDs of the created Rhino objects.
        """
        collisions = super(RobotModelArtist, self).draw_collision()
        collisions = list(collisions)

        self._enter_layer()

        new_guids = []
        for mesh in collisions:
            guids = self._add_mesh_to_doc(mesh)
            new_guids.extend(guids)

        self._exit_layer()
        return new_guids

    def draw_visual(self):
        
        """Draw all the visual geometries of the robot model.

        Returns
        -------
        list 
            The GUIDs of the created Rhino objects.
        """
        visuals = super(RobotModelArtist, self).draw_visual()
        visuals = list(visuals)

        self._enter_layer()

        new_guids = []
        for mesh in visuals:
            guids = self._add_mesh_to_doc(mesh)
            new_guids.extend(guids)

        self._exit_layer()
        return new_guids

    def draw(self):
        """Same as draw_visual."""
        return self.draw_visual()

    def redraw(self, timeout=None):
        """Redraw the Rhino view.

        Parameters
        ----------
        timeout : float, optional
            The amount of time the artist waits before updating the Rhino view.
            The time should be specified in seconds.
            Default is ``None``.

        """
        if timeout:
            time.sleep(timeout)

        compas_rhino.rs.EnableRedraw(True)
        compas_rhino.rs.Redraw()

    def clear_layer(self):
        """Clear the main layer of the artist."""
        if self.layer:
            compas_rhino.clear_layer(self.layer)
        else:
            compas_rhino.clear_current_layer()

    def _add_mesh_to_doc(self, mesh):
        guid = sc.doc.Objects.AddMesh(mesh)

        color = None
        if 'MeshColor.R' in mesh.UserDictionary:
            color = [mesh.UserDictionary['MeshColor.R'],
                     mesh.UserDictionary['MeshColor.G'],
                     mesh.UserDictionary['MeshColor.B'],
                     mesh.UserDictionary['MeshColor.A']]
        name = mesh.UserDictionary['MeshName'] if 'MeshName' in mesh.UserDictionary else None

        obj = sc.doc.Objects.Find(guid)

        if obj:
            attr = obj.Attributes
            if color:
                r, g, b, a = [i * 255 for i in color]
                attr.ObjectColor = Color.FromArgb(a, r, g, b)
                attr.ColorSource = ColorFromObject

                material_name = 'robotmodelartist.{:.2f}_{:.2f}_{:.2f}_{:.2f}'.format(r, g, b, a)
                material_index = sc.doc.Materials.Find(material_name, True)

                # Material does not exist, create it
                if material_index == -1:
                    material_index = sc.doc.Materials.Add()
                    material = sc.doc.Materials[material_index]
                    material.Name = material_name
                    material.DiffuseColor = attr.ObjectColor
                    material.CommitChanges()

                attr.MaterialIndex = material_index
                attr.MaterialSource = MaterialFromObject
            else:
                attr.ColorSource = ColorFromLayer

            if name:
                attr.Name = name

<<<<<<< HEAD
            obj.CommitChanges()
        return [guid]

    @staticmethod
    def draw_collection(collection):
        raise NotImplementedError
=======
            obj.CommitChanges()
>>>>>>> 44b6324b
<|MERGE_RESOLUTION|>--- conflicted
+++ resolved
@@ -218,13 +218,5 @@
             if name:
                 attr.Name = name
 
-<<<<<<< HEAD
             obj.CommitChanges()
-        return [guid]
-
-    @staticmethod
-    def draw_collection(collection):
-        raise NotImplementedError
-=======
-            obj.CommitChanges()
->>>>>>> 44b6324b
+        return [guid]