--- conflicted
+++ resolved
@@ -2,13 +2,8 @@
 from __future__ import division
 from __future__ import print_function
 
-from Rhino.Geometry import Transform
-
-<<<<<<< HEAD
 if compas.RHINO:
     from Rhino.Geometry import Transform
-=======
->>>>>>> 820aa344
 
 __all__ = [
     'xform_from_transformation',
