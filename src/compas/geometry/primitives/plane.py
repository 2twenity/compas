from __future__ import print_function
from __future__ import absolute_import
from __future__ import division

from math import sqrt
<<<<<<< HEAD
=======

>>>>>>> 897de990
from ._primitive import Primitive
from .vector import Vector
from .point import Point


class Plane(Primitive):
    """A plane is defined by a base point and a normal vector.

    Parameters
    ----------
    point : [float, float, float] | :class:`~compas.geometry.Point`
        The base point of the plane.
    normal : [float, float, float] | :class:`~compas.geometry.Vector`
        The normal vector of the plane.

    Attributes
    ----------
    point : :class:`~compas.geometry.Plane`
        The base point of the plane.
    normal : :class:`~compas.geometry.Vector`
        The normal vector of the plane.
    d : float, read-only
        The *d* parameter of the linear equation describing the plane.
    abcd : list[float], read-only
        The coefficients of the plane equation.

    Examples
    --------
    >>> plane = Plane([0, 0, 0], [0, 0, 1])
    >>> plane.point
    Point(0.000, 0.000, 0.000)
    >>> plane.normal
    Vector(0.000, 0.000, 1.000)

    """

    JSONSCHEMA = {
        "type": "object",
        "properties": {
            "point": Point.JSONSCHEMA,
            "normal": Vector.JSONSCHEMA,
        },
        "required": ["point", "normal"],
    }

    __slots__ = ["_point", "_normal"]

    def __init__(self, point, normal, **kwargs):
        super(Plane, self).__init__(**kwargs)
        self._point = None
        self._normal = None
        self.point = point
        self.normal = normal

    # ==========================================================================
    # data
    # ==========================================================================

    @property
    def data(self):
        """dict : The data dictionary that represents the plane."""
        return {"point": self.point, "normal": self.normal}

    @data.setter
    def data(self, data):
        self.point = data["point"]
        self.normal = data["normal"]

    @classmethod
    def from_data(cls, data):
        """Construct a plane from its data representation.

        Parameters
        ----------
        data : dict
            The data dictionary.

        Returns
        -------
        :class:`~compas.geometry.Plane`
            The constructed plane.

        Examples
        --------
        >>> plane = Plane.from_data({'point': [0.0, 0.0, 0.0], 'normal': [0.0, 0.0, 1.0]})
        >>> plane.point
        Point(0.000, 0.000, 0.000)
        >>> plane.normal
        Vector(0.000, 0.000, 1.000)

        """
        return cls(data["point"], data["normal"])

    # ==========================================================================
    # properties
    # ==========================================================================

    @property
    def point(self):
        return self._point

    @point.setter
    def point(self, point):
        self._point = Point(*point)

    @property
    def normal(self):
        return self._normal

    @normal.setter
    def normal(self, vector):
        self._normal = Vector(*vector)
        self._normal.unitize()

    @property
    def d(self):
        a, b, c = self.normal
        x, y, z = self.point
        return -a * x - b * y - c * z

    @property
    def abcd(self):
        a, b, c = self.normal
        d = self.d
        return a, b, c, d

    # ==========================================================================
    # customization
    # ==========================================================================

    def __repr__(self):
        return "Plane({0!r}, {1!r})".format(self.point, self.normal)

    def __len__(self):
        return 2

    def __getitem__(self, key):
        if key == 0:
            return self.point
        if key == 1:
            return self.normal
        raise KeyError

    def __setitem__(self, key, value):
        if key == 0:
            self.point = value
            return
        if key == 1:
            self.normal = value
            return
        raise KeyError

    def __iter__(self):
        return iter([self.point, self.normal])

    def __eq__(self, other):
        return self.point == other[0] and self.normal == other[1]

    # ==========================================================================
    # constructors
    # ==========================================================================

    @classmethod
    def from_three_points(cls, a, b, c):
        """Construct a plane from three points in three-dimensional space.

        Parameters
        ----------
        a : [float, float, float] | :class:`~compas.geometry.Point`
            The first point.
        b : [float, float, float] | :class:`~compas.geometry.Point`
            The second point.
        c : [float, float, float] | :class:`~compas.geometry.Point`
            The second point.

        Returns
        -------
        :class:`~compas.geometry.Plane`
            A plane with base point `a` and normal vector defined as the unitized
            cross product of the vectors `ab` and `ac`.

        Examples
        --------
        >>> plane = Plane.from_three_points([0.0, 0.0, 0.0], [2.0, 1.0, 0.0], [0.0, 3.0, 0.0])
        >>> plane.point
        Point(0.000, 0.000, 0.000)
        >>> plane.normal
        Vector(0.000, 0.000, 1.000)

        """
        a = Point(*a)
        b = Point(*b)
        c = Point(*c)
        normal = Vector.cross(b - a, c - a)
        return cls(a, normal)

    @classmethod
    def from_point_and_two_vectors(cls, point, u, v):
        """Construct a plane from a base point and two vectors.

        Parameters
        ----------
        point : [float, float, float] | :class:`~compas.geometry.Point`
            The base point.
        u : [float, float, float] | :class:`~compas.geometry.Vector`
            The first vector.
        v : [float, float, float] | :class:`~compas.geometry.Vector`
            The second vector.

        Returns
        -------
        :class:`~compas.geometry.Plane`
            A plane with base point `point` and normal vector defined as the unitized
            cross product of vectors `u` and `v`.

        Examples
        --------
        >>> plane = Plane.from_three_points([0.0, 0.0, 0.0], [2.0, 1.0, 0.0], [0.0, 3.0, 0.0])
        >>> plane.point
        Point(0.000, 0.000, 0.000)
        >>> plane.normal
        Vector(0.000, 0.000, 1.000)

        """
        normal = Vector.cross(u, v)
        return cls(point, normal)

    def from_abcd(cls, abcd):
        """Construct a plane from the plane equation coefficients.

        Parameters
        ----------
        abcd : [float, float, float, float]
            The equation coefficients.

        Returns
        -------
        :class:`~compas.geometry.Plane`

        """
        a, b, c, d = abcd
        x = 1 / sqrt(a**2 + b**2 + c**2)
        normal = [a, b, c]
        point = [a * d * x, b * d * x, c * d * x]
        return cls(point, normal)

    @classmethod
    def worldXY(cls):
        """Construct the world XY plane.

        Returns
        -------
        :class:`~compas.geometry.Plane`
            The world XY plane.

        """
        return cls([0, 0, 0], [0, 0, 1])

    @classmethod
    def from_frame(cls, frame):
        """Construct a plane from a frame.

        Returns
        -------
        :class:`~compas.geometry.Plane`
            A plane with the frame's `point` and the frame's `normal`.

        Examples
        --------
        >>> from compas.geometry import Frame
        >>> frame = Frame([1, 1, 1], [0.68, 0.68, 0.27], [-0.67, 0.73, -0.15])
        >>> Plane.from_frame(frame)
        Plane(Point(1.000, 1.000, 1.000), Vector(-0.299, -0.079, 0.951))

        """
        return cls(frame.point, frame.normal)

    # ==========================================================================
    # methods
    # ==========================================================================

    def transform(self, T):
        """Transform this plane.

        Parameters
        ----------
        T : :class:`~compas.geometry.Transformation` | list[list[float]]
            The transformation.

        Returns
        -------
        None

        Examples
        --------
        >>> from compas.geometry import Frame
        >>> from compas.geometry import Transformation
        >>> from compas.geometry import Plane
        >>> f = Frame([1, 1, 1], [0.68, 0.68, 0.27], [-0.67, 0.73, -0.15])
        >>> T = Transformation.from_frame(f)
        >>> plane = Plane.worldXY()
        >>> plane.transform(T)

        """
        self.point.transform(T)
        self.normal.transform(T)

    def offset(self, distance):
        """Returns a new offset plane by a given distance.
        Plane normal is used as positive direction.

        Parameters
        ----------
        distance: float
            The offset distance.

        Returns
        -------
        :class:`~compas.geometry.Plane`
            The offset plane.

        """
        return Plane(self.point + self.normal.scaled(distance), self.normal)<|MERGE_RESOLUTION|>--- conflicted
+++ resolved
@@ -3,10 +3,7 @@
 from __future__ import division
 
 from math import sqrt
-<<<<<<< HEAD
-=======
-
->>>>>>> 897de990
+
 from ._primitive import Primitive
 from .vector import Vector
 from .point import Point
