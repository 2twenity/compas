from __future__ import absolute_import
from __future__ import division
from __future__ import print_function

from random import sample

from compas.datastructures import Mesh
from compas.datastructures import Graph
from compas.datastructures.datastructure import Datastructure
from compas.datastructures.attributes import VertexAttributeView
from compas.datastructures.attributes import EdgeAttributeView
from compas.datastructures.attributes import FaceAttributeView
from compas.datastructures.attributes import CellAttributeView

from compas.files import OBJ

from compas.geometry import Line
from compas.geometry import Point
from compas.geometry import Polygon
from compas.geometry import Polyhedron
from compas.geometry import Vector
from compas.geometry import centroid_points
from compas.geometry import centroid_polygon
from compas.geometry import centroid_polyhedron
from compas.geometry import distance_point_point
from compas.geometry import length_vector
from compas.geometry import normal_polygon
from compas.geometry import normalize_vector
from compas.geometry import volume_polyhedron
from compas.geometry import add_vectors
from compas.geometry import bestfit_plane
from compas.geometry import project_point_plane
from compas.geometry import scale_vector
from compas.geometry import subtract_vectors
from compas.geometry import bounding_box

from compas.utilities import pairwise

from compas.tolerance import TOL


class CellNetwork(Datastructure):
    """Geometric implementation of a data structure for a collection of mixed topologic entities such as cells, faces, edges and nodes.

    Parameters
    ----------
    default_vertex_attributes: dict, optional
        Default values for vertex attributes.
    default_edge_attributes: dict, optional
        Default values for edge attributes.
    default_face_attributes: dict, optional
        Default values for face attributes.
    default_cell_attributes: dict, optional
        Default values for cell attributes.
    name : str, optional
        The name of the cell network.
    **kwargs : dict, optional
        Additional keyword arguments, which are stored in the attributes dict.

    Attributes
    ----------
    default_vertex_attributes : dict[str, Any]
        Default attributes of the vertices.
    default_edge_attributes: dict[str, Any]
        Default values for edge attributes.
    default_face_attributes: dict[str, Any]
        Default values for face attributes.
    default_cell_attributes: dict[str, Any]
        Default values for cell attributes.

    Examples
    --------
    >>> from compas.datastructures import CellNetwork
    >>> cell_network = CellNetwork()
    >>> vertices = [(0, 0, 0), (0, 1, 0), (1, 1, 0), (1, 0, 0), (0, 0, 1), (1, 0, 1), (1, 1, 1), (0, 1, 1)]
    >>> faces = [[0, 1, 2, 3], [0, 3, 5, 4],[3, 2, 6, 5], [2, 1, 7, 6],[1, 0, 4, 7],[4, 5, 6, 7]]
    >>> cells = [[0, 1, 2, 3, 4, 5]]
    >>> [network.add_vertex(x=x, y=y, z=z) for x, y, z in vertices]
    >>> [cell_network.add_face(fverts) for fverts in faces]
    >>> [cell_network.add_cell(fkeys) for fkeys in cells]
    >>> cell_network

    """

    DATASCHEMA = {
        "type": "object",
        "properties": {
            "attributes": {"type": "object"},
            "default_vertex_attributes": {"type": "object"},
            "default_edge_attributes": {"type": "object"},
            "default_face_attributes": {"type": "object"},
            "default_cell_attributes": {"type": "object"},
            "vertex": {
                "type": "object",
                "patternProperties": {"^[0-9]+$": {"type": "object"}},
                "additionalProperties": False,
            },
            "edge": {
                "type": "object",
                "patternProperties": {
                    "^[0-9]+$": {
                        "type": "object",
                        "patternProperties": {"^[0-9]+$": {"type": "object"}},
                        "additionalProperties": False,
                    }
                },
                "additionalProperties": False,
            },
            "face": {
                "type": "object",
                "patternProperties": {
                    "^[0-9]+$": {
                        "type": "array",
                        "items": {"type": "integer", "minimum": 0},
                        "minItems": 3,
                    }
                },
                "additionalProperties": False,
            },
            "cell": {
                "type": "object",
                "patternProperties": {
                    "^[0-9]+$": {
                        "type": "array",
                        "minItems": 4,
                        "items": {
                            "type": "array",
                            "minItems": 3,
                            "items": {"type": "integer", "minimum": 0},
                        },
                    }
                },
                "additionalProperties": False,
            },
            "face_data": {
                "type": "object",
                "patternProperties": {"^\\([0-9]+(, [0-9]+){3, }\\)$": {"type": "object"}},
                "additionalProperties": False,
            },
            "cell_data": {
                "type": "object",
                "patternProperties": {"^[0-9]+$": {"type": "object"}},
                "additionalProperties": False,
            },
            "max_vertex": {"type": "number", "minimum": -1},
            "max_face": {"type": "number", "minimum": -1},
            "max_cell": {"type": "number", "minimum": -1},
        },
        "required": [
            "attributes",
            "default_vertex_attributes",
            "default_edge_attributes",
            "default_face_attributes",
            "default_cell_attributes",
            "vertex",
            "edge",
            "face",
            "cell",
            "face_data",
            "cell_data",
            "max_vertex",
            "max_face",
            "max_cell",
        ],
    }

<<<<<<< HEAD
    def __init__(
        self,
        default_vertex_attributes=None,
        default_edge_attributes=None,
        default_face_attributes=None,
        default_cell_attributes=None,
        **kwargs
    ):
        super(Datastructure, self).__init__(**kwargs)
        self._max_vertex = -1
        self._max_face = -1
        self._max_cell = -1
        self._vertex = {}
        self._edge = {}
        self._face = {}
        self._plane = {}
        self._cell = {}
        self._edge_data = {}
        self._face_data = {}
        self._cell_data = {}
        self.default_vertex_attributes = {"x": 0.0, "y": 0.0, "z": 0.0}
        self.default_edge_attributes = {}
        self.default_face_attributes = {}
        self.default_cell_attributes = {}
        if default_vertex_attributes:
            self.default_vertex_attributes.update(default_vertex_attributes)
        if default_edge_attributes:
            self.default_edge_attributes.update(default_edge_attributes)
        if default_face_attributes:
            self.default_face_attributes.update(default_face_attributes)
        if default_cell_attributes:
            self.default_cell_attributes.update(default_cell_attributes)

    def __str__(self):
        tpl = "<CellNetwork with {} vertices, {} faces, {} cells, {} edges>"
        return tpl.format(
            self.number_of_vertices(),
            self.number_of_faces(),
            self.number_of_cells(),
            self.number_of_edges(),
        )

    # --------------------------------------------------------------------------
    # Data
    # --------------------------------------------------------------------------

=======
>>>>>>> b812aead
    @property
    def __data__(self):
        cell = {}
        for c in self._cell:
            faces = set()
            for u in self._cell[c]:
                for v in self._cell[c][u]:
                    faces.add(self._cell[c][u][v])
            cell[c] = sorted(list(faces))

        return {
            "attributes": self.attributes,
            "default_vertex_attributes": self.default_vertex_attributes,
            "default_edge_attributes": self.default_edge_attributes,
            "default_face_attributes": self.default_face_attributes,
            "default_cell_attributes": self.default_cell_attributes,
            "vertex": self._vertex,
            "edge": self._edge,
            "face": self._face,
            "cell": cell,
            "edge_data": self._edge_data,
            "face_data": self._face_data,
            "cell_data": self._cell_data,
            "max_vertex": self._max_vertex,
            "max_face": self._max_face,
            "max_cell": self._max_cell,
        }

    @classmethod
    def __from_data__(cls, data):
        cell_network = cls(
            default_vertex_attributes=data.get("default_vertex_attributes"),
            default_edge_attributes=data.get("default_edge_attributes"),
            default_face_attributes=data.get("default_face_attributes"),
            default_cell_attributes=data.get("default_cell_attributes"),
        )
        cell_network.attributes.update(data.get("attributes") or {})

        vertex = data["vertex"] or {}
        edge = data["edge"] or {}
        face = data["face"] or {}
        cell = data["cell"] or {}

        for key, attr in iter(vertex.items()):
            cell_network.add_vertex(key=key, attr_dict=attr)

        edge_data = data.get("edge_data") or {}
        for u in edge:
            for v in edge[u]:
                attr = edge_data.get(tuple(sorted((u, v))), {})
                cell_network.add_edge(u, v, attr_dict=attr)

        face_data = data.get("face_data") or {}
        for key, vertices in iter(face.items()):
            cell_network.add_face(vertices, fkey=key, attr_dict=face_data.get(key))

        cell_data = data.get("cell_data") or {}
        for ckey, faces in iter(cell.items()):
            cell_network.add_cell(faces, ckey=ckey, attr_dict=cell_data.get(ckey))

        cell_network._max_vertex = data.get("max_vertex", cell_network._max_vertex)
        cell_network._max_face = data.get("max_face", cell_network._max_face)
        cell_network._max_cell = data.get("max_cell", cell_network._max_cell)

        return cell_network

    def __init__(
        self,
        default_vertex_attributes=None,
        default_edge_attributes=None,
        default_face_attributes=None,
        default_cell_attributes=None,
        name=None,
        **kwargs
    ):
        super(CellNetwork, self).__init__(kwargs, name=name)
        self._max_vertex = -1
        self._max_face = -1
        self._max_cell = -1
        self._vertex = {}
        self._edge = {}
        self._face = {}
        self._plane = {}
        self._cell = {}
        self._face_data = {}
        self._cell_data = {}
        self.default_vertex_attributes = {"x": 0.0, "y": 0.0, "z": 0.0}
        self.default_edge_attributes = {}
        self.default_face_attributes = {}
        self.default_cell_attributes = {}
        if default_vertex_attributes:
            self.default_vertex_attributes.update(default_vertex_attributes)
        if default_edge_attributes:
            self.default_edge_attributes.update(default_edge_attributes)
        if default_face_attributes:
            self.default_face_attributes.update(default_face_attributes)
        if default_cell_attributes:
            self.default_cell_attributes.update(default_cell_attributes)

    def __str__(self):
        tpl = "<CellNetwork with {} vertices, {} faces, {} cells, {} edges>"
        return tpl.format(
            self.number_of_vertices(),
            self.number_of_faces(),
            self.number_of_cells(),
            self.number_of_edges(),
        )

    # --------------------------------------------------------------------------
    # Helpers
    # --------------------------------------------------------------------------

    def clear(self):
        """Clear all the volmesh data.

        Returns
        -------
        None

        """
        del self._vertex
        del self._edge
        del self._face
        del self._cell
        del self._plane
        del self._face_data
        del self._cell_data
        self._vertex = {}
        self._edge = {}
        self._face = {}
        self._cell = {}
        self._plane = {}
        self._face_data = {}
        self._cell_data = {}
        self._max_vertex = -1
        self._max_face = -1
        self._max_cell = -1

    def vertex_sample(self, size=1):
        """Get the identifiers of a set of random vertices.

        Parameters
        ----------
        size : int, optional
            The size of the sample.

        Returns
        -------
        list[int]
            The identifiers of the vertices.

        See Also
        --------
        :meth:`edge_sample`, :meth:`face_sample`, :meth:`cell_sample`

        """
        return sample(list(self.vertices()), size)

    def edge_sample(self, size=1):
        """Get the identifiers of a set of random edges.

        Parameters
        ----------
        size : int, optional
            The size of the sample.

        Returns
        -------
        list[tuple[int, int]]
            The identifiers of the edges.

        See Also
        --------
        :meth:`vertex_sample`, :meth:`face_sample`, :meth:`cell_sample`

        """
        return sample(list(self.edges()), size)

    def face_sample(self, size=1):
        """Get the identifiers of a set of random faces.

        Parameters
        ----------
        size : int, optional
            The size of the sample.

        Returns
        -------
        list[int]
            The identifiers of the faces.

        See Also
        --------
        :meth:`vertex_sample`, :meth:`edge_sample`, :meth:`cell_sample`

        """
        return sample(list(self.faces()), size)

    def cell_sample(self, size=1):
        """Get the identifiers of a set of random cells.

        Parameters
        ----------
        size : int, optional
            The size of the sample.

        Returns
        -------
        list[int]
            The identifiers of the cells.

        See Also
        --------
        :meth:`vertex_sample`, :meth:`edge_sample`, :meth:`face_sample`

        """
        return sample(list(self.cells()), size)

    def vertex_index(self):
        """Returns a dictionary that maps vertex identifiers to the corresponding index in a vertex list or array.

        Returns
        -------
        dict[int, int]
            A dictionary of vertex-index pairs.

        See Also
        --------
        :meth:`index_vertex`

        """
        return {key: index for index, key in enumerate(self.vertices())}

    def index_vertex(self):
        """Returns a dictionary that maps the indices of a vertex list to vertex identifiers.

        Returns
        -------
        dict[int, int]
            A dictionary of index-vertex pairs.

        See Also
        --------
        :meth:`vertex_index`

        """
        return dict(enumerate(self.vertices()))

    def vertex_gkey(self, precision=None):
        """Returns a dictionary that maps vertex identifiers to the corresponding *geometric key* up to a certain precision.

        Parameters
        ----------
        precision : int, optional
            Precision for converting numbers to strings.
            Default is :attr:`TOL.precision`.

        Returns
        -------
        dict[int, str]
            A dictionary of vertex-geometric key pairs.

        See Also
        --------
        :meth:`gkey_vertex`

        """
        gkey = TOL.geometric_key
        xyz = self.vertex_coordinates
        return {vertex: gkey(xyz(vertex), precision) for vertex in self.vertices()}

    def gkey_vertex(self, precision=None):
        """Returns a dictionary that maps *geometric keys* of a certain precision to the corresponding vertex identifiers.

        Parameters
        ----------
        precision : int, optional
            Precision for converting numbers to strings.
            Default is :attr:`TOL.precision`.

        Returns
        -------
        dict[str, int]
            A dictionary of geometric key-vertex pairs.

        See Also
        --------
        :meth:`vertex_gkey`

        """
        gkey = TOL.geometric_key
        xyz = self.vertex_coordinates
        return {gkey(xyz(vertex), precision): vertex for vertex in self.vertices()}

    # --------------------------------------------------------------------------
    # Builders
    # --------------------------------------------------------------------------

    def add_vertex(self, key=None, attr_dict=None, **kwattr):
        """Add a vertex and specify its attributes.

        Parameters
        ----------
        key : int, optional
            The identifier of the vertex.
            Defaults to None.
        attr_dict : dict, optional
            A dictionary of vertex attributes.
            Defaults to None.
        **kwattr : dict, optional
            A dictionary of additional attributes compiled of remaining named arguments.

        Returns
        -------
        int
            The identifier of the vertex.

        See Also
        --------
        :meth:`add_face`, :meth:`add_cell`, :meth:`add_edge`

        """
        if key is None:
            key = self._max_vertex = self._max_vertex + 1
        key = int(key)
        if key > self._max_vertex:
            self._max_vertex = key

        if key not in self._vertex:
            self._vertex[key] = {}
            self._edge[key] = {}
            self._plane[key] = {}

        attr = attr_dict or {}
        attr.update(kwattr)
        self._vertex[key].update(attr)

        return key

    def add_edge(self, u, v, attr_dict=None, **kwattr):
        """Add an edge and specify its attributes.

        Parameters
        ----------
        u : int
            The identifier of the first node of the edge.
        v : int
            The identifier of the second node of the edge.
        attr_dict : dict[str, Any], optional
            A dictionary of edge attributes.
        **kwattr : dict[str, Any], optional
            A dictionary of additional attributes compiled of remaining named arguments.

        Returns
        -------
        tuple[int, int]
            The identifier of the edge.

        Raises
        ------
        ValueError
            If either of the vertices of the edge does not exist.

        Notes
        -----
        Edges can be added independently from faces or cells.
        However, whenever a face is added all edges of that face are added as well.

        """
        if u not in self._vertex:
            raise ValueError("Cannot add edge {}, {} has no vertex {}".format((u, v), self.name, u))
        if v not in self._vertex:
            raise ValueError("Cannot add edge {}, {} has no vertex {}".format((u, v), self.name, u))

        attr = attr_dict or {}
        attr.update(kwattr)

        uv = tuple(sorted((u, v)))

        data = self._edge_data.get(uv, {})
        data.update(attr)
        self._edge_data[uv] = data

        # @Romana
        # should the data not be added to this edge as well?
        # if that is the case, should we not store the data in an edge_data dict to avoid duplication?
        # True, but then _edge does not hold anything, we could also store the attr right here.
        # but I leave this to you as you have a better overview

        if v not in self._edge[u]:
            self._edge[v][u] = {}
        if v not in self._plane[u]:
            self._plane[u][v] = {}
        if u not in self._plane[v]:
            self._plane[v][u] = {}

        return u, v

    def add_face(self, vertices, fkey=None, attr_dict=None, **kwattr):
        """Add a face to the cell network.

        Parameters
        ----------
        vertices : list[int]
            A list of ordered vertex keys representing the face.
            For every vertex that does not yet exist, a new vertex is created.
        fkey : int, optional
            The face identifier.
        attr_dict : dict[str, Any], optional
            dictionary of halfface attributes.
        **kwattr : dict[str, Any], optional
            A dictionary of additional attributes compiled of remaining named arguments.

        Returns
        -------
        int
            The key of the face.

        See Also
        --------
        :meth:`add_vertex`, :meth:`add_cell`, :meth:`add_edge`

        Notes
        -----
        If no key is provided for the face, one is generated
        automatically. An automatically generated key is an integer that increments
        the highest integer value of any key used so far by 1.

        If a key with an integer value is provided that is higher than the current
        highest integer key value, then the highest integer value is updated accordingly.

        All edges of the faces are automatically added if they don't exsit yet.
        The vertices of the face should form a continuous closed loop.
        However, the cycle direction doesn't matter.

        """
        if len(vertices) < 3:
            return

        if vertices[-1] == vertices[0]:
            vertices = vertices[:-1]
        vertices = [int(key) for key in vertices]

        if fkey is None:
            fkey = self._max_face = self._max_face + 1
        fkey = int(fkey)
        if fkey > self._max_face:
            self._max_face = fkey

        self._face[fkey] = vertices

        attr = attr_dict or {}
        attr.update(kwattr)
        for name, value in attr.items():
            self.face_attribute(fkey, name, value)

        for u, v in pairwise(vertices + vertices[:1]):
            if v not in self._plane[u]:
                self._plane[u][v] = {}
            self._plane[u][v][fkey] = None

            if u not in self._plane[v]:
                self._plane[v][u] = {}
            self._plane[v][u][fkey] = None

            self.add_edge(u, v)

        return fkey

    def add_cell(self, faces, ckey=None, attr_dict=None, **kwattr):
        """Add a cell to the cell network object.

        In order to add a valid cell to the network, the faces must form a closed mesh.
        If the faces do not form a closed mesh, the cell is not added to the network.

        Parameters
        ----------
        faces : list[int]
            The face keys of the cell.
        ckey : int, optional
            The cell identifier.
        attr_dict : dict[str, Any], optional
            A dictionary of cell attributes.
        **kwattr : dict[str, Any], optional
            A dictionary of additional attributes compiled of remaining named arguments.

        Returns
        -------
        int
            The key of the cell.

        Raises
        ------
        ValueError
            If something is wrong with the passed faces.
        TypeError
            If the provided cell key is not an integer.

        Notes
        -----
        If no key is provided for the cell, one is generated
        automatically. An automatically generated key is an integer that increments
        the highest integer value of any key used so far by 1.

        If a key with an integer value is provided that is higher than the current
        highest integer key value, then the highest integer value is updated accordingly.

        """
        faces = list(set(faces))

        # 0. Check if all the faces have been added
        for face in faces:
            if face not in self._face:
                raise ValueError("Face {} does not exist.".format(face))

        # 2. Check if the faces can be unified
        mesh = self.faces_to_mesh(faces, data=False)
        try:
            mesh.unify_cycles()
        except Exception:
            raise ValueError("Cannot add cell, faces {} can not be unified.".format(faces))

        # 3. Check if the faces are oriented correctly
        # If the volume of the polyhedron is positive, we need to flip the faces to point inwards
        volume = volume_polyhedron(mesh.to_vertices_and_faces())
        if volume > 0:
            mesh.flip_cycles()

        if ckey is None:
            ckey = self._max_cell = self._max_cell + 1
        ckey = int(ckey)
        if ckey > self._max_cell:
            self._max_cell = ckey

        self._cell[ckey] = {}

        attr = attr_dict or {}
        attr.update(kwattr)
        for name, value in attr.items():
            self.cell_attribute(ckey, name, value)

        for fkey in mesh.faces():
            vertices = mesh.face_vertices(fkey)
            for u, v in pairwise(vertices + vertices[:1]):
                if u not in self._cell[ckey]:
                    self._cell[ckey][u] = {}
                self._plane[u][v][fkey] = ckey
                self._cell[ckey][u][v] = fkey

        return ckey

    # --------------------------------------------------------------------------
    # Modifiers
    # --------------------------------------------------------------------------

    # def delete_vertex(self, vertex):
    #     """Delete a vertex from the cell network and everything that is attached to it.

    #     Parameters
    #     ----------
    #     vertex : int
    #         The identifier of the vertex.

    #     Returns
    #     -------
    #     None

    #     See Also
    #     --------
    #     :meth:`delete_halfface`, :meth:`delete_cell`

    #     """
    #     for cell in self.vertex_cells(vertex):
    #         self.delete_cell(cell)

    # def delete_cell(self, cell):
    #     """Delete a cell from the cell network.

    #     Parameters
    #     ----------
    #     cell : int
    #         The identifier of the cell.

    #     Returns
    #     -------
    #     None

    #     See Also
    #     --------
    #     :meth:`delete_vertex`, :meth:`delete_halfface`

    #     """
    #     cell_vertices = self.cell_vertices(cell)
    #     cell_faces = self.cell_faces(cell)
    #     for face in cell_faces:
    #         for edge in self.halfface_halfedges(face):
    #             u, v = edge
    #             if (u, v) in self._edge_data:
    #                 del self._edge_data[u, v]
    #             if (v, u) in self._edge_data:
    #                 del self._edge_data[v, u]
    #     for vertex in cell_vertices:
    #         if len(self.vertex_cells(vertex)) == 1:
    #             del self._vertex[vertex]
    #     for face in cell_faces:
    #         vertices = self.halfface_vertices(face)
    #         for u, v in iter_edges_from_vertices(vertices):
    #             self._plane[u][v][face] = None
    #             if self._plane[v][u][face] is None:
    #                 del self._plane[u][v][face]
    #                 del self._plane[v][u][face]
    #         del self._halfface[face]
    #         key = "-".join(map(str, sorted(vertices)))
    #         if key in self._face_data:
    #             del self._face_data[key]
    #     del self._cell[cell]
    #     if cell in self._cell_data:
    #         del self._cell_data[cell]

    # def remove_unused_vertices(self):
    #     """Remove all unused vertices from the cell network object.

    #     Returns
    #     -------
    #     None

    #     """
    #     for vertex in list(self.vertices()):
    #         if vertex not in self._plane:
    #             del self._vertex[vertex]
    #         else:
    #             if not self._plane[vertex]:
    #                 del self._vertex[vertex]
    #                 del self._plane[vertex]

    # --------------------------------------------------------------------------
    # Constructors
    # --------------------------------------------------------------------------

    # @classmethod
    # def from_meshgrid(cls, dx=10, dy=None, dz=None, nx=10, ny=None, nz=None):
    #     """Construct a cell network from a 3D meshgrid.

    #     Parameters
    #     ----------
    #     dx : float, optional
    #         The size of the grid in the x direction.
    #     dy : float, optional
    #         The size of the grid in the y direction.
    #         Defaults to the value of `dx`.
    #     dz : float, optional
    #         The size of the grid in the z direction.
    #         Defaults to the value of `dx`.
    #     nx : int, optional
    #         The number of elements in the x direction.
    #     ny : int, optional
    #         The number of elements in the y direction.
    #         Defaults to the value of `nx`.
    #     nz : int, optional
    #         The number of elements in the z direction.
    #         Defaults to the value of `nx`.

    #     Returns
    #     -------
    #     :class:`compas.datastructures.VolMesh`

    #     See Also
    #     --------
    #     :meth:`from_obj`, :meth:`from_vertices_and_cells`

    #     """
    #     dy = dy or dx
    #     dz = dz or dx
    #     ny = ny or nx
    #     nz = nz or nx

    #     vertices = [
    #         [x, y, z]
    #         for z, x, y in product(
    #             linspace(0, dz, nz + 1),
    #             linspace(0, dx, nx + 1),
    #             linspace(0, dy, ny + 1),
    #         )
    #     ]
    #     cells = []
    #     for k, i, j in product(range(nz), range(nx), range(ny)):
    #         a = k * ((nx + 1) * (ny + 1)) + i * (ny + 1) + j
    #         b = k * ((nx + 1) * (ny + 1)) + (i + 1) * (ny + 1) + j
    #         c = k * ((nx + 1) * (ny + 1)) + (i + 1) * (ny + 1) + j + 1
    #         d = k * ((nx + 1) * (ny + 1)) + i * (ny + 1) + j + 1
    #         aa = (k + 1) * ((nx + 1) * (ny + 1)) + i * (ny + 1) + j
    #         bb = (k + 1) * ((nx + 1) * (ny + 1)) + (i + 1) * (ny + 1) + j
    #         cc = (k + 1) * ((nx + 1) * (ny + 1)) + (i + 1) * (ny + 1) + j + 1
    #         dd = (k + 1) * ((nx + 1) * (ny + 1)) + i * (ny + 1) + j + 1
    #         bottom = [d, c, b, a]
    #         front = [a, b, bb, aa]
    #         right = [b, c, cc, bb]
    #         left = [a, aa, dd, d]
    #         back = [c, d, dd, cc]
    #         top = [aa, bb, cc, dd]
    #         cells.append([bottom, front, left, back, right, top])

    #     return cls.from_vertices_and_cells(vertices, cells)

    @classmethod
    def from_obj(cls, filepath, precision=None):
        """Construct a cell network object from the data described in an OBJ file.

        Parameters
        ----------
        filepath : path string | file-like object | URL string
            A path, a file-like object or a URL pointing to a file.
        precision: str, optional
            The precision of the geometric map that is used to connect the lines.

        Returns
        -------
        :class:`compas.datastructures.VolMesh`
            A cell network object.

        See Also
        --------
        :meth:`to_obj`
        :meth:`from_meshgrid`, :meth:`from_vertices_and_cells`
        :class:`compas.files.OBJ`

        """
        obj = OBJ(filepath, precision)
        vertices = obj.parser.vertices or []  # type: ignore
        faces = obj.parser.faces or []  # type: ignore
        groups = obj.parser.groups or []  # type: ignore
        cells = []
        for name in groups:
            group = groups[name]
            cell = []
            for item in group:
                if item[0] != "f":
                    continue
                face = faces[item[1]]
                cell.append(face)
            cells.append(cell)
        return cls.from_vertices_and_cells(vertices, cells)

    @classmethod
    def from_vertices_and_cells(cls, vertices, cells):
        """Construct a cell network object from vertices and cells.

        Parameters
        ----------
        vertices : list[list[float]]
            Ordered list of vertices, represented by their XYZ coordinates.
        cells : list[list[list[int]]]
            List of cells defined by their faces.

        Returns
        -------
        :class:`compas.datastructures.VolMesh`
            A cell network object.

        See Also
        --------
        :meth:`to_vertices_and_cells`
        :meth:`from_obj`

        """
        cellnetwork = cls()
        for x, y, z in vertices:
            cellnetwork.add_vertex(x=x, y=y, z=z)
        for cell in cells:
            faces = []
            for vertices in cell:
                face = cellnetwork.add_face(vertices)
                faces.append(face)
            cellnetwork.add_cell(faces)
        return cellnetwork

    # --------------------------------------------------------------------------
    # Conversions
    # --------------------------------------------------------------------------

    # def to_obj(self, filepath, precision=None, **kwargs):
    #     """Write the cell network to an OBJ file.

    #     Parameters
    #     ----------
    #     filepath : path string | file-like object
    #         A path or a file-like object pointing to a file.
    #     precision: str, optional
    #         The precision of the geometric map that is used to connect the lines.
    #     unweld : bool, optional
    #         If True, all faces have their own unique vertices.
    #         If False, vertices are shared between faces if this is also the case in the mesh.
    #         Default is False.

    #     Returns
    #     -------
    #     None

    #     See Also
    #     --------
    #     :meth:`from_obj`

    #     Warnings
    #     --------
    #     This function only writes geometric data about the vertices and
    #     the faces to the file.

    #     """
    #     obj = OBJ(filepath, precision=precision)
    #     obj.write(self, **kwargs)

    # def to_vertices_and_cells(self):
    #     """Return the vertices and cells of a cell network.

    #     Returns
    #     -------
    #     list[list[float]]
    #         A list of vertices, represented by their XYZ coordinates.
    #     list[list[list[int]]]
    #         A list of cells, with each cell a list of faces, and each face a list of vertex indices.

    #     See Also
    #     --------
    #     :meth:`from_vertices_and_cells`

    #     """
    #     vertex_index = self.vertex_index()
    #     vertices = [self.vertex_coordinates(vertex) for vertex in self.vertices()]
    #     cells = []
    #     for cell in self.cells():
    #         faces = [
    #             [vertex_index[vertex] for vertex in self.halfface_vertices(face)] for face in self.cell_faces(cell)
    #         ]
    #         cells.append(faces)
    #     return vertices, cells

    def edges_to_graph(self):
        """Convert the edges of the cell network to a graph.

        Returns
        -------
        :class:`compas.datastructures.Graph`
            A graph object.

        """
        graph = Graph()
        for vertex, attr in self.vertices(data=True):
            x, y, z = self.vertex_coordinates(vertex)
            graph.add_node(key=vertex, x=x, y=y, z=z, attr_dict=attr)
        for (u, v), attr in self.edges(data=True):
            graph.add_edge(u, v, attr_dict=attr)
        return graph

    def cell_to_vertices_and_faces(self, cell):
        """Return the vertices and faces of a cell.

        Parameters
        ----------
        cell : int
            Identifier of the cell.

        Returns
        -------
        list[list[float]]
            A list of vertices, represented by their XYZ coordinates,
        list[list[int]]
            A list of faces, with each face a list of vertex indices.

        See Also
        --------
        :meth:`cell_to_mesh`

        """
        vertices = self.cell_vertices(cell)
        faces = self.cell_faces(cell)
        vertex_index = {vertex: index for index, vertex in enumerate(vertices)}
        vertices = [self.vertex_coordinates(vertex) for vertex in vertices]
        faces = []
        for face in self.cell_faces(cell):
            faces.append([vertex_index[vertex] for vertex in self.cell_face_vertices(cell, face)])
        return vertices, faces

    def cell_to_mesh(self, cell):
        """Construct a mesh object from from a cell of a cell network.

        Parameters
        ----------
        cell : int
            Identifier of the cell.

        Returns
        -------
        :class:`compas.datastructures.Mesh`
            A mesh object.

        See Also
        --------
        :meth:`cell_to_vertices_and_faces`

        """
        vertices, faces = self.cell_to_vertices_and_faces(cell)
        return Mesh.from_vertices_and_faces(vertices, faces)

    def faces_to_mesh(self, faces, data=False):
        """Construct a mesh from a list of faces.

        Parameters
        ----------
        faces : list
            A list of face identifiers.

        Returns
        -------
        :class:`compas.datastructures.Mesh`
            A mesh.

        """
        faces_vertices = [self.face_vertices(face) for face in faces]
        mesh = Mesh()
        for fkey, vertices in zip(faces, faces_vertices):
            for v in vertices:
                x, y, z = self.vertex_coordinates(v)
                mesh.add_vertex(key=v, x=x, y=y, z=z)
            if data:
                mesh.add_face(vertices, fkey=fkey, attr_dict=self.face_attributes(fkey))
            else:
                mesh.add_face(vertices, fkey=fkey)
        return mesh

    # --------------------------------------------------------------------------
    # General
    # --------------------------------------------------------------------------

    def centroid(self):
        """Compute the centroid of the cell network.

        Returns
        -------
        :class:`compas.geometry.Point`
            The point at the centroid.

        """
        return Point(*centroid_points([self.vertex_coordinates(vertex) for vertex in self.vertices()]))

    def aabb(self):
        """Calculate the axis aligned bounding box of the mesh.

        Returns
        -------
        list[[float, float, float]]
            XYZ coordinates of 8 points defining a box.

        """
        xyz = self.vertices_attributes("xyz")
        return bounding_box(xyz)

    def number_of_vertices(self):
        """Count the number of vertices in the cell network.

        Returns
        -------
        int
            The number of vertices.

        See Also
        --------
        :meth:`number_of_edges`, :meth:`number_of_faces`, :meth:`number_of_cells`

        """
        return len(list(self.vertices()))

    def number_of_edges(self):
        """Count the number of edges in the cell network.

        Returns
        -------
        int
            The number of edges.

        See Also
        --------
        :meth:`number_of_vertices`, :meth:`number_of_faces`, :meth:`number_of_cells`

        """
        return len(list(self.edges()))

    def number_of_faces(self):
        """Count the number of faces in the cell network.

        Returns
        -------
        int
            The number of faces.

        See Also
        --------
        :meth:`number_of_vertices`, :meth:`number_of_edges`, :meth:`number_of_cells`

        """
        return len(list(self.faces()))

    def number_of_cells(self):
        """Count the number of faces in the cell network.

        Returns
        -------
        int
            The number of cells.

        See Also
        --------
        :meth:`number_of_vertices`, :meth:`number_of_edges`, :meth:`number_of_faces`

        """
        return len(list(self.cells()))

    def is_valid(self):
        """Verify that the cell network is valid.

        Returns
        -------
        bool
            True if the cell network is valid.
            False otherwise.

        """
        raise NotImplementedError

    # --------------------------------------------------------------------------
    # Vertex Accessors
    # --------------------------------------------------------------------------

    def vertices(self, data=False):
        """Iterate over the vertices of the cell network.

        Parameters
        ----------
        data : bool, optional
            If True, yield the vertex attributes in addition to the vertex identifiers.

        Yields
        ------
        int | tuple[int, dict[str, Any]]
            If `data` is False, the next vertex identifier.
            If `data` is True, the next vertex as a (vertex, attr) a tuple.

        See Also
        --------
        :meth:`edges`, :meth:`faces`, :meth:`cells`

        """
        for vertex in self._vertex:
            if not data:
                yield vertex
            else:
                yield vertex, self.vertex_attributes(vertex)

    def vertices_where(self, conditions=None, data=False, **kwargs):
        """Get vertices for which a certain condition or set of conditions is true.

        Parameters
        ----------
        conditions : dict, optional
            A set of conditions in the form of key-value pairs.
            The keys should be attribute names. The values can be attribute
            values or ranges of attribute values in the form of min/max pairs.
        data : bool, optional
            If True, yield the vertex attributes in addition to the identifiers.
        **kwargs : dict[str, Any], optional
            Additional conditions provided as named function arguments.

        Yields
        ------
        int | tuple[int, dict[str, Any]]
            If `data` is False, the next vertex that matches the condition.
            If `data` is True, the next vertex and its attributes.

        See Also
        --------
        :meth:`vertices_where_predicate`
        :meth:`edges_where`, :meth:`faces_where`, :meth:`cells_where`

        """
        conditions = conditions or {}
        conditions.update(kwargs)

        for key, attr in self.vertices(True):
            is_match = True

            attr = attr or {}

            for name, value in conditions.items():
                method = getattr(self, name, None)

                if callable(method):
                    val = method(key)

                    if isinstance(val, list):
                        if value not in val:
                            is_match = False
                            break
                        break

                    if isinstance(value, (tuple, list)):
                        minval, maxval = value
                        if val < minval or val > maxval:
                            is_match = False
                            break
                    else:
                        if value != val:
                            is_match = False
                            break

                else:
                    if name not in attr:
                        is_match = False
                        break

                    if isinstance(attr[name], list):
                        if value not in attr[name]:
                            is_match = False
                            break
                        break

                    if isinstance(value, (tuple, list)):
                        minval, maxval = value
                        if attr[name] < minval or attr[name] > maxval:
                            is_match = False
                            break
                    else:
                        if value != attr[name]:
                            is_match = False
                            break

            if is_match:
                if data:
                    yield key, attr
                else:
                    yield key

    def vertices_where_predicate(self, predicate, data=False):
        """Get vertices for which a certain condition or set of conditions is true using a lambda function.

        Parameters
        ----------
        predicate : callable
            The condition you want to evaluate.
            The callable takes 2 parameters: the vertex identifier and the vertex attributes, and should return True or False.
        data : bool, optional
            If True, yield the vertex attributes in addition to the identifiers.

        Yields
        ------
        int | tuple[int, dict[str, Any]]
            If `data` is False, the next vertex that matches the condition.
            If `data` is True, the next vertex and its attributes.

        See Also
        --------
        :meth:`vertices_where`
        :meth:`edges_where_predicate`, :meth:`faces_where_predicate`, :meth:`cells_where_predicate`

        """
        for key, attr in self.vertices(True):
            if predicate(key, attr):
                if data:
                    yield key, attr
                else:
                    yield key

    # --------------------------------------------------------------------------
    # Vertex Attributes
    # --------------------------------------------------------------------------

    def update_default_vertex_attributes(self, attr_dict=None, **kwattr):
        """Update the default vertex attributes.

        Parameters
        ----------
        attr_dict : dict[str, Any], optional
            A dictionary of attributes with their default values.
        **kwattr : dict[str, Any], optional
            A dictionary of additional attributes compiled of remaining named arguments.

        Returns
        -------
        None

        See Also
        --------
        :meth:`update_default_edge_attributes`, :meth:`update_default_face_attributes`, :meth:`update_default_cell_attributes`

        Notes
        -----
        Named arguments overwrite correpsonding name-value pairs in the attribute dictionary.

        """
        if not attr_dict:
            attr_dict = {}
        attr_dict.update(kwattr)
        self.default_vertex_attributes.update(attr_dict)

    def vertex_attribute(self, vertex, name, value=None):
        """Get or set an attribute of a vertex.

        Parameters
        ----------
        vertex : int
            The vertex identifier.
        name : str
            The name of the attribute
        value : object, optional
            The value of the attribute.

        Returns
        -------
        object | None
            The value of the attribute,
            or None when the function is used as a "setter".

        Raises
        ------
        KeyError
            If the vertex does not exist.

        See Also
        --------
        :meth:`unset_vertex_attribute`
        :meth:`vertex_attributes`, :meth:`vertices_attribute`, :meth:`vertices_attributes`
        :meth:`edge_attribute`, :meth:`face_attribute`, :meth:`cell_attribute`

        """
        if vertex not in self._vertex:
            raise KeyError(vertex)
        if value is not None:
            self._vertex[vertex][name] = value
            return None
        if name in self._vertex[vertex]:
            return self._vertex[vertex][name]
        else:
            if name in self.default_vertex_attributes:
                return self.default_vertex_attributes[name]

    def unset_vertex_attribute(self, vertex, name):
        """Unset the attribute of a vertex.

        Parameters
        ----------
        vertex : int
            The vertex identifier.
        name : str
            The name of the attribute.

        Returns
        -------
        None

        Raises
        ------
        KeyError
            If the vertex does not exist.

        See Also
        --------
        :meth:`vertex_attribute`

        Notes
        -----
        Unsetting the value of a vertex attribute implicitly sets it back to the value
        stored in the default vertex attribute dict.

        """
        if name in self._vertex[vertex]:
            del self._vertex[vertex][name]

    def vertex_attributes(self, vertex, names=None, values=None):
        """Get or set multiple attributes of a vertex.

        Parameters
        ----------
        vertex : int
            The identifier of the vertex.
        names : list[str], optional
            A list of attribute names.
        values : list[Any], optional
            A list of attribute values.

        Returns
        -------
        dict[str, Any] | list[Any] | None
            If the parameter `names` is empty,
            the function returns a dictionary of all attribute name-value pairs of the vertex.
            If the parameter `names` is not empty,
            the function returns a list of the values corresponding to the requested attribute names.
            The function returns None if it is used as a "setter".

        Raises
        ------
        KeyError
            If the vertex does not exist.

        See Also
        --------
        :meth:`vertex_attribute`, :meth:`vertices_attribute`, :meth:`vertices_attributes`
        :meth:`edge_attributes`, :meth:`face_attributes`, :meth:`cell_attributes`

        """
        if vertex not in self._vertex:
            raise KeyError(vertex)
        if names and values is not None:
            # use it as a setter
            for name, value in zip(names, values):
                self._vertex[vertex][name] = value
            return
        # use it as a getter
        if not names:
            # return all vertex attributes as a dict
            return VertexAttributeView(self.default_vertex_attributes, self._vertex[vertex])
        values = []
        for name in names:
            if name in self._vertex[vertex]:
                values.append(self._vertex[vertex][name])
            elif name in self.default_vertex_attributes:
                values.append(self.default_vertex_attributes[name])
            else:
                values.append(None)
        return values

    def vertices_attribute(self, name, value=None, keys=None):
        """Get or set an attribute of multiple vertices.

        Parameters
        ----------
        name : str
            The name of the attribute.
        value : object, optional
            The value of the attribute.
            Default is None.
        keys : list[int], optional
            A list of vertex identifiers.

        Returns
        -------
        list[Any] | None
            The value of the attribute for each vertex,
            or None if the function is used as a "setter".

        Raises
        ------
        KeyError
            If any of the vertices does not exist.

        See Also
        --------
        :meth:`vertex_attribute`, :meth:`vertex_attributes`, :meth:`vertices_attributes`
        :meth:`edges_attribute`, :meth:`faces_attribute`, :meth:`cells_attribute`

        """
        vertices = keys or self.vertices()
        if value is not None:
            for vertex in vertices:
                self.vertex_attribute(vertex, name, value)
            return
        return [self.vertex_attribute(vertex, name) for vertex in vertices]

    def vertices_attributes(self, names=None, values=None, keys=None):
        """Get or set multiple attributes of multiple vertices.

        Parameters
        ----------
        names : list[str], optional
            The names of the attribute.
            Default is None.
        values : list[Any], optional
            The values of the attributes.
            Default is None.
        key : list[Any], optional
            A list of vertex identifiers.

        Returns
        -------
        list[dict[str, Any]] | list[list[Any]] | None
            If the parameter `names` is empty,
            the function returns a list containing an attribute dict per vertex.
            If the parameter `names` is not empty,
            the function returns a list containing a list of attribute values per vertex corresponding to the provided attribute names.
            The function returns None if it is used as a "setter".

        Raises
        ------
        KeyError
            If any of the vertices does not exist.

        See Also
        --------
        :meth:`vertex_attribute`, :meth:`vertex_attributes`, :meth:`vertices_attribute`
        :meth:`edges_attributes`, :meth:`faces_attributes`, :meth:`cells_attributes`

        """
        vertices = keys or self.vertices()
        if values:
            for vertex in vertices:
                self.vertex_attributes(vertex, names, values)
            return
        return [self.vertex_attributes(vertex, names) for vertex in vertices]

    # --------------------------------------------------------------------------
    # Vertex Topology
    # --------------------------------------------------------------------------

    def has_vertex(self, vertex):
        """Verify that a vertex is in the cell network.

        Parameters
        ----------
        vertex : int
            The identifier of the vertex.

        Returns
        -------
        bool
            True if the vertex is in the cell network.
            False otherwise.

        See Also
        --------
        :meth:`has_edge`, :meth:`has_face`, :meth:`has_cell`

        """
        return vertex in self._vertex

    def vertex_neighbors(self, vertex):
        """Return the vertex neighbors of a vertex.

        Parameters
        ----------
        vertex : int
            The identifier of the vertex.

        Returns
        -------
        list[int]
            The list of neighboring vertices.

        See Also
        --------
        :meth:`vertex_degree`, :meth:`vertex_min_degree`, :meth:`vertex_max_degree`
        :meth:`vertex_faces`, :meth:`vertex_halffaces`, :meth:`vertex_cells`
        :meth:`vertex_neighborhood`

        """
        return self._edge[vertex].keys()

    def vertex_neighborhood(self, vertex, ring=1):
        """Return the vertices in the neighborhood of a vertex.

        Parameters
        ----------
        vertex : int
            The identifier of the vertex.
        ring : int, optional
            The number of neighborhood rings to include.

        Returns
        -------
        list[int]
            The vertices in the neighborhood.

        See Also
        --------
        :meth:`vertex_neighbors`

        Notes
        -----
        The vertices in the neighborhood are unordered.

        """
        nbrs = set(self.vertex_neighbors(vertex))
        i = 1
        while True:
            if i == ring:
                break
            temp = []
            for nbr in nbrs:
                temp += self.vertex_neighbors(nbr)
            nbrs.update(temp)
            i += 1
        return list(nbrs - set([vertex]))

    def vertex_degree(self, vertex):
        """Count the neighbors of a vertex.

        Parameters
        ----------
        vertex : int
            The identifier of the vertex.

        Returns
        -------
        int
            The degree of the vertex.

        See Also
        --------
        :meth:`vertex_neighbors`, :meth:`vertex_min_degree`, :meth:`vertex_max_degree`

        """
        return len(self.vertex_neighbors(vertex))

    def vertex_min_degree(self):
        """Compute the minimum degree of all vertices.

        Returns
        -------
        int
            The lowest degree of all vertices.

        See Also
        --------
        :meth:`vertex_degree`, :meth:`vertex_max_degree`

        """
        if not self._vertex:
            return 0
        return min(self.vertex_degree(vertex) for vertex in self.vertices())

    def vertex_max_degree(self):
        """Compute the maximum degree of all vertices.

        Returns
        -------
        int
            The highest degree of all vertices.

        See Also
        --------
        :meth:`vertex_degree`, :meth:`vertex_min_degree`

        """
        if not self._vertex:
            return 0
        return max(self.vertex_degree(vertex) for vertex in self.vertices())

    def vertex_faces(self, vertex):
        """Return all faces connected to a vertex.

        Parameters
        ----------
        vertex : int
            The identifier of the vertex.

        Returns
        -------
        list[int]
            The list of faces connected to a vertex.

        See Also
        --------
        :meth:`vertex_neighbors`, :meth:`vertex_cells`

        """
        faces = []
        for nbr in self._plane[vertex]:
            for face in self._plane[vertex][nbr]:
                if face is not None:
                    faces.append(face)
        return faces

    def vertex_cells(self, vertex):
        """Return all cells connected to a vertex.

        Parameters
        ----------
        vertex : int
            The identifier of the vertex.

        Returns
        -------
        list[int]
            The list of cells connected to a vertex.

        See Also
        --------
        :meth:`vertex_neighbors`, :meth:`vertex_faces`, :meth:`vertex_halffaces`

        """
        cells = set()
        for nbr in self._plane[vertex]:
            for cell in self._plane[vertex][nbr].values():
                if cell is not None:
                    cells.add(cell)
        return list(cells)

    # def is_vertex_on_boundary(self, vertex):
    #     """Verify that a vertex is on a boundary.

    #     Parameters
    #     ----------
    #     vertex : int
    #         The identifier of the vertex.

    #     Returns
    #     -------
    #     bool
    #         True if the vertex is on the boundary.
    #         False otherwise.

    #     See Also
    #     --------
    #     :meth:`is_edge_on_boundary`, :meth:`is_face_on_boundary`, :meth:`is_cell_on_boundary`

    #     """
    #     halffaces = self.vertex_halffaces(vertex)
    #     for halfface in halffaces:
    #         if self.is_halfface_on_boundary(halfface):
    #             return True
    #     return False

    # --------------------------------------------------------------------------
    # Vertex Geometry
    # --------------------------------------------------------------------------

    def vertex_coordinates(self, vertex, axes="xyz"):
        """Return the coordinates of a vertex.

        Parameters
        ----------
        vertex : int
            The identifier of the vertex.
        axes : str, optional
            The axes alon which to take the coordinates.
            Should be a combination of x, y, and z.

        Returns
        -------
        list[float]
            Coordinates of the vertex.
        """
        return [self._vertex[vertex][axis] for axis in axes]

    def vertices_coordinates(self, vertices, axes="xyz"):
        """Return the coordinates of multiple vertices.

        Parameters
        ----------
        vertices : list of int
            The vertex identifiers.
        axes : str, optional
            The axes alon which to take the coordinates.
            Should be a combination of x, y, and z.

        Returns
        -------
        list of list[float]
            Coordinates of the vertices.
        """
        return [self.vertex_coordinates(vertex, axes=axes) for vertex in vertices]

    def vertex_point(self, vertex):
        """Return the point representation of a vertex.

        Parameters
        ----------
        vertex : int
            The identifier of the vertex.

        Returns
        -------
        :class:`compas.geometry.Point`
            The point.
        """
        return Point(*self.vertex_coordinates(vertex))

    def vertices_points(self, vertices):
        """Returns the point representation of multiple vertices.

        Parameters
        ----------
         vertices : list of int
            The vertex identifiers.

        Returns
        -------
        list of :class:`compas.geometry.Point`
            The points.
        """
        return [self.vertex_point(vertex) for vertex in vertices]

    # --------------------------------------------------------------------------
    # Edge Accessors
    # --------------------------------------------------------------------------

    def edges(self, data=False):
        """Iterate over the edges of the cell network.

        Parameters
        ----------
        data : bool, optional
            If True, yield the edge attributes in addition to the edge identifiers.

        Yields
        ------
        tuple[int, int] | tuple[tuple[int, int], dict[str, Any]]
            If `data` is False, the next edge identifier (u, v).
            If `data` is True, the next edge identifier and its attributes as a ((u, v), attr) tuple.

        """
        seen = set()
        for u, nbrs in iter(self._edge.items()):
            for v in nbrs:
                if (u, v) in seen or (v, u) in seen:
                    continue
                seen.add((u, v))
                seen.add((v, u))
                if data:
                    attr = self._edge_data[tuple(sorted([u, v]))]
                    yield (u, v), attr
                else:
                    yield u, v

    def edges_where(self, conditions=None, data=False, **kwargs):
        """Get edges for which a certain condition or set of conditions is true.

        Parameters
        ----------
        conditions : dict, optional
            A set of conditions in the form of key-value pairs.
            The keys should be attribute names. The values can be attribute
            values or ranges of attribute values in the form of min/max pairs.
        data : bool, optional
            If True, yield the edge attributes in addition to the identifiers.
        **kwargs : dict[str, Any], optional
            Additional conditions provided as named function arguments.

        Yields
        ------
        tuple[int, int] | tuple[tuple[int, int], dict[str, Any]]
            If `data` is False, the next edge as a (u, v) tuple.
            If `data` is True, the next edge as a (u, v, data) tuple.

        See Also
        --------
        :meth:`edges_where_predicate`
        :meth:`vertices_where`, :meth:`faces_where`, :meth:`cells_where`

        """
        conditions = conditions or {}
        conditions.update(kwargs)

        for key in self.edges():
            is_match = True

            attr = self.edge_attributes(key) or {}

            for name, value in conditions.items():
                method = getattr(self, name, None)

                if method and callable(method):
                    val = method(key)
                elif name in attr:
                    val = attr[name]
                else:
                    is_match = False
                    break

                if isinstance(val, list):
                    if value not in val:
                        is_match = False
                        break
                elif isinstance(value, (tuple, list)):
                    minval, maxval = value
                    if val < minval or val > maxval:
                        is_match = False
                        break
                else:
                    if value != val:
                        is_match = False
                        break

            if is_match:
                if data:
                    yield key, attr
                else:
                    yield key

    def edges_where_predicate(self, predicate, data=False):
        """Get edges for which a certain condition or set of conditions is true using a lambda function.

        Parameters
        ----------
        predicate : callable
            The condition you want to evaluate.
            The callable takes 2 parameters: the edge identifier and the edge attributes, and should return True or False.
        data : bool, optional
            If True, yield the edge attributes in addition to the identifiers.

        Yields
        ------
        tuple[int, int] | tuple[tuple[int, int], dict[str, Any]]
            If `data` is False, the next edge as a (u, v) tuple.
            If `data` is True, the next edge as a (u, v, data) tuple.

        See Also
        --------
        :meth:`edges_where`
        :meth:`vertices_where_predicate`, :meth:`faces_where_predicate`, :meth:`cells_where_predicate`

        """
        for key, attr in self.edges(True):
            if predicate(key, attr):
                if data:
                    yield key, attr
                else:
                    yield key

    # --------------------------------------------------------------------------
    # Edge Attributes
    # --------------------------------------------------------------------------

    def update_default_edge_attributes(self, attr_dict=None, **kwattr):
        """Update the default edge attributes.

        Parameters
        ----------
        attr_dict : dict[str, Any], optional
            A dictionary of attributes with their default values.
        **kwattr : dict[str, Any], optional
            A dictionary of additional attributes compiled of remaining named arguments.

        Returns
        -------
        None

        See Also
        --------
        :meth:`update_default_vertex_attributes`, :meth:`update_default_face_attributes`, :meth:`update_default_cell_attributes`

        Notes
        -----
        Named arguments overwrite correpsonding key-value pairs in the attribute dictionary.

        """
        if not attr_dict:
            attr_dict = {}
        attr_dict.update(kwattr)
        self.default_edge_attributes.update(attr_dict)

    def edge_attribute(self, edge, name, value=None):
        """Get or set an attribute of an edge.

        Parameters
        ----------
        edge : tuple[int, int]
            The edge identifier.
        name : str
            The name of the attribute.
        value : object, optional
            The value of the attribute.

        Returns
        -------
        object | None
            The value of the attribute, or None when the function is used as a "setter".

        Raises
        ------
        KeyError
            If the edge does not exist.
        """
        if not self.has_edge(edge):
            raise KeyError(edge)

        attr = self._edge_data.get(tuple(sorted(edge)), {})

        if value is not None:
            attr.update({name: value})
            self._edge_data[tuple(sorted(edge))] = attr
            return
        if name in attr:
            return attr[name]
        if name in self.default_edge_attributes:
            return self.default_edge_attributes[name]

    def unset_edge_attribute(self, edge, name):
        """Unset the attribute of an edge.

        Parameters
        ----------
        edge : tuple[int, int]
            The edge identifier.
        name : str
            The name of the attribute.

        Raises
        ------
        KeyError
            If the edge does not exist.

        Returns
        -------
        None

        See Also
        --------
        :meth:`edge_attribute`

        Notes
        -----
        Unsetting the value of an edge attribute implicitly sets it back to the value
        stored in the default edge attribute dict.

        """
        if not self.has_edge(edge):
            raise KeyError(edge)

        del self._edge_data[tuple(sorted(edge))][name]

    def edge_attributes(self, edge, names=None, values=None):
        """Get or set multiple attributes of an edge.

        Parameters
        ----------
        edge : tuple[int, int]
            The identifier of the edge.
        names : list[str], optional
            A list of attribute names.
        values : list[Any], optional
            A list of attribute values.

        Returns
        -------
        dict[str, Any] | list[Any] | None
            If the parameter `names` is empty, a dictionary of all attribute name-value pairs of the edge.
            If the parameter `names` is not empty, a list of the values corresponding to the provided names.
            None if the function is used as a "setter".

        Raises
        ------
        KeyError
            If the edge does not exist.

        See Also
        --------
        :meth:`edge_attribute`, :meth:`edges_attribute`, :meth:`edges_attributes`
        :meth:`vertex_attributes`, :meth:`face_attributes`, :meth:`cell_attributes`

        """
        if not self.has_edge(edge):
            raise KeyError(edge)

        if names and values:
            for name, value in zip(names, values):
                self._edge_data[tuple(sorted(edge))][name] = value
            return
        if not names:
            return EdgeAttributeView(self.default_edge_attributes, self._edge_data[tuple(sorted(edge))])
        values = []
        for name in names:
            value = self.edge_attribute(edge, name)
            values.append(value)
        return values

    def edges_attribute(self, name, value=None, edges=None):
        """Get or set an attribute of multiple edges.

        Parameters
        ----------
        name : str
            The name of the attribute.
        value : object, optional
            The value of the attribute.
            Default is None.
        edges : list[tuple[int, int]], optional
            A list of edge identifiers.

        Returns
        -------
        list[Any] | None
            A list containing the value per edge of the requested attribute,
            or None if the function is used as a "setter".

        Raises
        ------
        KeyError
            If any of the edges does not exist.

        See Also
        --------
        :meth:`edge_attribute`, :meth:`edge_attributes`, :meth:`edges_attributes`
        :meth:`vertex_attribute`, :meth:`face_attribute`, :meth:`cell_attribute`

        """
        edges = edges or self.edges()
        if value is not None:
            for edge in edges:
                self.edge_attribute(edge, name, value)
            return
        return [self.edge_attribute(edge, name) for edge in edges]

    def edges_attributes(self, names=None, values=None, edges=None):
        """Get or set multiple attributes of multiple edges.

        Parameters
        ----------
        names : list[str], optional
            The names of the attribute.
        values : list[Any], optional
            The values of the attributes.
        edges : list[tuple[int, int]], optional
            A list of edge identifiers.

        Returns
        -------
        list[dict[str, Any]] | list[list[Any]] | None
            If the parameter `names` is empty,
            a list containing per edge an attribute dict with all attributes (default + custom) of the edge.
            If the parameter `names` is not empty,
            a list containing per edge a list of attribute values corresponding to the requested names.
            None if the function is used as a "setter".

        Raises
        ------
        KeyError
            If any of the edges does not exist.

        See Also
        --------
        :meth:`edge_attribute`, :meth:`edge_attributes`, :meth:`edges_attribute`
        :meth:`vertex_attributes`, :meth:`face_attributes`, :meth:`cell_attributes`

        """
        edges = edges or self.edges()
        if values:
            for edge in edges:
                self.edge_attributes(edge, names, values)
            return
        return [self.edge_attributes(edge, names) for edge in edges]

    # --------------------------------------------------------------------------
    # Edge Topology
    # --------------------------------------------------------------------------

    def has_edge(self, edge, directed=False):
        """Verify that the cell network contains a directed edge (u, v).

        Parameters
        ----------
        edge : tuple[int, int]
            The identifier of the edge.
        directed : bool, optional
            If ``True``, the direction of the edge should be taken into account.

        Returns
        -------
        bool
            True if the edge exists.
            False otherwise.

        See Also
        --------
        :meth:`has_vertex`, :meth:`has_face`, :meth:`has_cell`

        """
        u, v = edge
        if directed:
            return u in self._edge and v in self._edge[u]
        return (u in self._edge and v in self._edge[u]) or (v in self._edge and u in self._edge[v])

    def edge_faces(self, edge):
        """Return the faces adjacent to an edge.

        Parameters
        ----------
        edge : tuple[int, int]
            The edge identifier.

        Returns
        -------
        list[int]
            The identifiers of the adjacent faces.
        """
        u, v = edge
        faces = set()
        if v in self._plane[u]:
            faces.update(self._plane[u][v].keys())
        if u in self._plane[v]:
            faces.update(self._plane[v][u].keys())
        return sorted(list(faces))

    def edge_cells(self, edge):
        """Ordered cells around edge (u, v).

        Parameters
        ----------
        edge : tuple[int, int]
            The identifier of the edge.

        Returns
        -------
        list[int]
            Ordered list of keys identifying the ordered cells.

        See Also
        --------
        :meth:`edge_halffaces`

        """
        # @Roman: should v, u also be checked?
        u, v = edge
        cells = []
        for cell in self._plane[u][v].values():
            if cell is not None:
                cells.append(cell)
        return cells

    # def is_edge_on_boundary(self, edge):
    #     """Verify that an edge is on the boundary.

    #     Parameters
    #     ----------
    #     edge : tuple[int, int]
    #         The identifier of the edge.

    #     Returns
    #     -------
    #     bool
    #         True if the edge is on the boundary.
    #         False otherwise.

    #     See Also
    #     --------
    #     :meth:`is_vertex_on_boundary`, :meth:`is_face_on_boundary`, :meth:`is_cell_on_boundary`

    #     Notes
    #     -----
    #     This method simply checks if u-v or v-u is on the edge of the cell network.
    #     The direction u-v does not matter.

    #     """
    #     u, v = edge
    #     return None in self._plane[u][v].values()

    def edges_without_face(self):
        """Find the edges that are not part of a face.

        Returns
        -------
        list[int]
            The edges without face.

        """
        edges = {edge for edge in self.edges() if not self.edge_faces(edge)}
        return list(edges)

    def nonmanifold_edges(self):
        """Returns the edges that belong to more than two faces.

        Returns
        -------
        list[int]
            The edges without face.

        """
        edges = {edge for edge in self.edges() if len(self.edge_faces(edge)) > 2}
        return list(edges)

    # --------------------------------------------------------------------------
    # Edge Geometry
    # --------------------------------------------------------------------------

    def edge_coordinates(self, edge, axes="xyz"):
        """Return the coordinates of the start and end point of an edge.

        Parameters
        ----------
        edge : tuple[int, int]
            The edge identifier.
        axes : str, optional
            The axes along which the coordinates should be included.

        Returns
        -------
        tuple[list[float], list[float]]
            The coordinates of the start point.
            The coordinates of the end point.
        """
        u, v = edge
        return self.vertex_coordinates(u, axes=axes), self.vertex_coordinates(v, axes=axes)

    def edge_start(self, edge):
        """Return the start point of an edge.

        Parameters
        ----------
        edge : tuple[int, int]
            The edge identifier.

        Returns
        -------
        :class:`compas.geometry.Point`
            The start point.
        """
        return self.vertex_point(edge[0])

    def edge_end(self, edge):
        """Return the end point of an edge.

        Parameters
        ----------
        edge : tuple[int, int]
            The edge identifier.

        Returns
        -------
        :class:`compas.geometry.Point`
            The end point.
        """
        return self.vertex_point(edge[1])

    def edge_midpoint(self, edge):
        """Return the midpoint of an edge.

        Parameters
        ----------
        edge : tuple[int, int]
            The edge identifier.

        Returns
        -------
        :class:`compas.geometry.Point`
            The midpoint.

        See Also
        --------
        :meth:`edge_start`, :meth:`edge_end`, :meth:`edge_point`

        """
        a, b = self.edge_coordinates(edge)
        return Point(0.5 * (a[0] + b[0]), 0.5 * (a[1] + b[1]), 0.5 * (a[2] + b[2]))

    def edge_point(self, edge, t=0.5):
        """Return the point at a parametric location along an edge.

        Parameters
        ----------
        edge : tuple[int, int]
            The edge identifier.
        t : float, optional
            The location of the point on the edge.
            If the value of `t` is outside the range 0-1, the point will
            lie in the direction of the edge, but not on the edge vector.

        Returns
        -------
        :class:`compas.geometry.Point`
            The XYZ coordinates of the point.

        See Also
        --------
        :meth:`edge_start`, :meth:`edge_end`, :meth:`edge_midpoint`

        """
        if t == 0:
            return self.edge_start(edge)
        if t == 1:
            return self.edge_end(edge)
        if t == 0.5:
            return self.edge_midpoint(edge)

        a, b = self.edge_coordinates(edge)
        ab = subtract_vectors(b, a)
        return Point(*add_vectors(a, scale_vector(ab, t)))

    def edge_vector(self, edge):
        """Return the vector of an edge.

        Parameters
        ----------
        edge : tuple[int, int]
            The edge identifier.

        Returns
        -------
        :class:`compas.geometry.Vector`
            The vector from start to end.
        """
        a, b = self.edge_coordinates(edge)
        return Vector.from_start_end(a, b)

    def edge_direction(self, edge):
        """Return the direction vector of an edge.

        Parameters
        ----------
        edge : tuple[int, int]
            The edge identifier.

        Returns
        -------
        :class:`compas.geometry.Vector`
            The direction vector of the edge.
        """
        return Vector(*normalize_vector(self.edge_vector(edge)))

    def edge_line(self, edge):
        """Return the line representation of an edge.

        Parameters
        ----------
        edge : tuple[int, int]
            The edge identifier.

        Returns
        -------
        :class:`compas.geometry.Line`
            The line.
        """
        return Line(*self.edge_coordinates(edge))

    def edge_length(self, edge):
        """Return the length of an edge.

        Parameters
        ----------
        edge : tuple[int, int]
            The edge identifier.

        Returns
        -------
        float
            The length of the edge.
        """
        a, b = self.edge_coordinates(edge)
        return distance_point_point(a, b)

    # --------------------------------------------------------------------------
    # Face Accessors
    # --------------------------------------------------------------------------

    def faces(self, data=False):
        """Iterate over the halffaces of the cell network and yield faces.

        Parameters
        ----------
        data : bool, optional
            If True, yield the face attributes in addition to the face identifiers.

        Yields
        ------
        int | tuple[int, dict[str, Any]]
            If `data` is False, the next face identifier.
            If `data` is True, the next face as a (face, attr) tuple.

        See Also
        --------
        :meth:`vertices`, :meth:`edges`, :meth:`cells`

        Notes
        -----
        Volmesh faces have no topological meaning (analogous to an edge of a mesh).
        They are typically used for geometric operations (i.e. planarisation).
        Between the interface of two cells, there are two interior faces (one from each cell).
        Only one of these two interior faces are returned as a "face".
        The unique faces are found by comparing string versions of sorted vertex lists.

        """
        for face in self._face:
            if not data:
                yield face
            else:
                yield face, self.face_attributes(face)

    def faces_where(self, conditions=None, data=False, **kwargs):
        """Get faces for which a certain condition or set of conditions is true.

        Parameters
        ----------
        conditions : dict, optional
            A set of conditions in the form of key-value pairs.
            The keys should be attribute names. The values can be attribute
            values or ranges of attribute values in the form of min/max pairs.
        data : bool, optional
            If True, yield the face attributes in addition to the identifiers.
        **kwargs : dict[str, Any], optional
            Additional conditions provided as named function arguments.

        Yields
        ------
        int | tuple[int, dict[str, Any]]
            If `data` is False, the next face that matches the condition.
            If `data` is True, the next face and its attributes.

        See Also
        --------
        :meth:`faces_where_predicate`
        :meth:`vertices_where`, :meth:`edges_where`, :meth:`cells_where`

        """
        conditions = conditions or {}
        conditions.update(kwargs)

        for fkey in self.faces():
            is_match = True

            attr = self.face_attributes(fkey) or {}

            for name, value in conditions.items():
                method = getattr(self, name, None)

                if method and callable(method):
                    val = method(fkey)
                elif name in attr:
                    val = attr[name]
                else:
                    is_match = False
                    break

                if isinstance(val, list):
                    if value not in val:
                        is_match = False
                        break
                elif isinstance(value, (tuple, list)):
                    minval, maxval = value
                    if val < minval or val > maxval:
                        is_match = False
                        break
                else:
                    if value != val:
                        is_match = False
                        break

            if is_match:
                if data:
                    yield fkey, attr
                else:
                    yield fkey

    def faces_where_predicate(self, predicate, data=False):
        """Get faces for which a certain condition or set of conditions is true using a lambda function.

        Parameters
        ----------
        predicate : callable
            The condition you want to evaluate.
            The callable takes 2 parameters: the face identifier and the the face attributes, and should return True or False.
        data : bool, optional
            If True, yield the face attributes in addition to the identifiers.

        Yields
        ------
        int | tuple[int, dict[str, Any]]
            If `data` is False, the next face that matches the condition.
            If `data` is True, the next face and its attributes.

        See Also
        --------
        :meth:`faces_where`
        :meth:`vertices_where_predicate`, :meth:`edges_where_predicate`, :meth:`cells_where_predicate`

        """
        for fkey, attr in self.faces(True):
            if predicate(fkey, attr):
                if data:
                    yield fkey, attr
                else:
                    yield fkey

    # --------------------------------------------------------------------------
    # Face Attributes
    # --------------------------------------------------------------------------

    def update_default_face_attributes(self, attr_dict=None, **kwattr):
        """Update the default face attributes.

        Parameters
        ----------
        attr_dict : dict[str, Any], optional
            A dictionary of attributes with their default values.
        **kwattr : dict[str, Any], optional
            A dictionary of additional attributes compiled of remaining named arguments.

        Returns
        -------
        None

        See Also
        --------
        :meth:`update_default_vertex_attributes`, :meth:`update_default_edge_attributes`, :meth:`update_default_cell_attributes`

        Notes
        -----
        Named arguments overwrite correpsonding key-value pairs in the attribute dictionary.

        """
        if not attr_dict:
            attr_dict = {}
        attr_dict.update(kwattr)
        self.default_face_attributes.update(attr_dict)

    def face_attribute(self, face, name, value=None):
        """Get or set an attribute of a face.

        Parameters
        ----------
        face : int
            The face identifier.
        name : str
            The name of the attribute.
        value : object, optional
            The value of the attribute.

        Returns
        -------
        object | None
            The value of the attribute, or None when the function is used as a "setter".

        Raises
        ------
        KeyError
            If the face does not exist.

        See Also
        --------
        :meth:`unset_face_attribute`
        :meth:`face_attributes`, :meth:`faces_attribute`, :meth:`faces_attributes`
        :meth:`vertex_attribute`, :meth:`edge_attribute`, :meth:`cell_attribute`

        """
        if face not in self._face:
            raise KeyError(face)

        if value is not None:
            if face not in self._face_data:
                self._face_data[face] = {}
            self._face_data[face][name] = value
            return
        if face in self._face_data and name in self._face_data[face]:
            return self._face_data[face][name]
        if name in self.default_face_attributes:
            return self.default_face_attributes[name]

    def unset_face_attribute(self, face, name):
        """Unset the attribute of a face.

        Parameters
        ----------
        face : int
            The face identifier.
        name : str
            The name of the attribute.

        Raises
        ------
        KeyError
            If the face does not exist.

        Returns
        -------
        None

        See Also
        --------
        :meth:`face_attribute`

        Notes
        -----
        Unsetting the value of a face attribute implicitly sets it back to the value
        stored in the default face attribute dict.

        """
        if face not in self._face:
            raise KeyError(face)

        if face in self._face_data and name in self._face_data[face]:
            del self._face_data[face][name]

    def face_attributes(self, face, names=None, values=None):
        """Get or set multiple attributes of a face.

        Parameters
        ----------
        face : int
            The identifier of the face.
        names : list[str], optional
            A list of attribute names.
        values : list[Any], optional
            A list of attribute values.

        Returns
        -------
        dict[str, Any] | list[Any] | None
            If the parameter `names` is empty, a dictionary of all attribute name-value pairs of the face.
            If the parameter `names` is not empty, a list of the values corresponding to the provided names.
            None if the function is used as a "setter".

        Raises
        ------
        KeyError
            If the face does not exist.

        See Also
        --------
        :meth:`face_attribute`, :meth:`faces_attribute`, :meth:`faces_attributes`
        :meth:`vertex_attributes`, :meth:`edge_attributes`, :meth:`cell_attributes`

        """
        if face not in self._face:
            raise KeyError(face)

        if names and values:
            for name, value in zip(names, values):
                if face not in self._face_data:
                    self._face_data[face] = {}
                self._face_data[face][name] = value
            return

        if not names:
            return FaceAttributeView(self.default_face_attributes, self._face_data.setdefault(face, {}))

        values = []
        for name in names:
            value = self.face_attribute(face, name)
            values.append(value)
        return values

    def faces_attribute(self, name, value=None, faces=None):
        """Get or set an attribute of multiple faces.

        Parameters
        ----------
        name : str
            The name of the attribute.
        value : object, optional
            The value of the attribute.
            Default is None.
        faces : list[int], optional
            A list of face identifiers.

        Returns
        -------
        list[Any] | None
            A list containing the value per face of the requested attribute,
            or None if the function is used as a "setter".

        Raises
        ------
        KeyError
            If any of the faces does not exist.

        See Also
        --------
        :meth:`face_attribute`, :meth:`face_attributes`, :meth:`faces_attributes`
        :meth:`vertex_attribute`, :meth:`edge_attribute`, :meth:`cell_attribute`

        """
        faces = faces or self.faces()
        if value is not None:
            for face in faces:
                self.face_attribute(face, name, value)
            return
        return [self.face_attribute(face, name) for face in faces]

    def faces_attributes(self, names=None, values=None, faces=None):
        """Get or set multiple attributes of multiple faces.

        Parameters
        ----------
        names : list[str], optional
            The names of the attribute.
            Default is None.
        values : list[Any], optional
            The values of the attributes.
            Default is None.
        faces : list[int], optional
            A list of face identifiers.

        Returns
        -------
        list[dict[str, Any]] | list[list[Any]] | None
            If the parameter `names` is empty,
            a list containing per face an attribute dict with all attributes (default + custom) of the face.
            If the parameter `names` is not empty,
            a list containing per face a list of attribute values corresponding to the requested names.
            None if the function is used as a "setter".

        Raises
        ------
        KeyError
            If any of the faces does not exist.

        See Also
        --------
        :meth:`face_attribute`, :meth:`face_attributes`, :meth:`faces_attribute`
        :meth:`vertex_attributes`, :meth:`edge_attributes`, :meth:`cell_attributes`

        """
        faces = faces or self.faces()
        if values:
            for face in faces:
                self.face_attributes(face, names, values)
            return
        return [self.face_attributes(face, names) for face in faces]

    # --------------------------------------------------------------------------
    # Face Topology
    # --------------------------------------------------------------------------

    def has_face(self, face):
        """Verify that a face is part of the cell network.

        Parameters
        ----------
        face : int
            The identifier of the face.

        Returns
        -------
        bool
            True if the face exists.
            False otherwise.

        See Also
        --------
        :meth:`has_vertex`, :meth:`has_edge`, :meth:`has_cell`

        """
        return face in self._face

    def face_vertices(self, face):
        """The vertices of a face.

        Parameters
        ----------
        face : int
            The identifier of the face.

        Returns
        -------
        list[int]
            Ordered vertex identifiers.

        """
        return self._face[face]

    def face_edges(self, face):
        """The edges of a face.

        Parameters
        ----------
        face : int
            The identifier of the face.

        Returns
        -------
        list[tuple[int, int]]
            Ordered edge identifiers.

        """
        vertices = self.face_vertices(face)
        edges = []
        for u, v in pairwise(vertices + vertices[:1]):
            # if v in self._edge[u]:
            #     edges.append((u, v))
            edges.append((u, v))
        return edges

    def face_cells(self, face):
        """Return the cells connected to a face.

        Parameters
        ----------
        face : int
            The identifier of the face.

        Returns
        -------
        list[int]
            The identifiers of the cells connected to the face.

        """
        u, v = self.face_vertices(face)[:2]
        cells = []
        if v in self._plane[u]:
            cell = self._plane[u][v][face]
            if cell is not None:
                cells.append(cell)
            cell = self._plane[v][u][face]
            if cell is not None:
                cells.append(cell)
        return cells

    def faces_without_cell(self):
        """Find the faces that are not part of a cell.

        Returns
        -------
        list[int]
            The faces without cell.

        """
        faces = {fkey for fkey in self.faces() if not self.face_cells(fkey)}
        return list(faces)

    # @Romana: this logic only makes sense for a face belonging to a cell
    # # yep, if the face is not belonging to a cell, it returns False, which is correct
    def is_face_on_boundary(self, face):
        """Verify that a face is on the boundary.

        Parameters
        ----------
        face : int
            The identifier of the face.

        Returns
        -------
        bool
            True if the face is on the boundary.
            False otherwise.

        """
        u, v = self.face_vertices(face)[:2]
        cu = 1 if self._plane[u][v][face] is None else 0
        cv = 1 if self._plane[v][u][face] is None else 0
        return cu + cv == 1

    def faces_on_boundaries(self):
        """Find the faces that are on the boundary.

        Returns
        -------
        list[int]
            The faces on the boundary.

        """
        return [face for face in self.faces() if self.is_face_on_boundary(face)]

    # --------------------------------------------------------------------------
    # Face Geometry
    # --------------------------------------------------------------------------

    def face_coordinates(self, face, axes="xyz"):
        """Compute the coordinates of the vertices of a face.

        Parameters
        ----------
        face : int
            The identifier of the face.
        axes : str, optional
            The axes alon which to take the coordinates.
            Should be a combination of x, y, and z.

        Returns
        -------
        list[list[float]]
            The coordinates of the vertices of the face.

        See Also
        --------
        :meth:`face_points`, :meth:`face_polygon`, :meth:`face_normal`, :meth:`face_centroid`, :meth:`face_center`
        :meth:`face_area`, :meth:`face_flatness`, :meth:`face_aspect_ratio`

        """
        return [self.vertex_coordinates(vertex, axes=axes) for vertex in self.face_vertices(face)]

    def face_points(self, face):
        """Compute the points of the vertices of a face.

        Parameters
        ----------
        face : int
            The identifier of the face.

        Returns
        -------
        list[:class:`compas.geometry.Point`]
            The points of the vertices of the face.

        See Also
        --------
        :meth:`face_polygon`, :meth:`face_normal`, :meth:`face_centroid`, :meth:`face_center`

        """
        return [self.vertex_point(vertex) for vertex in self.face_vertices(face)]

    def face_polygon(self, face):
        """Compute the polygon of a face.

        Parameters
        ----------
        face : int
            The identifier of the face.

        Returns
        -------
        :class:`compas.geometry.Polygon`
            The polygon of the face.

        See Also
        --------
        :meth:`face_points`, :meth:`face_normal`, :meth:`face_centroid`, :meth:`face_center`

        """
        return Polygon(self.face_points(face))

    def face_normal(self, face, unitized=True):
        """Compute the oriented normal of a face.

        Parameters
        ----------
        face : int
            The identifier of the face.
        unitized : bool, optional
            If True, unitize the normal vector.

        Returns
        -------
        :class:`compas.geometry.Vector`
            The normal vector.

        See Also
        --------
        :meth:`face_points`, :meth:`face_polygon`, :meth:`face_centroid`, :meth:`face_center`

        """
        return Vector(*normal_polygon(self.face_coordinates(face), unitized=unitized))

    def face_centroid(self, face):
        """Compute the point at the centroid of a face.

        Parameters
        ----------
        face : int
            The identifier of the face.

        Returns
        -------
        :class:`compas.geometry.Point`
            The coordinates of the centroid.

        See Also
        --------
        :meth:`face_points`, :meth:`face_polygon`, :meth:`face_normal`, :meth:`face_center`

        """
        return Point(*centroid_points(self.face_coordinates(face)))

    def face_center(self, face):
        """Compute the point at the center of mass of a face.

        Parameters
        ----------
        face : int
            The identifier of the face.

        Returns
        -------
        :class:`compas.geometry.Point`
            The coordinates of the center of mass.

        See Also
        --------
        :meth:`face_points`, :meth:`face_polygon`, :meth:`face_normal`, :meth:`face_centroid`

        """
        return Point(*centroid_polygon(self.face_coordinates(face)))

    def face_area(self, face):
        """Compute the oriented area of a face.

        Parameters
        ----------
        face : int
            The identifier of the face.

        Returns
        -------
        float
            The non-oriented area of the face.

        See Also
        --------
        :meth:`face_flatness`, :meth:`face_aspect_ratio`

        """
        return length_vector(self.face_normal(face, unitized=False))

    def face_flatness(self, face, maxdev=0.02):
        """Compute the flatness of a face.

        Parameters
        ----------
        face : int
            The identifier of the face.

        Returns
        -------
        float
            The flatness.

        See Also
        --------
        :meth:`face_area`, :meth:`face_aspect_ratio`

        Notes
        -----
        compas.geometry.mesh_flatness function currently only works for quadrilateral faces.
        This function uses the distance between each face vertex and its projected point
        on the best-fit plane of the face as the flatness metric.

        """
        deviation = 0
        polygon = self.face_coordinates(face)
        plane = bestfit_plane(polygon)
        for pt in polygon:
            pt_proj = project_point_plane(pt, plane)
            dev = distance_point_point(pt, pt_proj)
            if dev > deviation:
                deviation = dev
        return deviation

    def face_aspect_ratio(self, face):
        """Face aspect ratio as the ratio between the lengths of the maximum and minimum face edges.

        Parameters
        ----------
        face : int
            The identifier of the face.

        Returns
        -------
        float
            The aspect ratio.

        See Also
        --------
        :meth:`face_area`, :meth:`face_flatness`

        References
        ----------
        .. [1] Wikipedia. *Types of mesh*.
               Available at: https://en.wikipedia.org/wiki/Types_of_mesh.

        """
        lengths = [self.edge_length(edge) for edge in self.face_edges(face)]
        return max(lengths) / min(lengths)

    # --------------------------------------------------------------------------
    # Cell Accessors
    # --------------------------------------------------------------------------

    def cells(self, data=False):
        """Iterate over the cells of the volmesh.

        Parameters
        ----------
        data : bool, optional
            If True, yield the cell attributes in addition to the cell identifiers.

        Yields
        ------
        int | tuple[int, dict[str, Any]]
            If `data` is False, the next cell identifier.
            If `data` is True, the next cell as a (cell, attr) tuple.

        See Also
        --------
        :meth:`vertices`, :meth:`edges`, :meth:`faces`

        """
        for cell in self._cell:
            if not data:
                yield cell
            else:
                yield cell, self.cell_attributes(cell)

    def cells_where(self, conditions=None, data=False, **kwargs):
        """Get cells for which a certain condition or set of conditions is true.

        Parameters
        ----------
        conditions : dict, optional
            A set of conditions in the form of key-value pairs.
            The keys should be attribute names. The values can be attribute
            values or ranges of attribute values in the form of min/max pairs.
        data : bool, optional
            If True, yield the cell attributes in addition to the identifiers.
        **kwargs : dict[str, Any], optional
            Additional conditions provided as named function arguments.

        Yields
        ------
        int | tuple[int, dict[str, Any]]
            If `data` is False, the next cell that matches the condition.
            If `data` is True, the next cell and its attributes.

        See Also
        --------
        :meth:`cells_where_predicate`
        :meth:`vertices_where`, :meth:`edges_where`, :meth:`faces_where`

        """
        conditions = conditions or {}
        conditions.update(kwargs)

        for ckey in self.cells():
            is_match = True

            attr = self.cell_attributes(ckey) or {}

            for name, value in conditions.items():
                method = getattr(self, name, None)

                if method and callable(method):
                    val = method(ckey)
                elif name in attr:
                    val = attr[name]
                else:
                    is_match = False
                    break

                if isinstance(val, list):
                    if value not in val:
                        is_match = False
                        break
                elif isinstance(value, (tuple, list)):
                    minval, maxval = value
                    if val < minval or val > maxval:
                        is_match = False
                        break
                else:
                    if value != val:
                        is_match = False
                        break

            if is_match:
                if data:
                    yield ckey, attr
                else:
                    yield ckey

    def cells_where_predicate(self, predicate, data=False):
        """Get cells for which a certain condition or set of conditions is true using a lambda function.

        Parameters
        ----------
        predicate : callable
            The condition you want to evaluate.
            The callable takes 2 parameters: the cell identifier and the cell attributes, and should return True or False.
        data : bool, optional
            If True, yield the cell attributes in addition to the identifiers.

        Yields
        ------
        int | tuple[int, dict[str, Any]]
            If `data` is False, the next cell that matches the condition.
            If `data` is True, the next cell and its attributes.

        See Also
        --------
        :meth:`cells_where`
        :meth:`vertices_where_predicate`, :meth:`edges_where_predicate`, :meth:`faces_where_predicate`

        """
        for ckey, attr in self.cells(True):
            if predicate(ckey, attr):
                if data:
                    yield ckey, attr
                else:
                    yield ckey

    # --------------------------------------------------------------------------
    # Cell Attributes
    # --------------------------------------------------------------------------

    def update_default_cell_attributes(self, attr_dict=None, **kwattr):
        """Update the default cell attributes.

        Parameters
        ----------
        attr_dict : dict[str, Any], optional
            A dictionary of attributes with their default values.
        **kwattr : dict[str, Any], optional
            A dictionary of additional attributes compiled of remaining named arguments.

        Returns
        -------
        None

        See Also
        --------
        :meth:`update_default_vertex_attributes`, :meth:`update_default_edge_attributes`, :meth:`update_default_face_attributes`

        Notes
        -----
        Named arguments overwrite corresponding cell-value pairs in the attribute dictionary.

        """
        if not attr_dict:
            attr_dict = {}
        attr_dict.update(kwattr)
        self.default_cell_attributes.update(attr_dict)

    def cell_attribute(self, cell, name, value=None):
        """Get or set an attribute of a cell.

        Parameters
        ----------
        cell : int
            The cell identifier.
        name : str
            The name of the attribute.
        value : object, optional
            The value of the attribute.

        Returns
        -------
        object | None
            The value of the attribute, or None when the function is used as a "setter".

        Raises
        ------
        KeyError
            If the cell does not exist.

        See Also
        --------
        :meth:`unset_cell_attribute`
        :meth:`cell_attributes`, :meth:`cells_attribute`, :meth:`cells_attributes`
        :meth:`vertex_attribute`, :meth:`edge_attribute`, :meth:`face_attribute`

        """
        if cell not in self._cell:
            raise KeyError(cell)
        if value is not None:
            if cell not in self._cell_data:
                self._cell_data[cell] = {}
            self._cell_data[cell][name] = value
            return
        if cell in self._cell_data and name in self._cell_data[cell]:
            return self._cell_data[cell][name]
        if name in self.default_cell_attributes:
            return self.default_cell_attributes[name]

    def unset_cell_attribute(self, cell, name):
        """Unset the attribute of a cell.

        Parameters
        ----------
        cell : int
            The cell identifier.
        name : str
            The name of the attribute.

        Returns
        -------
        None

        Raises
        ------
        KeyError
            If the cell does not exist.

        See Also
        --------
        :meth:`cell_attribute`

        Notes
        -----
        Unsetting the value of a cell attribute implicitly sets it back to the value
        stored in the default cell attribute dict.

        """
        if cell not in self._cell:
            raise KeyError(cell)
        if cell in self._cell_data:
            if name in self._cell_data[cell]:
                del self._cell_data[cell][name]

    def cell_attributes(self, cell, names=None, values=None):
        """Get or set multiple attributes of a cell.

        Parameters
        ----------
        cell : int
            The identifier of the cell.
        names : list[str], optional
            A list of attribute names.
        values : list[Any], optional
            A list of attribute values.

        Returns
        -------
        dict[str, Any] | list[Any] | None
            If the parameter `names` is empty, a dictionary of all attribute name-value pairs of the cell.
            If the parameter `names` is not empty, a list of the values corresponding to the provided names.
            None if the function is used as a "setter".

        Raises
        ------
        KeyError
            If the cell does not exist.

        See Also
        --------
        :meth:`cell_attribute`, :meth:`cells_attribute`, :meth:`cells_attributes`
        :meth:`vertex_attributes`, :meth:`edge_attributes`, :meth:`face_attributes`

        """
        if cell not in self._cell:
            raise KeyError(cell)
        if names and values is not None:
            for name, value in zip(names, values):
                if cell not in self._cell_data:
                    self._cell_data[cell] = {}
                self._cell_data[cell][name] = value
            return
        if not names:
            return CellAttributeView(self.default_cell_attributes, self._cell_data.setdefault(cell, {}))
        values = []
        for name in names:
            value = self.cell_attribute(cell, name)
            values.append(value)
        return values

    def cells_attribute(self, name, value=None, cells=None):
        """Get or set an attribute of multiple cells.

        Parameters
        ----------
        name : str
            The name of the attribute.
        value : object, optional
            The value of the attribute.
        cells : list[int], optional
            A list of cell identifiers.

        Returns
        -------
        list[Any] | None
            A list containing the value per face of the requested attribute,
            or None if the function is used as a "setter".

        Raises
        ------
        KeyError
            If any of the cells does not exist.

        See Also
        --------
        :meth:`cell_attribute`, :meth:`cell_attributes`, :meth:`cells_attributes`
        :meth:`vertex_attribute`, :meth:`edge_attribute`, :meth:`face_attribute`

        """
        if not cells:
            cells = self.cells()
        if value is not None:
            for cell in cells:
                self.cell_attribute(cell, name, value)
            return
        return [self.cell_attribute(cell, name) for cell in cells]

    def cells_attributes(self, names=None, values=None, cells=None):
        """Get or set multiple attributes of multiple cells.

        Parameters
        ----------
        names : list[str], optional
            The names of the attribute.
            Default is None.
        values : list[Any], optional
            The values of the attributes.
            Default is None.
        cells : list[int], optional
            A list of cell identifiers.

        Returns
        -------
        list[dict[str, Any]] | list[list[Any]] | None
            If the parameter `names` is empty,
            a list containing per cell an attribute dict with all attributes (default + custom) of the cell.
            If the parameter `names` is empty,
            a list containing per cell a list of attribute values corresponding to the requested names.
            None if the function is used as a "setter".

        Raises
        ------
        KeyError
            If any of the faces does not exist.

        See Also
        --------
        :meth:`cell_attribute`, :meth:`cell_attributes`, :meth:`cells_attribute`
        :meth:`vertex_attributes`, :meth:`edge_attributes`, :meth:`face_attributes`

        """
        if not cells:
            cells = self.cells()
        if values is not None:
            for cell in cells:
                self.cell_attributes(cell, names, values)
            return
        return [self.cell_attributes(cell, names) for cell in cells]

    # --------------------------------------------------------------------------
    # Cell Topology
    # --------------------------------------------------------------------------

    def cell_vertices(self, cell):
        """The vertices of a cell.

        Parameters
        ----------
        cell : int
            Identifier of the cell.

        Returns
        -------
        list[int]
            The vertex identifiers of a cell.

        See Also
        --------
        :meth:`cell_edges`, :meth:`cell_faces`, :meth:`cell_halfedges`

        Notes
        -----
        This method is similar to :meth:`~compas.datastructures.HalfEdge.vertices`,
        but in the context of a cell of the `VolMesh`.

        """
        return list(set([vertex for face in self.cell_faces(cell) for vertex in self.face_vertices(face)]))

    def cell_halfedges(self, cell):
        """The halfedges of a cell.

        Parameters
        ----------
        cell : int
            Identifier of the cell.

        Returns
        -------
        list[tuple[int, int]]
            The halfedges of a cell.

        See Also
        --------
        :meth:`cell_edges`, :meth:`cell_faces`, :meth:`cell_vertices`

        Notes
        -----
        This method is similar to :meth:`~compas.datastructures.HalfEdge.halfedges`,
        but in the context of a cell of the `VolMesh`.

        """
        halfedges = []
        for u in self._cell[cell]:
            for v in self._cell[cell][u]:
                halfedges.append((u, v))
        return halfedges

    def cell_edges(self, cell):
        """Return all edges of a cell.

        Parameters
        ----------
        cell : int
            The cell identifier.

        Returns
        -------
        list[tuple[int, int]]
            The edges of the cell.

        See Also
        --------
        :meth:`cell_halfedges`, :meth:`cell_faces`, :meth:`cell_vertices`

        Notes
        -----
        This method is similar to :meth:`~compas.datastructures.HalfEdge.edges`,
        but in the context of a cell of the `VolMesh`.

        """
        return self.cell_halfedges(cell)

    def cell_faces(self, cell):
        """The faces of a cell.

        Parameters
        ----------
        cell : int
            Identifier of the cell.

        Returns
        -------
        list[int]
            The faces of a cell.

        See Also
        --------
        :meth:`cell_halfedges`, :meth:`cell_edges`, :meth:`cell_vertices`

        Notes
        -----
        This method is similar to :meth:`~compas.datastructures.HalfEdge.faces`,
        but in the context of a cell of the `VolMesh`.

        """
        faces = set()
        for vertex in self._cell[cell]:
            faces.update(self._cell[cell][vertex].values())
        return list(faces)

    def cell_vertex_neighbors(self, cell, vertex):
        """Ordered vertex neighbors of a vertex of a cell.

        Parameters
        ----------
        cell : int
            Identifier of the cell.
        vertex : int
            Identifier of the vertex.

        Returns
        -------
        list[int]
            The list of neighboring vertices.

        See Also
        --------
        :meth:`cell_vertex_faces`

        Notes
        -----
        All of the returned vertices are part of the cell.

        This method is similar to :meth:`~compas.datastructures.HalfEdge.vertex_neighbors`,
        but in the context of a cell of the `VolMesh`.

        """
        if vertex not in self._cell[cell]:
            raise KeyError(vertex)

        nbrs = []
        for nbr in self._vertex[vertex]:
            if nbr in self._cell[cell]:
                nbrs.append(nbr)

        return nbrs

        # nbr_vertices = self._cell[cell][vertex].keys()
        # v = nbr_vertices[0]
        # ordered_vkeys = [v]
        # for i in range(len(nbr_vertices) - 1):
        #     face = self._cell[cell][vertex][v]
        #     v = self.halfface_vertex_ancestor(face, vertex)
        #     ordered_vkeys.append(v)
        # return ordered_vkeys

    def cell_vertex_faces(self, cell, vertex):
        """Ordered faces connected to a vertex of a cell.

        Parameters
        ----------
        cell : int
            Identifier of the cell.
        vertex : int
            Identifier of the vertex.

        Returns
        -------
        list[int]
            The ordered list of faces connected to a vertex of a cell.

        See Also
        --------
        :meth:`cell_vertex_neighbors`

        Notes
        -----
        All of the returned faces should are part of the same cell.

        This method is similar to :meth:`~compas.datastructures.HalfEdge.vertex_faces`,
        but in the context of a cell of the `VolMesh`.

        """
        # nbr_vertices = self._cell[cell][vertex].keys()
        # u = vertex
        # v = nbr_vertices[0]
        # ordered_faces = []
        # for i in range(len(nbr_vertices)):
        #     face = self._cell[cell][u][v]
        #     v = self.halfface_vertex_ancestor(face, u)
        #     ordered_faces.append(face)
        # return ordered_faces

        if vertex not in self._cell[cell]:
            raise KeyError(vertex)

        faces = []
        for nbr in self._cell[cell][vertex]:
            faces.append(self._cell[cell][vertex][nbr])

        return faces

    def cell_face_vertices(self, cell, face):
        """The vertices of a face of a cell.

        Parameters
        ----------
        cell : int
            Identifier of the cell.
        face : int
            Identifier of the face.

        Returns
        -------
        list[int]
            The vertices of the face of the cell.

        See Also
        --------
        :meth:`cell_face_halfedges`

        Notes
        -----
        All of the returned vertices are part of the cell.

        This method is similar to :meth:`~compas.datastructures.HalfEdge.face_vertices`,
        but in the context of a cell of the `VolMesh`.

        """
        if face not in self._face:
            raise KeyError(face)

        vertices = self.face_vertices(face)
        u, v = vertices[:2]
        if v in self._cell[cell][u] and self._cell[cell][u][v] == face:
            return self.face_vertices(face)
        if u in self._cell[cell][v] and self._cell[cell][v][u] == face:
            return self.face_vertices(face)[::-1]

        raise Exception("Face is not part of the cell")

    def cell_face_halfedges(self, cell, face):
        """The halfedges of a face of a cell.

        Parameters
        ----------
        cell : int
            Identifier of the cell.
        face : int
            Identifier of the face.

        Returns
        -------
        list[tuple[int, int]]
            The halfedges of the face of the cell.

        See Also
        --------
        :meth:`cell_face_vertices`

        Notes
        -----
        All of the returned halfedges are part of the cell.

        This method is similar to :meth:`~compas.datastructures.HalfEdge.face_halfedges`,
        but in the context of a cell of the `VolMesh`.

        """
        vertices = self.cell_face_vertices(cell, face)
        return list(pairwise(vertices + vertices[:1]))

    def cell_halfedge_face(self, cell, halfedge):
        """Find the face corresponding to a specific halfedge of a cell.

        Parameters
        ----------
        cell : int
            The identifier of the cell.
        halfedge : tuple[int, int]
            The identifier of the halfedge.

        Returns
        -------
        int
            The identifier of the face.

        See Also
        --------
        :meth:`cell_halfedge_opposite_face`

        Notes
        -----
        This method is similar to :meth:`~compas.datastructures.HalfEdge.halfedge_face`,
        but in the context of a cell of the `VolMesh`.

        """
        u, v = halfedge
        if u not in self._cell[cell] or v not in self._cell[cell][u]:
            raise KeyError(halfedge)
        return self._cell[cell][u][v]

    # def cell_halfedge_opposite_face(self, cell, halfedge):
    #     """Find the opposite face corresponding to a specific halfedge of a cell.

    #     Parameters
    #     ----------
    #     cell : int
    #         The identifier of the cell.
    #     halfedge : tuple[int, int]
    #         The identifier of the halfedge.

    #     Returns
    #     -------
    #     int
    #         The identifier of the face.

    #     See Also
    #     --------
    #     :meth:`cell_halfedge_face`

    #     """
    #     u, v = halfedge
    #     return self._cell[cell][v][u]

    def cell_face_neighbors(self, cell, face):
        """Find the faces adjacent to a given face of a cell.

        Parameters
        ----------
        cell : int
            The identifier of the cell.
        face : int
            The identifier of the face.

        Returns
        -------
        int
            The identifier of the face.

        See Also
        --------
        :meth:`cell_neighbors`

        Notes
        -----
        This method is similar to :meth:`~compas.datastructures.HalfEdge.face_neighbors`,
        but in the context of a cell of the `VolMesh`.

        """
        # nbrs = []
        # for halfedge in self.halfface_halfedges(face):
        #     nbr = self.cell_halfedge_opposite_face(cell, halfedge)
        #     if nbr is not None:
        #         nbrs.append(nbr)
        # return nbrs

        nbrs = []
        for u in self.face_vertices(face):
            for v in self._cell[cell][u]:
                test = self._cell[cell][u][v]
                if test == face:
                    nbr = self._cell[cell][v][u]
                    if nbr is not None:
                        nbrs.append(nbr)
        return nbrs

    # def cell_neighbors(self, cell):
    #     """Find the neighbors of a given cell.

    #     Parameters
    #     ----------
    #     cell : int
    #         The identifier of the cell.

    #     Returns
    #     -------
    #     list[int]
    #         The identifiers of the adjacent cells.

    #     See Also
    #     --------
    #     :meth:`cell_face_neighbors`

    #     """
    #     nbrs = []
    #     for face in self.cell_faces(cell):
    #         nbr = self.halfface_opposite_cell(face)
    #         if nbr is not None:
    #             nbrs.append(nbr)
    #     return nbrs

    def is_cell_on_boundary(self, cell):
        """Verify that a cell is on the boundary.

        Parameters
        ----------
        cell : int
            Identifier of the cell.

        Returns
        -------
        bool
            True if the face is on the boundary.
            False otherwise.

        See Also
        --------
        :meth:`is_vertex_on_boundary`, :meth:`is_edge_on_boundary`, :meth:`is_face_on_boundary`

        """
        faces = self.cell_faces(cell)
        for face in faces:
            if self.is_face_on_boundary(face):
                return True
        return False

    def cells_on_boundaries(self):
        """Find the cells on the boundary.

        Returns
        -------
        list[int]
            The cells of the boundary.

        See Also
        --------
        :meth:`vertices_on_boundaries`, :meth:`faces_on_boundaries`

        """
        cells = []
        for cell in self.cells():
            if self.is_cell_on_boundary(cell):
                cells.append(cell)
        return cells

    # --------------------------------------------------------------------------
    # Cell Geometry
    # --------------------------------------------------------------------------

    def cell_points(self, cell):
        """Compute the points of the vertices of a cell.

        Parameters
        ----------
        cell : int
            The identifier of the cell.

        Returns
        -------
        list[:class:`compas.geometry.Point`]
            The points of the vertices of the cell.

        See Also
        --------
        :meth:`cell_polygon`, :meth:`cell_centroid`, :meth:`cell_center`
        """
        return [self.vertex_point(vertex) for vertex in self.cell_vertices(cell)]

    def cell_centroid(self, cell):
        """Compute the point at the centroid of a cell.

        Parameters
        ----------
        cell : int
            The identifier of the cell.

        Returns
        -------
        :class:`compas.geometry.Point`
            The coordinates of the centroid.

        See Also
        --------
        :meth:`cell_center`
        """
        vertices = self.cell_vertices(cell)
        return Point(*centroid_points([self.vertex_coordinates(vertex) for vertex in vertices]))

    def cell_center(self, cell):
        """Compute the point at the center of mass of a cell.

        Parameters
        ----------
        cell : int
            The identifier of the cell.

        Returns
        -------
        :class:`compas.geometry.Point`
            The coordinates of the center of mass.

        See Also
        --------
        :meth:`cell_centroid`
        """
        vertices, faces = self.cell_to_vertices_and_faces(cell)
        return Point(*centroid_polyhedron((vertices, faces)))

    # def cell_vertex_normal(self, cell, vertex):
    #     """Return the normal vector at the vertex of a boundary cell as the weighted average of the
    #     normals of the neighboring faces.

    #     Parameters
    #     ----------
    #     cell : int
    #         The identifier of the vertex of the cell.
    #     vertex : int
    #         The identifier of the vertex of the cell.

    #     Returns
    #     -------
    #     :class:`compas.geometry.Vector`
    #         The components of the normal vector.

    #     """
    #     cell_faces = self.cell_faces(cell)
    #     vectors = [self.face_normal(face) for face in self.vertex_halffaces(vertex) if face in cell_faces]
    #     return Vector(*normalize_vector(centroid_points(vectors)))

    def cell_polyhedron(self, cell):
        """Construct a polyhedron from the vertices and faces of a cell.

        Parameters
        ----------
        cell : int
            The identifier of the cell.

        Returns
        -------
        :class:`compas.geometry.Polyhedron`
            The polyhedron.

        """
        vertices, faces = self.cell_to_vertices_and_faces(cell)
        return Polyhedron(vertices, faces)

    # # --------------------------------------------------------------------------
    # # Boundaries
    # # --------------------------------------------------------------------------

    # def vertices_on_boundaries(self):
    #     """Find the vertices on the boundary.

    #     Returns
    #     -------
    #     list[int]
    #         The vertices of the boundary.

    #     See Also
    #     --------
    #     :meth:`faces_on_boundaries`, :meth:`cells_on_boundaries`

    #     """
    #     vertices = set()
    #     for face in self._halfface:
    #         if self.is_halfface_on_boundary(face):
    #             vertices.update(self.halfface_vertices(face))
    #     return list(vertices)

    # def halffaces_on_boundaries(self):
    #     """Find the faces on the boundary.

    #     Returns
    #     -------
    #     list[int]
    #         The faces of the boundary.

    #     See Also
    #     --------
    #     :meth:`vertices_on_boundaries`, :meth:`cells_on_boundaries`

    #     """
    #     faces = set()
    #     for face in self._halfface:
    #         if self.is_halfface_on_boundary(face):
    #             faces.add(face)
    #     return list(faces)

    # def cells_on_boundaries(self):
    #     """Find the cells on the boundary.

    #     Returns
    #     -------
    #     list[int]
    #         The cells of the boundary.

    #     See Also
    #     --------
    #     :meth:`vertices_on_boundaries`, :meth:`faces_on_boundaries`

    #     """
    #     cells = set()
    #     for face in self.halffaces_on_boundaries():
    #         cells.add(self.halfface_cell(face))
    #     return list(cells)

    # # --------------------------------------------------------------------------
    # # Transformations
    # # --------------------------------------------------------------------------

    # def transform(self, T):
    #     """Transform the mesh.

    #     Parameters
    #     ----------
    #     T : :class:`Transformation`
    #         The transformation used to transform the mesh.

    #     Returns
    #     -------
    #     None
    #         The mesh is modified in-place.

    #     Examples
    #     --------
    #     >>> from compas.datastructures import Mesh
    #     >>> from compas.geometry import matrix_from_axis_and_angle
    #     >>> mesh = Mesh.from_polyhedron(6)
    #     >>> T = matrix_from_axis_and_angle([0, 0, 1], math.pi / 4)
    #     >>> mesh.transform(T)

    #     """
    #     points = transform_points(self.vertices_attributes("xyz"), T)
    #     for vertex, point in zip(self.vertices(), points):
    #         self.vertex_attributes(vertex, "xyz", point)<|MERGE_RESOLUTION|>--- conflicted
+++ resolved
@@ -164,16 +164,79 @@
         ],
     }
 
-<<<<<<< HEAD
+    @property
+    def __data__(self):
+        cell = {}
+        for c in self._cell:
+            faces = set()
+            for u in self._cell[c]:
+                for v in self._cell[c][u]:
+                    faces.add(self._cell[c][u][v])
+            cell[c] = sorted(list(faces))
+
+        return {
+            "attributes": self.attributes,
+            "default_vertex_attributes": self.default_vertex_attributes,
+            "default_edge_attributes": self.default_edge_attributes,
+            "default_face_attributes": self.default_face_attributes,
+            "default_cell_attributes": self.default_cell_attributes,
+            "vertex": self._vertex,
+            "edge": self._edge,
+            "face": self._face,
+            "cell": cell,
+            "face_data": self._face_data,
+            "cell_data": self._cell_data,
+            "max_vertex": self._max_vertex,
+            "max_face": self._max_face,
+            "max_cell": self._max_cell,
+        }
+
+    @classmethod
+    def __from_data__(cls, data):
+        cell_network = cls(
+            default_vertex_attributes=data.get("default_vertex_attributes"),
+            default_edge_attributes=data.get("default_edge_attributes"),
+            default_face_attributes=data.get("default_face_attributes"),
+            default_cell_attributes=data.get("default_cell_attributes"),
+        )
+        cell_network.attributes.update(data.get("attributes") or {})
+
+        vertex = data["vertex"] or {}
+        edge = data["edge"] or {}
+        face = data["face"] or {}
+        cell = data["cell"] or {}
+
+        for key, attr in iter(vertex.items()):
+            cell_network.add_vertex(key=key, attr_dict=attr)
+
+        for u in edge:
+            for v, attr in edge[u].items():
+                cell_network.add_edge(u, v, attr_dict=attr)
+
+        face_data = data.get("face_data") or {}
+        for key, vertices in iter(face.items()):
+            cell_network.add_face(vertices, fkey=key, attr_dict=face_data.get(key))
+
+        cell_data = data.get("cell_data") or {}
+        for ckey, faces in iter(cell.items()):
+            cell_network.add_cell(faces, ckey=ckey, attr_dict=cell_data.get(ckey))
+
+        cell_network._max_vertex = data.get("max_vertex", cell_network._max_vertex)
+        cell_network._max_face = data.get("max_face", cell_network._max_face)
+        cell_network._max_cell = data.get("max_cell", cell_network._max_cell)
+
+        return cell_network
+
     def __init__(
         self,
         default_vertex_attributes=None,
         default_edge_attributes=None,
         default_face_attributes=None,
         default_cell_attributes=None,
+        name=None,
         **kwargs
     ):
-        super(Datastructure, self).__init__(**kwargs)
+        super(CellNetwork, self).__init__(kwargs, name=name)
         self._max_vertex = -1
         self._max_face = -1
         self._max_cell = -1
@@ -211,10 +274,22 @@
     # Data
     # --------------------------------------------------------------------------
 
-=======
->>>>>>> b812aead
     @property
-    def __data__(self):
+    def data(self):
+        """Returns a dictionary of structured data representing the cell network data object.
+
+        Note that some of the data stored internally in the data structure object is not included in the dictionary representation of the object.
+        This is the case for data that is considered private and/or redundant.
+        Specifically, the plane dictionary are not included.
+        This is because the information in these dictionaries can be reconstructed from the other data.
+        Therefore, to keep the dictionary representation as compact as possible, these dictionaries are not included.
+
+        Returns
+        -------
+        dict
+            The structured data representing the cell network.
+
+        """
         cell = {}
         for c in self._cell:
             faces = set()
@@ -225,10 +300,10 @@
 
         return {
             "attributes": self.attributes,
-            "default_vertex_attributes": self.default_vertex_attributes,
-            "default_edge_attributes": self.default_edge_attributes,
-            "default_face_attributes": self.default_face_attributes,
-            "default_cell_attributes": self.default_cell_attributes,
+            "dva": self.default_vertex_attributes,
+            "dea": self.default_edge_attributes,
+            "dfa": self.default_face_attributes,
+            "dca": self.default_cell_attributes,
             "vertex": self._vertex,
             "edge": self._edge,
             "face": self._face,
@@ -242,19 +317,25 @@
         }
 
     @classmethod
-    def __from_data__(cls, data):
+    def from_data(cls, data):
+        dva = data.get("dva") or {}
+        dea = data.get("dea") or {}
+        dfa = data.get("dfa") or {}
+        dca = data.get("dca") or {}
+
         cell_network = cls(
-            default_vertex_attributes=data.get("default_vertex_attributes"),
-            default_edge_attributes=data.get("default_edge_attributes"),
-            default_face_attributes=data.get("default_face_attributes"),
-            default_cell_attributes=data.get("default_cell_attributes"),
+            default_vertex_attributes=dva,
+            default_edge_attributes=dea,
+            default_face_attributes=dfa,
+            default_cell_attributes=dca,
         )
+
         cell_network.attributes.update(data.get("attributes") or {})
 
-        vertex = data["vertex"] or {}
-        edge = data["edge"] or {}
-        face = data["face"] or {}
-        cell = data["cell"] or {}
+        vertex = data.get("vertex") or {}
+        edge = data.get("edge") or {}
+        face = data.get("face") or {}
+        cell = data.get("cell") or {}
 
         for key, attr in iter(vertex.items()):
             cell_network.add_vertex(key=key, attr_dict=attr)
@@ -267,59 +348,19 @@
 
         face_data = data.get("face_data") or {}
         for key, vertices in iter(face.items()):
-            cell_network.add_face(vertices, fkey=key, attr_dict=face_data.get(key))
+            attr = face_data.get(key) or {}
+            cell_network.add_face(vertices, fkey=key, attr_dict=attr)
 
         cell_data = data.get("cell_data") or {}
         for ckey, faces in iter(cell.items()):
-            cell_network.add_cell(faces, ckey=ckey, attr_dict=cell_data.get(ckey))
+            attr = cell_data.get(ckey) or {}
+            cell_network.add_cell(faces, ckey=ckey, attr_dict=attr)
 
         cell_network._max_vertex = data.get("max_vertex", cell_network._max_vertex)
         cell_network._max_face = data.get("max_face", cell_network._max_face)
         cell_network._max_cell = data.get("max_cell", cell_network._max_cell)
 
         return cell_network
-
-    def __init__(
-        self,
-        default_vertex_attributes=None,
-        default_edge_attributes=None,
-        default_face_attributes=None,
-        default_cell_attributes=None,
-        name=None,
-        **kwargs
-    ):
-        super(CellNetwork, self).__init__(kwargs, name=name)
-        self._max_vertex = -1
-        self._max_face = -1
-        self._max_cell = -1
-        self._vertex = {}
-        self._edge = {}
-        self._face = {}
-        self._plane = {}
-        self._cell = {}
-        self._face_data = {}
-        self._cell_data = {}
-        self.default_vertex_attributes = {"x": 0.0, "y": 0.0, "z": 0.0}
-        self.default_edge_attributes = {}
-        self.default_face_attributes = {}
-        self.default_cell_attributes = {}
-        if default_vertex_attributes:
-            self.default_vertex_attributes.update(default_vertex_attributes)
-        if default_edge_attributes:
-            self.default_edge_attributes.update(default_edge_attributes)
-        if default_face_attributes:
-            self.default_face_attributes.update(default_face_attributes)
-        if default_cell_attributes:
-            self.default_cell_attributes.update(default_cell_attributes)
-
-    def __str__(self):
-        tpl = "<CellNetwork with {} vertices, {} faces, {} cells, {} edges>"
-        return tpl.format(
-            self.number_of_vertices(),
-            self.number_of_faces(),
-            self.number_of_cells(),
-            self.number_of_edges(),
-        )
 
     # --------------------------------------------------------------------------
     # Helpers
