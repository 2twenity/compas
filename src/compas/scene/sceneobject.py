from __future__ import absolute_import
from __future__ import division
from __future__ import print_function

from functools import reduce
from operator import mul

import compas.colors  # noqa: F401
import compas.data  # noqa: F401
import compas.datastructures  # noqa: F401
import compas.geometry  # noqa: F401
from compas.colors import Color
from compas.data import Data
from compas.datastructures import TreeNode
from compas.geometry import Transformation

from .context import clear
from .context import get_sceneobject_cls
from .descriptors.color import ColorAttribute
from .descriptors.protocol import DescriptorProtocol


class SceneObject(TreeNode):
    """Base class for all scene objects.

    Parameters
    ----------
    item : Any
        The item which should be visualized using the created SceneObject.
    name : str, optional
        The name of the scene object. Note that is is not the same as the name of underlying data item, since different scene objects can refer to the same data item.
    color : :class:`compas.colors.Color`, optional
        The color of the object.
    opacity : float, optional
        The opacity of the object.
    show : bool, optional
        Flag for showing or hiding the object. Default is ``True``.
    frame : :class:`compas.geometry.Frame`, optional
        The local frame of the scene object, in relation to its parent frame.
    transformation : :class:`compas.geometry.Transformation`, optional
        The local transformation of the scene object in relation to its frame.
    context : str, optional
        The context in which the scene object is created.
    **kwargs : dict
        Additional keyword arguments to create the scene object for the item.

    Attributes
    ----------
    item : :class:`compas.data.Data`
        The item which should be visualized using the created SceneObject.
    name : str
        The name of the scene object. Note that is is not the same as the name of underlying data item, since different scene objects can refer to the same data item.
    node : :class:`compas.scene.SceneObjectNode`
        The node in the scene tree which represents the scene object.
    guids : list[object]
        The GUIDs of the items drawn in the visualization context.
    frame : :class:`compas.geometry.Frame`
        The local frame of the scene object, in relation to its parent frame.
    transformation : :class:`compas.geometry.Transformation`
        The local transformation of the scene object in relation to its frame.
    worldtransformation : :class:`compas.geometry.Transformation`
        The transformation of the scene object in world coordinates.
    color : :class:`compas.colors.Color`
        The color of the object.
    contrastcolor : :class:`compas.colors.Color`, readon-only
        The contrastcolor wrt to the color.
        This is a 50% darket or lighter version of the color, depending on whether the color is light or dark.
    opacity : float
        The opacity of the object.
    show : bool
        Flag for showing or hiding the object. Default is ``True``.
    settings : dict
        The settings including necessary attributes for reconstructing the scene object besides the Data item.
    context : str
        The context in which the scene object is created.
    scene : :class:`compas.scene.Scene`
        The scene to which the scene object belongs.

    """

    # add this to support the descriptor protocol vor Python versions below 3.6
    __metaclass__ = DescriptorProtocol

    color = ColorAttribute()

    def __new__(cls, item=None, **kwargs):
        sceneobject_cls = get_sceneobject_cls(item, **kwargs)
        return super(SceneObject, cls).__new__(sceneobject_cls)

<<<<<<< HEAD
    def __init__(self, item=None, name=None, color=None, opacity=1.0, show=True, frame=None, transformation=None, context=None, **kwargs):  # fmt: skip
        # type: (compas.data.Data | None, str | None, compas.colors.Color | None, float, bool, compas.geometry.Frame | None, compas.geometry.Transformation | None, str | None, dict) -> None
        name = item.name if isinstance(item, Data) and name is None else name
        super(SceneObject, self).__init__(name=name, **kwargs)
=======
    def __init__(self, item, name=None, color=None, opacity=1.0, show=True, frame=None, transformation=None, context=None, **kwargs):  # fmt: skip
        # type: (compas.geometry.Geometry | compas.datastructures.Datastructure, str | None, compas.colors.Color | None, float, bool, compas.geometry.Frame | None, compas.geometry.Transformation | None, str | None, dict) -> None
        super(SceneObject, self).__init__(name=name or item.name, **kwargs)
>>>>>>> 10a8ee1a
        # the scene object needs to store the context
        # because it has no access to the tree and/or the scene before it is added
        # which means that adding child objects will be added in context "None"
        self.context = context
        self._item = item
        self._guids = None
        self._node = None
        self._frame = frame
        self._transformation = transformation
        self._contrastcolor = None
        self.color = color or self.color
        self.opacity = opacity
        self.show = show

    @property
    def __data__(self):
        # type: () -> dict
        return {
            "item": str(self.item.guid),
            "settings": self.settings,
            "children": [child.__data__ for child in self.children],
        }

    @classmethod
    def __from_data__(cls, data):
        # type: (dict) -> None
        raise TypeError("Serialisation outside Scene not allowed.")

    def __repr__(self):
        # type: () -> str
        return "<{}: {}>".format(self.__class__.__name__, self.name)

    @property
    def scene(self):
        # type: () -> compas.scene.Scene
        return self.tree

    @property
    def item(self):
        # type: () -> compas.geometry.Geometry | compas.datastructures.Datastructure
        return self._item

    @property
    def guids(self):
        # type: () -> list[str]
        return self._guids or []

    @property
    def frame(self):
        # type: () -> compas.geometry.Frame | None
        return self._frame

    @frame.setter
    def frame(self, frame):
        # type: (compas.geometry.Frame) -> None
        self._frame = frame

    @property
    def transformation(self):
        # type: () -> compas.geometry.Transformation | None
        return self._transformation

    @transformation.setter
    def transformation(self, transformation):
        # type: (compas.geometry.Transformation) -> None
        self._transformation = transformation

    @property
    def worldtransformation(self):
        # type: () -> compas.geometry.Transformation
        frame_stack = []
        parent = self.parent
        while parent and not parent.is_root:
            if parent.frame:
                frame_stack.append(parent.frame)
            parent = parent.parent
        matrices = [Transformation.from_frame(f) for f in frame_stack]
        if matrices:
            worldtransformation = reduce(mul, matrices[::-1])
        else:
            worldtransformation = Transformation()

        if self.transformation:
            worldtransformation *= self.transformation

        return worldtransformation

    @property
    def contrastcolor(self):
        # type: () -> compas.colors.Color
        if not self._contrastcolor:
            if self.color:
                if self.color.is_light:
                    self._contrastcolor = self.color.darkened(50)
                else:
                    self._contrastcolor = self.color.lightened(50)
        return self._contrastcolor

    @contrastcolor.setter
    def contrastcolor(self, color):
        # type: (compas.colors.Color) -> None
        self._contrastcolor = Color.coerce(color)

    @property
    def settings(self):
        # type: () -> dict
        settings = {
            "name": self.name,
            "color": self.color,
            "opacity": self.opacity,
            "show": self.show,
        }

        if self.frame:
            settings["frame"] = self.frame
        if self.transformation:
            settings["transformation"] = self.transformation

        return settings

    def add(self, item, **kwargs):
        # type: (compas.data.Data, dict) -> SceneObject
        """Add a child item to the scene object.

        Parameters
        ----------
        item : :class:`compas.data.Data`
            The item to add.
        **kwargs : dict
            Additional keyword arguments to create the scene object for the item.

        Returns
        -------
        :class:`compas.scene.SceneObject`
            The scene object associated with the added item.

        Raises
        ------
        ValueError
            If the scene object does not have an associated scene node.
        """
        if isinstance(item, SceneObject):
            sceneobject = item
        else:
            if "context" in kwargs:
                if kwargs["context"] != self.context:
                    raise Exception("Child context should be the same as parent context: {} != {}".format(kwargs["context"], self.context))
                del kwargs["context"]  # otherwist the SceneObject receives "context" twice, which results in an error
            sceneobject = SceneObject(item=item, context=self.context, **kwargs)  # type: ignore

        super(SceneObject, self).add(sceneobject)
        return sceneobject

    def draw(self):
        """The main drawing method."""
        raise NotImplementedError

    def clear(self):
        """The main clearing method."""
        clear(guids=self.guids)
        self._guids = None<|MERGE_RESOLUTION|>--- conflicted
+++ resolved
@@ -87,16 +87,10 @@
         sceneobject_cls = get_sceneobject_cls(item, **kwargs)
         return super(SceneObject, cls).__new__(sceneobject_cls)
 
-<<<<<<< HEAD
     def __init__(self, item=None, name=None, color=None, opacity=1.0, show=True, frame=None, transformation=None, context=None, **kwargs):  # fmt: skip
         # type: (compas.data.Data | None, str | None, compas.colors.Color | None, float, bool, compas.geometry.Frame | None, compas.geometry.Transformation | None, str | None, dict) -> None
         name = item.name if isinstance(item, Data) and name is None else name
         super(SceneObject, self).__init__(name=name, **kwargs)
-=======
-    def __init__(self, item, name=None, color=None, opacity=1.0, show=True, frame=None, transformation=None, context=None, **kwargs):  # fmt: skip
-        # type: (compas.geometry.Geometry | compas.datastructures.Datastructure, str | None, compas.colors.Color | None, float, bool, compas.geometry.Frame | None, compas.geometry.Transformation | None, str | None, dict) -> None
-        super(SceneObject, self).__init__(name=name or item.name, **kwargs)
->>>>>>> 10a8ee1a
         # the scene object needs to store the context
         # because it has no access to the tree and/or the scene before it is added
         # which means that adding child objects will be added in context "None"
