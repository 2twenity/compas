--- conflicted
+++ resolved
@@ -47,7 +47,8 @@
         self._item = item
         self._transformation = None
         self._guids = None
-<<<<<<< HEAD
+        self.color = kwargs.get("color", self.color)
+        self.opacity = kwargs.get("opacity", 1.0)
         self._node = None
         self.ignore_parent_transformation = kwargs.get('ignore_parent_transformation', False)
 
@@ -58,10 +59,6 @@
     @property
     def name(self):
         return self.item.name
-=======
-        self.color = kwargs.get("color", self.color)
-        self.opacity = kwargs.get("opacity", 1.0)
->>>>>>> fd9e4bb1
 
     @property
     def guids(self):
