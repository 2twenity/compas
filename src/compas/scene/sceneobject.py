--- conflicted
+++ resolved
@@ -34,13 +34,11 @@
     # add this to support the descriptor protocol vor Python versions below 3.6
     __metaclass__ = DescriptorProtocol
 
-<<<<<<< HEAD
     color = ColorAttribute()
-=======
+
     def __new__(cls, item, **kwargs):
         sceneobject_cls = get_sceneobject_cls(item, **kwargs)
         return super(SceneObject, cls).__new__(sceneobject_cls)
->>>>>>> 85c7361a
 
     def __init__(self, item, **kwargs):
         self._item = item
