--- conflicted
+++ resolved
@@ -2,12 +2,6 @@
 from __future__ import division
 from __future__ import print_function
 
-import compas.colors  # noqa: F401
-<<<<<<< HEAD
-=======
-import compas.datastructures  # noqa: F401
-import compas.geometry  # noqa: F401
->>>>>>> 10a8ee1a
 from compas.geometry import transform_points
 
 from .descriptors.colordict import ColorDictAttribute
@@ -52,33 +46,16 @@
     nodecolor = ColorDictAttribute()
     edgecolor = ColorDictAttribute()
 
-<<<<<<< HEAD
     def __init__(self, nodecolor=None, edgecolor=None, nodesize=1.0, edgewidth=1.0, show_nodes=True, show_edges=True, **kwargs):
         # type: (dict | compas.colors.Color | None, dict | compas.colors.Color | None, float, float, bool, bool, dict) -> None
         super(GraphObject, self).__init__(**kwargs)
         self._node_xyz = None
-=======
-    def __init__(self, graph, show_nodes=True, show_edges=True, nodecolor=None, edgecolor=None, nodesize=1.0, edgewidth=1.0, **kwargs):
-        # type: (compas.datastructures.Graph, bool | list, bool | list, compas.colors.Color | dict | None, compas.colors.Color | dict | None, float | dict, float | dict, dict) -> None
-        super(GraphObject, self).__init__(item=graph, **kwargs)
-        self._graph = None
-        self._node_xyz = None
-        self.graph = graph
-        self.show_nodes = show_nodes
-        self.show_edges = show_edges
->>>>>>> 10a8ee1a
         self.nodecolor = nodecolor or self.color
         self.edgecolor = edgecolor or self.color
         self.nodesize = nodesize
         self.edgewidth = edgewidth
-<<<<<<< HEAD
         self.show_nodes = show_nodes
         self.show_edges = show_edges
-
-    @property
-    def graph(self):
-        return self.item
-=======
 
     @property
     def settings(self):
@@ -94,8 +71,7 @@
 
     @property
     def graph(self):
-        # type: () -> compas.datastructures.Graph
-        return self._graph
+        return self.item
 
     @graph.setter
     def graph(self, graph):
@@ -103,7 +79,6 @@
         self._graph = graph
         self._transformation = None
         self._node_xyz = None
->>>>>>> 10a8ee1a
 
     @property
     def transformation(self):
