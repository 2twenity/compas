--- conflicted
+++ resolved
@@ -339,11 +339,7 @@
 
 extlinks = {
     "rhino": ("https://developer.rhino3d.com/api/RhinoCommon/html/T_%s.htm", "%s"),
-<<<<<<< HEAD
-    "blender": ("https://docs.blender.org/api/current/%s.html", "%s")
-=======
     "blender": ("https://docs.blender.org/api/2.93/%s.html", "%s")
->>>>>>> 46f44a27
 }
 
 # -- Options for HTML output ----------------------------------------------
