--- conflicted
+++ resolved
@@ -15,11 +15,7 @@
     strategy:
       matrix:
         os: [ubuntu-latest, macos-latest, windows-latest]
-<<<<<<< HEAD
-        python: ['3.8', '3.9', '3.10']
-=======
         python-version: ['3.7', '3.8', '3.9', '3.10']
->>>>>>> 4993b325
 
     steps:
       - uses: compas-dev/compas-actions.build@v3
